--- conflicted
+++ resolved
@@ -50,27 +50,22 @@
 - Move `existing` parameter into Investment objects of D1 components (was before added to output flow) (#391)
 - Use pyppeteers instead of selenium to emulate the webbrowser and print the pdf report
  automatically (#407)
-<<<<<<< HEAD
 - Update flowchart again (#409)
 - Label of storage components (storage capacity, input power, output power) will by default be redefined to the name of the storage and this component (#415)
 - Version number and date is only to be edited in one file (#419)
+- Add `ìnputs` folder to `.gitignore` (#401)
 
 ### Removed
 - Selenium to print the automatic project report for help (#407)
 - `MaximumCap` from list of required parameters for `energyStorage` assets (#415)
-=======
-- Add `ìnputs` folder to `.gitignore` (#401)
-
-### Removed
-- Selenium to print the automatic project report for help (#407)
 - `inputs` folder (#401)
 - `tests/test_benchmark.py` module (#401)
->>>>>>> 835f2f9b
 
 ### Fixed
 - Deleted columns from ´fixcost.csv´ as this is currently not used (#362)
 - Issue #357 Bug connected to global variables (#356)
 - Issue #168 Duplicate of timeseries files (#388)
+- Input folder `tests/inputs` with simple example scenario (#420)
 
 ## [0.3.0] - 2020-06-08
 
