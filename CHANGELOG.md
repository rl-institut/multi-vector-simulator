# Changelog
All notable changes to this project will be documented in this file.

The format is inspired from [Keep a Changelog](http://keepachangelog.com/en/1.0.0/)
and the versioning aim to respect [Semantic Versioning](http://semver.org/spec/v2.0.0.html).

Here is a template for new release sections

```
## [_._._] - 20XX-MM-DD

### Added
-
### Changed
-
### Removed
-
```

## [Unreleased]

### Added
- Pull request template (#198)

### Changed

### Removed


## [0.2.0] - 2020-03-13

### Added
- Readthedocs documentation for input parameters (#128)
- Doctring of module A0 (#138)
- Constants in `src/constants.py` (#153, #154)
- Readthedocs documentation for installation (#162)
- Plotting an networkx graph can now be turned of/on via "plot_nx_graph" in simulation_settings (#172)
- Plot all timeseries used as input data (#171)

### Changed
- Give priority from kwargs on command line arguments (#112, #138)
- Docstrings of module A1 (#113)
- Changed keyword argument to positional argument for `create_input_json` function (#113)
- function `get_user_inputs` renamed `process_user_arguments` (#138)
- Tests for the module A0 (#138)
<<<<<<< HEAD
- Terminal commands (#135)
- Shore power randomization improved + amount of available docks can be chosen (#202)
=======
- Terminal commands changed (#135)
>>>>>>> 82a25d7a
### Removed
- Function welcome from module A0 (#138)
- Parameters `input_file_name`, `overwrite`, `path_input_file`, `path_input_folder`, `path_input_sequences`, `path_output_folder`, `path_output_folder_inputs` from `simulation_settings.csv` (#178)
### Fixed
- Input directory of csv files specified by user is handed to `load_data_from_csv.create_input_json()` (#112)
- \#111 & \#114 fix user choice of output folder via command line arguments(#115)
- Demand is no longer aggregated across sectors when processing/plotting in E1 (#169)
- Optimized storage capacities are printed into results matrix (#188)
- Sector diagrams now also include SOC diagrams (#189)
- Sources can now have variable costs (#173)
- \#182 Boolean simulation settings now also take affect
- Demand is no longer aggregated across sectors when processing/plotting in E1 (#169)

## [0.1.1] -2020-01-30

### Added
- test for running the main function (#109)
- the user can run the tool simply with `python mvs_tool.py` (#109)
### Fixed
- \#108 (#109)


## [0.1.0] - 2020-01-29

### Added
- tests for the A0 module (#87)
- badge for coveralls.io (#90)
- tests for the parsing of arguments (#97)
- exceptions for missing input file/folder (#98)
### Changed 
- removed unused class structure in all modules, execution stay the same (#86)
- link to build for this repository instead of previous one (#95)
- use argparser to parse the arguments from command line (#97)
- the full path of input folder containing csv is now required (#98)
### Removed
- argument parsing using sys.argv (#97)

## [0.0.3] - 2020-01-22

### Added
- LICENSE.md with GPL v2.0 (#38, smartie2076)
- folder "docs" and content to generate readthedocs (#39, smartie2076)
- Started readthedocs homepage (not working): https://readthedocs.org/projects/mvs-eland/ (#39, smartie2076, #57, Bachibouzouk)
- new feature to create the input json file from a collection of csv files (@Piranias)
- new module added: A1_csv_to_json.py (@Piranias)
- Badges for build and docs (#70, Bachibouzouk)
- Setup file (#72, Bachibouzouk)
- Parameters can now be a list of values, eg. efficiencies for two busses or multiple input/output vectors (#52, @marc-juanpera) 
- Parameters can now be a timeseries (eg. efficiency of a converter, electricity prices) (#37, #82, @marc-juanpera) 
- Parameters can now be defined as a list as well as as a timeseries (#52,#82, @marc-juanpera) 

### Changed
- requirements.txt only includes packages needed for users of MVS (#39, smartie2076)
- test_requirements.txt includes packages used by developers of MVS (#39, smartie2076)
- CONTRIBUTING: Now with read the docs (@smartie2076)
- README: Now with contextualization of MVS, setup & installation, utilization of and contributing to MVS (#47, smartie2076)
- directory structure of input/ (#49 @Piranias)
- json data structure reduced to 2 (main) levels: goup and asset (#49 @smartie2076)
- logging now stores into appropriate logfile (@smartie2076)
- change code_folder to src (#80)

### Removed
- Output files excluded from repro  (@smartie2076)

## [0.0.2] - 2019-11-25

### Added
- Introduced test for correct code formatting (blacks, closed issue #31, #18)
- Now unlimited number of busses possible
- Now with monthly peak demand pricing 
- Two test json files
- Files to create wiki page "Exemplary Workflow"

### Changed
- Introduced new code structure (folder "code") and updated relative import paths (closed #17)
- Introduced (basic) plots of optimized capacities and costs (addresses issue #29)
- CONTRIBUTING
- CHANGELOG
- Tests and travis file
- requirements.txt

### Removed
- Excel input file
- Python files to read from excel

## [0.0.1] - 2019-10-14

### Added
- CONTRIBUTING (#8)
- CHANGELOG (#8)
- Tests (#8, #10)

### Changed
- relative imports (#10)
- moved `mvs_eland_tool`'s content in a function (#10)

### Removed
- yet another thing
<|MERGE_RESOLUTION|>--- conflicted
+++ resolved
@@ -23,7 +23,7 @@
 - Pull request template (#198)
 
 ### Changed
-
+- Shore power randomization improved + amount of available docks can be chosen (#202)
 ### Removed
 
 
@@ -43,15 +43,12 @@
 - Changed keyword argument to positional argument for `create_input_json` function (#113)
 - function `get_user_inputs` renamed `process_user_arguments` (#138)
 - Tests for the module A0 (#138)
-<<<<<<< HEAD
 - Terminal commands (#135)
-- Shore power randomization improved + amount of available docks can be chosen (#202)
-=======
-- Terminal commands changed (#135)
->>>>>>> 82a25d7a
+
 ### Removed
 - Function welcome from module A0 (#138)
 - Parameters `input_file_name`, `overwrite`, `path_input_file`, `path_input_folder`, `path_input_sequences`, `path_output_folder`, `path_output_folder_inputs` from `simulation_settings.csv` (#178)
+
 ### Fixed
 - Input directory of csv files specified by user is handed to `load_data_from_csv.create_input_json()` (#112)
 - \#111 & \#114 fix user choice of output folder via command line arguments(#115)
