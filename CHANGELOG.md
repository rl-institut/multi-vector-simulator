--- conflicted
+++ resolved
@@ -16,29 +16,23 @@
 ### Removed
 -
 ### Fixed
+-
 ```
 
 ## [Unreleased]
 
 ### Added
 - Instruction to install graphviz on windows in `docs/troubleshooting.rst` (#572)
-<<<<<<< HEAD
 - Error message if time series of non-dispatchable sources do not meet requirement: values betw. 0 and 1. (#498)
 - Requirement for time series of non-dispatchable sources in readthedocs (#498)
 - Provide a warning in case of excessive excess generation (#498)
-=======
-
->>>>>>> d3606124
 
 ### Changed
 - Modify `setup.py` to upload the code as package on pypi.org (#570)
 - Improve message when the `tests/test_input_folder_parameters.py` fails (#578)
-<<<<<<< HEAD
-- Rename E4 to E4_verification.py (#498)
-=======
 - Modify PR template to precise to add assert message and link to example docstring 
 - Update CONTRIBUTING to add a "Write test for your code" section before the "Run tests locally" one (#579)
->>>>>>> d3606124
+- Rename E4 to E4_verification.py (#498)
 
 ### Removed
 -
