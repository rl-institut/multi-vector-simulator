# Changelog
All notable changes to this project will be documented in this file.

The format is inspired from [Keep a Changelog](http://keepachangelog.com/en/1.0.0/)
and the versioning aim to respect [Semantic Versioning](http://semver.org/spec/v2.0.0.html).

Here is a template for new release sections

```
## [_._._] - 20XX-MM-DD

### Added
-
### Changed
-
### Removed
-
```

## [Unreleased]

### Added

- Description of validation scheme into readthedocs (#306)
- Flowchart and relative description (#305)
- License is referenced
- Pull request template (#198)
- Issue template (#212)
- File `troubleshooting.rst` to readthedocs
- Tests for the module C1 (only used function) (#152)
- Save network graph as png to output folder if new parameter `store_nx_graph` is true (#242)
- Tests for the module B0 (#140, #255)
- Possibility to move the json file after reading it (useful if json file created from csv files
) (#255)
- Benchmark test for csv inputs (#254)
- File `simulating_with_the_mvs.rst` to readthedocs: How to use the input files (csv/json) (#130), how to create an own simulation/project
tipps for module building, and hint that units in the MVS are not checked (PR #229)
- Images for `simulating_with_the_mvs.rst`: images/energy_system.png, images/energy_system_model.png, images/folder_structure_inputs.png
- Tables for `simulating_with_the_mvs.rst`: tables/example_multiple_inputs_energyConversion.csv, tables/example_scalar_as_timeseries_energyConversion.csv
- PLANNED in PR #257: Technical parameters (#223): Energy flows (aggregated) per asset, Renewable share, Degree of autonomy, Degree of sector-coupling
- Test for the module A1 (#141)
- Test for the module E3 (#143)
- Test for the module F0 (#142, #304)
- Test for the module E0 (#146)
- Test for module F1 (#157, #297, #284)
- Benchmark test with only PV and grid (#258)
- Module F2 for auto-reporting results of MVS simulation (#232)
- Json entries including paths to all plotted graphs (#232)
- Tests for module C2 (#151)
- Tests for storage for the module A1 (#299)
- Benchmark test with only battery and grid (#302)
- Possibility to save the report generated in F2 as a pdf (#284)
- Test for module D2 (#147)
- Possibility to run benchmark tests selectively and make sure they are all run on master branch
 (#320)
<<<<<<< HEAD
- Tests for the module D1 (still - partly - open: transformers, sources. finished: sinks, storages, other functions) (#149)
=======
 - Test function names for E1 (#145)
- Possibility to deploy the report of the results in a browser (#323)
- Test for the module D0 (#150)
>>>>>>> 7413b51c

### Changed
- Shore power randomization improved + amount of available docks can be chosen (#202)
- Update kwargs of main func in docstring and in documentation (#208)
- `troubleshooting.rst`: Added help for `pygraphviz` (#218), `xlrd` (#11), `json.decoder.JSONDecodeError` (#206)
- FileNotFoundError messages in A0 (#227)
- Update json file `mvs_config.json`: Default with no peak demand pricing. Replace string "False" by boolean `false`. Remove depreciated parameters from `simulation_settings`(`input_file_name`, `overwrite`, `path_input_file`, `path_input_folder`, `path_input_sequences`, `path_output_folder`, `path_output_folder_inputs`) (#234)
- Renamed `plot_nx_graph` to `display_nx_graph` and added `store_nx_graph` (#242)
- variables `required_files_list` and `ALLOWED_FILES` have been replaced by `REQUIRED_FILES` (#251)
- the columns of the storage_xx files are renamed and the specific parameters for each column are checked in A1 (#259)
- Default input files from "inputs": Changed some parameters (#143) 
- Separated functions in F0 to ease testing (#142)
- Moved some functions between F0 and F1, rearranged functions in F1 (#157)
- Call timeseries plot function for each bus (#278)
- rename "storage" parameter in A1 and tests_A1 to "asset_is_a_storage"
- Serialize the DataFrame and arrays into the json_with_results.json (#304)
- Convert serialized DataFrame and arrays back into these types in the B0.load_json function
 (#304, #322, #326)
- The input from the csv files produce the same json than the json file (#286)
 - Move the CSS styling code to a style sheet (#317)
 - Change the input data for creating the dataframes for generating the optimization and costs' tables from xlsx file to json (#317) 
 
### Removed
- Removed parameter ´oemof_file_name´ from ´simulation_settings.csv´ (#150), as well as from all input files etc. The name is hardcoded now.

### Fixed
- Rename "boolean" to "bool" in example json file (#214)
- Fix json file (#203)
- Fix searching for dict key "input_bus_name" (#210) and using input_name instead of output_name (#219)
- Delete duplicated entry of `plot_nx_graph` from json file (#209)
- Fix plotting error in F1, plot only if Data frame is not empty (#230, #234)
- Fix naming error for storages (#166)
- Benchmark test that the simulation is running with default settings (#254)
- Fix specific parameters for each storage column (#259)
- Overwrite local results when running through brenchmark tests (#260)
- Allow more than one separator for csv files(#263)
- fix plotting pie chart for costs, if statement added if no costs are available (#267)
- Fix long label resulting from total project costs (#270)
- Bug when the output path had contained an unexisting folder within an unexisting folder it
 would return an error (#278)
 - Display SOC (#278)
 - Automatic update of the test coverage with coveralls.io (#307)
- Logging message for maximumCap value (#310)
- Create_app function in F0 for standalone execution (#317)

## [0.2.0] - 2020-03-13

### Added
- Readthedocs documentation for input parameters (#128)
- Doctring of module A0 (#138)
- Constants in `src/constants.py` (#153, #154)
- Readthedocs documentation for installation (#162)
- Plotting an networkx graph can now be turned of/on via "plot_nx_graph" in simulation_settings (#172)
- Plot all timeseries used as input data (#171)
- Integrate new parameter maximumCap as nominal value for energyProduction assets, ie. PV or wind plants (#125 )
- Integrate new parameter maximumCap as nominal value for storage assets and transformers (PR #243, comp. issue #125)

### Changed
- Give priority from kwargs on command line arguments (#112, #138)
- Docstrings of module A1 (#113)
- Changed keyword argument to positional argument for `create_input_json` function (#113)
- function `get_user_inputs` renamed `process_user_arguments` (#138)
- Tests for the module A0 (#138)
- Terminal commands (#135)
- PR request template (open/done/not applicable) (#205)
- URL of coverall badge (#265) 
- Function converting json to dict (#142)

### Removed
- Function welcome from module A0 (#138)
- Parameters `input_file_name`, `overwrite`, `path_input_file`, `path_input_folder`, `path_input_sequences`, `path_output_folder`, `path_output_folder_inputs` from `simulation_settings.csv` (#178)

### Fixed
- Input directory of csv files specified by user is handed to `load_data_from_csv.create_input_json()` (#112)
- \#111 & \#114 fix user choice of output folder via command line arguments(#115)
- Demand is no longer aggregated across sectors when processing/plotting in E1 (#169)
- Optimized storage capacities are printed into results matrix (#188)
- Sector diagrams now also include SOC diagrams (#189)
- Sources can now have variable costs (#173)
- \#182 Boolean simulation settings now also take affect
- Demand is no longer aggregated across sectors when processing/plotting in E1 (#169)

## [0.1.1] -2020-01-30

### Added
- test for running the main function (#109)
- the user can run the tool simply with `python mvs_tool.py` (#109)
### Fixed
- \#108 (#109)


## [0.1.0] - 2020-01-29

### Added
- tests for the A0 module (#87)
- badge for coveralls.io (#90)
- tests for the parsing of arguments (#97)
- exceptions for missing input file/folder (#98)
### Changed 
- removed unused class structure in all modules, execution stay the same (#86)
- link to build for this repository instead of previous one (#95)
- use argparser to parse the arguments from command line (#97)
- the full path of input folder containing csv is now required (#98)
### Removed
- argument parsing using sys.argv (#97)

## [0.0.3] - 2020-01-22

### Added
- LICENSE.md with GPL v2.0 (#38, smartie2076)
- folder "docs" and content to generate readthedocs (#39, smartie2076)
- Started readthedocs homepage (not working): https://readthedocs.org/projects/mvs-eland/ (#39, smartie2076, #57, Bachibouzouk)
- new feature to create the input json file from a collection of csv files (@Piranias)
- new module added: A1_csv_to_json.py (@Piranias)
- Badges for build and docs (#70, Bachibouzouk)
- Setup file (#72, Bachibouzouk)
- Parameters can now be a list of values, eg. efficiencies for two busses or multiple input/output vectors (#52, @marc-juanpera) 
- Parameters can now be a timeseries (eg. efficiency of a converter, electricity prices) (#37, #82, @marc-juanpera) 
- Parameters can now be defined as a list as well as as a timeseries (#52,#82, @marc-juanpera) 

### Changed
- requirements.txt only includes packages needed for users of MVS (#39, smartie2076)
- test_requirements.txt includes packages used by developers of MVS (#39, smartie2076)
- CONTRIBUTING: Now with read the docs (@smartie2076)
- README: Now with contextualization of MVS, setup & installation, utilization of and contributing to MVS (#47, smartie2076)
- directory structure of input/ (#49 @Piranias)
- json data structure reduced to 2 (main) levels: goup and asset (#49 @smartie2076)
- logging now stores into appropriate logfile (@smartie2076)
- change code_folder to src (#80)

### Removed
- Output files excluded from repro  (@smartie2076)

## [0.0.2] - 2019-11-25

### Added
- Introduced test for correct code formatting (blacks, closed issue #31, #18)
- Now unlimited number of busses possible
- Now with monthly peak demand pricing 
- Two test json files
- Files to create wiki page "Exemplary Workflow"

### Changed
- Introduced new code structure (folder "code") and updated relative import paths (closed #17)
- Introduced (basic) plots of optimized capacities and costs (addresses issue #29)
- CONTRIBUTING
- CHANGELOG
- Tests and travis file
- requirements.txt

### Removed
- Excel input file
- Python files to read from excel

## [0.0.1] - 2019-10-14

### Added
- CONTRIBUTING (#8)
- CHANGELOG (#8)
- Tests (#8, #10)

### Changed
- relative imports (#10)
- moved `mvs_eland_tool`'s content in a function (#10)

### Removed
- yet another thing<|MERGE_RESOLUTION|>--- conflicted
+++ resolved
@@ -53,13 +53,10 @@
 - Test for module D2 (#147)
 - Possibility to run benchmark tests selectively and make sure they are all run on master branch
  (#320)
-<<<<<<< HEAD
 - Tests for the module D1 (still - partly - open: transformers, sources. finished: sinks, storages, other functions) (#149)
-=======
  - Test function names for E1 (#145)
 - Possibility to deploy the report of the results in a browser (#323)
 - Test for the module D0 (#150)
->>>>>>> 7413b51c
 
 ### Changed
 - Shore power randomization improved + amount of available docks can be chosen (#202)
