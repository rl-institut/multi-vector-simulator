# Changelog
All notable changes to this project will be documented in this file.

The format is inspired from [Keep a Changelog](http://keepachangelog.com/en/1.0.0/)
and the versioning aim to respect [Semantic Versioning](http://semver.org/spec/v2.0.0.html).

Here is a template for new release sections

```
## [_._._] - 20XX-MM-DD

### Added
-
### Changed
-
### Removed
-
```

<<<<<<< HEAD
## [0.3.2] 2020-08-04

### Added
- `Model_Assumptions` added, including outline for component models, bulletpoints on limitations, energyProviders and peak demand pricing model. (#454)

### Changed
- Definition of busses from assets: Now all INFLOW_DIRECTION / OUTFLOW_DIRECTION are translated into ENERGY_BUSSES (#454, #387)
- An excess sink is created for each and every bus (#454)
- Splitting functions in `C0` and adding tests for them: `C0.define_sink()`, `C0.define_source()` and `C0.define_dso_sinks_and_sources()` (#454)
- Instead of defining multiple DSO sources for modelling peak demand pricing, now a single source is defined and another level added with transformers that, with an availability limited to a peak demand pricing period, only represent the costs of peak demand pricing in the specific period. (#454)
- Moved function `C0.plot_input_timeseries()` to `F1.plot_input_timeseries()` (#454)
- Add required parameter "unit" to energyProviders.csv. Used for defining the units of the peak demand pricing transformer. (#454)
- Updated `F2` for new DSO/excess sink structure: DSO feedin and excess sink removal from demands now universal (#454)
- Replace `logging.warning` for dispatch price of sources in case of DSOs - this is now only an `logging.info`
- Added global variables for KPI connected to renewable energy use (TOTAL_RENEWABLE_GENERATION_IN_LES = "Total internal renewable generation", TOTAL_NON_RENEWABLE_GENERATION_IN_LES = "Total internal non-renewable generation", TOTAL_RENEWABLE_ENERGY_USE = "Total renewable energy use", TOTAL_NON_RENEWABLE_ENERGY_USE = "Total non-renewable energy use") (#454)
- Updated to disagregated `oemof-solph==0.4.1`, which required changing the `requirements.txt` as well as the usage of `oemof` within the MVS (#405)

### Removed
-

### Fixed
- Peak demand pricing feature (#454)

=======
>>>>>>> 135199c7
## [0.3.1] - 2020-07-30

### Added
- Release protocol in `CONTRIBUTING.md` file (#353)
- Custom heat demand profile generation (#371)
- Add custom solar thermal collector generation profile (#370)
- Input template folder for easy generation of new simulations (#374), later also for tests of the input folder
- Tests for ABE usecase (grid, PV, battery) (#385)
- Test to verify that input folders have all required parameters (#398)
- New `dict` `REQUIRED_MVS_PARAMETERS` to gather the required parameters from the csv or json
 input type (#398)
- `utils.py` module in `src` to gather the functions `find_input_folders` and `compare_input_parameters_with_reference` which can be used to find and validate input folders (#398)
- Code and test for checking for new parameters in csv and raising warning message if not defined (`A1.check_for_newly_added_parameters`). This then also adds a default value to the new parameter  (#384)
- Exception if an energyVector does not have internal generation or consumption from a DSO, and is only supplied by energy conversion from another sector: renewable share = 0. (#384)
- Tests for source components in D1 (#391)
- Option `-i` for `python mvs_report.py`, `python mvs_report.py -h` for help (#407)
- Pyppeteer package for OS X users in troubleshooting (#414)
- Add an enhancement to the auto-report by printing the log messages such as warnings and errors (#417)
- New `dict` `REQUIRED_JSON_PARAMETERS` to gather the required parameters from the json input files (#432)
- `.readthedocs.yml` configuration file (#435, #436)
- Calculation of levelized cost of energy (`LCOE_ASSET`) of each asset in E2 (#438)
- Tests for LCOE function in `test_E2_economics` (#438)
- Output of `scalars.xlsx`now also includes `INSTALLED_CAP` and `LCOE_ASSET`(#438)
- File `constants_output.py` to contain all keys included in `scalars.xlsx` (#453)
- Installation help for `pygraphviz` on Win10/64bit systems in `troubleshooting.rst` (#379)
- Add Plotly-based blots (line diagrams for energy flows and bar charts) to `F2_autoreport.py` (#439)
- LCOE_ASSET (Levelized Cost of Energy of Asset) explaination in KPI documentation (#458)
- Heat demand profiles with option of using monitored weather data (ambient temperature) at the use case UVtgV. note: file not provided so far (#474)
- Benchmark test for simple case grid and diesel without test for fuel consumption (#386)

### Changed
- Use selenium to print the automatic project report, `python mvs_report.py -h` for help (#356)
- Sort parameters in csv´s within the input folder (#374)
- Change relative folder path to absolute in tests files (#396)
- Replace all variables wacc, discount_factor and project_lifetime in the project (#383)
- Improve styling of the pdf report (#369)
- `LIST_OF_NEW_PARAMETERS` renamed `EXTRA_CSV_PARAMETERS` and moved from `A1` to `constants.py
` (#384)
- Order of parameters in `tests/inputs`, fixed missing parameters  (#384)
- Only a single output flow for sources (instead of multiple possible) as discussed in #149  (#391)
- Move `existing` parameter into Investment objects of D1 components (was before added to output flow) (#391)
- Use pyppeteers instead of selenium to emulate the webbrowser and print the pdf report
 automatically (#407)
- Update flowchart again (#409)
- Label of storage components (storage capacity, input power, output power) will by default be redefined to the name of the storage and this component (#415)
- Version number and date is only to be edited in one file (#419)
- Add `ìnputs` folder to `.gitignore` (#401)
- Change the calculation of the residual value for specific capex in C2 and test_C2 (#289, #247, PR #431): Now the present value of the residual value is considered
- Explicitly return the dataframe with parameters value in function
 `check_for_newly_added_parameter` (#428)
- Rename function `check_for_newly_added_parameter` in `check_for_official_extra_parameters` (#428)
- Add `ìnputs` folder to `.gitignore` (#401)
- Readthedocs links to simple scenario `tests/inputs` (#420)
- Adapt and add logging messages for components added to the model in D1 (#429)
- Moved list of keys to be printed in `scalars.xlsx` to `constants_output.py` (#453)
- Renamed `"peak_flow"` to `PEAK_FLOW` and `"average_flow"` to `AVERAGE_FLOW` (#453)
- Changed function `E2.lcoe_asset()` and its tests, now processes one asset at a time (#453)
- Added arguments ``-f`, `-log`, `warning`` to all `parse_args` and `main()` in `tests` (#456)
- File `Developing.rst` with new description of tests and conventions (#456)
- Added a `setup_class` (remove dir) to `test_B0.TestTemporaryJsonFileDisposal` (#379)
- Created function to read version number and date from file instead of importing it from module
 (#463)
- Fixed `E0.store_results_matrix()`, now available types: `str`, `bool`, `None`, dict (with key VALUE), else (`int`/`float`). If KPI not in asset, no value is attributed. Added test for function (#468, #470)
- Fixed `main()` calls in `test_F1_plotting.py` (#468)
- Added `pyppdf==0.0.12` to `requirements.txt` (#473)
- Tests for A0: Now new dirs are only created if not existant
- Function `A0.check_output_folder()`, now after `shutil.rmtree` we still `try-except os.mkdirs`, this fixes local issues with `FileExistsError`.  (#474)
- Added `pyppdf==0.0.12` to `requirements.txt` (#473)

### Removed
- Selenium to print the automatic project report for help (#407)
- `MaximumCap` from list of required parameters for `energyStorage` assets (#415)
- `inputs` folder (#401)
- `tests/test_benchmark.py` module (#401)
- Outdated table of tests of MVS `docs/tables/table_tests.csv` (#456)
- Removed function `C0.complete_missing_cost_data()` as this should be covered by A1 for csv files (#379)
- Old plots in `F2_autoreport.py` generated with matplotlib (#439)
- Parameter `restore_from_oemof_file` from all files (inputs, tests) (#483)
- Deleted columns from `fixcost.csv` as this is currently not used (#362)

### Fixed
- Bug connected to global variables (#356)
- Duplicate of timeseries files (#388)
- Warnings from local readthedocs compilation (#426)
- Bug on local install (#437)
- Input folder `tests/inputs` with simple example scenario (#420)
- Description of storage efficiency in readthedocs (#457)
- MVS can now be run with argument `-pdf` (fix pyppeteer issue) (#473)
- Adapted benchmark tests input folders to template (#386)
- Local failing pytests (`FileExistsError`) on Ubuntu and Win10 (#474, #483)
- 9 Warnings due to excess parameter `restore_from_oemof_file` (#483)

## [0.3.0] - 2020-06-08

### Added
- Test for re-running a simulation with `json_input_processed.json` file (#343)

### Changed
- Test input files (#343)
- All parameters of the json/csv input files are now defined by constant variables (i.e, `CRATE="crate"` instead of string `"crate"`) (#346)
- Use `is` instead of `==` in if clauses for True, False and None (#346)
- Categorize constants in `constants_json_strings.py` (#347)
- Renaming CAPEX_FIX = "capex_fix" into COST_DEVELOPMENT = "development_costs" (#347, #350)
- Renaming CAPEX_VAR = "capex_var" into SPECIFIC_COST = "specific_costs" (#347, #350)
- Renaming OPEX_FIX = "opex_fix" into SPECIFIC_COST_OM = "specific_costs_om" (#347, #350)
- Renaming OPEX_VAR = "opex_var" into PRICE_DISPATCH = "dispatch_price" (#347, #350)
- Change last strings into global constants in "constants_json_strings.py" (#349)
- Autoreport now refers to actual project and scenario name + ID (#349)


## [0.2.1] - 2020-05-28

### Added
- Tests for the module B0 (#140, #255)
- Tests for the module A1 (#141)
- Tests for the module E3 (#143)
- Tests for the module F0 (#142, #304, #335)
- Some tests for E2 (#144)
- Tests function names for E1 (#145)
- Tests for the module E0 (#146)
- Tests for module D2 (#147)
- Some tests for module C0 (#148)
- Tests for the module D1 (still - partly - open: transformers, sources. finished: sinks, storages, other functions) (#149)
- Tests for the module D0 (#150)
- Tests for module C2 (#151)
- Tests for the module C1 (only used function) (#152)
- Tests for module F1 (#157, #297, #284)
- Pull request template (#198)
- Issue template (#212)
- File `troubleshooting.rst` to readthedocs (#229)
- File `simulating_with_the_mvs.rst` to readthedocs: How to use the input files (csv/json) (#130), how to create an own simulation/project
tipps for module building, and hint that units in the MVS are not checked (#229)
- Images for `simulating_with_the_mvs.rst`: images/energy_system.png, images/energy_system_model
.png, images/folder_structure_inputs.png (#229)
- Tables for `simulating_with_the_mvs.rst`: tables/example_multiple_inputs_energyConversion.csv
, tables/example_scalar_as_timeseries_energyConversion.csv (#229)
- Benchmark test for csv inputs (#254)
- Benchmark test with only PV and grid (#258)
- Module F2 for auto-reporting results of MVS simulation (#232)
- Json entries including paths to all plotted graphs (#232)
- Technical parameters: Energy flows (aggregated) per asset, Renewable share (#223, #257)
- Save network graph as png to output folder if new parameter `store_nx_graph` is true (#242)
- Tests for storage for the module A1 (#299)
- Benchmark test with only battery and grid (#302)
- Flowchart and relative description (#305)
- Reference to license (#305)
- Description of validation scheme into readthedocs (#306)
- Possibility to save the report generated in F2 as a pdf (#284)
- Possibility to run benchmark tests selectively and make sure they are all run on master branch
 (#320)
- Possibility to deploy the report of the results in a browser (#323)
- A main() function to be used by a server which only accepts json variable and returns json
 variable (not saving to a file) (#327)
- Add information about the feature to view the web app and generate PDF of the automatic report to readthedocs (#283)

### Changed
- Default input files from "inputs": Changed some parameters (#143)
- Moved some functions between F0 and F1, rearranged functions in F1 (#157)
- Shore power randomization improved + amount of available docks can be chosen (#202)
- Update kwargs of main func in docstring and in documentation (#208)
- `troubleshooting.rst`: Added help for `pygraphviz` (#218), `xlrd` (#11), `json.decoder.JSONDecodeError` (#206)
- FileNotFoundError messages in A0 (#227)
- Update json file `mvs_config.json`: Default with no peak demand pricing. Replace string "False" by boolean `false`. Remove depreciated parameters from `simulation_settings`(`input_file_name`, `overwrite`, `path_input_file`, `path_input_folder`, `path_input_sequences`, `path_output_folder`, `path_output_folder_inputs`) (#234)
- Renamed `plot_nx_graph` to `display_nx_graph` and added `store_nx_graph` (#242)
- Variables `required_files_list` and `ALLOWED_FILES` have been replaced by `REQUIRED_FILES` (#251)
- The columns of the storage_xx files are renamed and the specific parameters for each column are
 checked in A1 (#259)
- Possibility to move the json file after reading it (useful if json file created from csv files
) (#255)
- Call timeseries plot function for each bus (#278)
- The input from the csv files produce the same json than the json file (#286)
- Rename "storage" parameter in A1 and tests_A1 to "asset_is_a_storage" (#300)
- Serialize the DataFrame and arrays into the json_with_results.json (#304)
- Convert serialized DataFrame and arrays back into these types in the B0.load_json function
 (#304, #322, #326)
- Move the CSS styling code to a style sheet (#317)
- Change the input data for creating the dataframes for generating the optimization and costs' tables from xlsx file to json (#317) 
- Rename mvs_eland_tool/mvs_eland_tool.py --> mvs_eland_tool/local_deploy.py (#327)
- Now main (local use) and run_simulation (server use) are available in mvs_eland_tool package
  (#327)

 
### Removed
- Removed parameter `oemof_file_name` from `simulation_settings.csv`, as well as from all input
 files etc. The name is hardcoded now (#150)

### Fixed
- Fix naming error for storages (#166)
- Fix json file (#203)
- Delete duplicated entry of `plot_nx_graph` from json file (#209)
- Rename "boolean" to "bool" in example json file (#214)
- Fix searching for dict key "input_bus_name" (#210) and using input_name instead of output_name (#219)
- Fix plotting error in F1, plot only if Data frame is not empty (#230, #234)
- Benchmark test that the simulation is running with default settings (#254)
- Fix specific parameters for each storage column (#259)
- Overwrite local results when running through brenchmark tests (#260)
- Allow more than one separator for csv files(#263)
- Fix plotting pie chart for costs, if statement added if no costs are available (#267)
- Fix long label resulting from total project costs (#270)
- Bug when the output path had contained an unexisting folder within an unexisting folder it
 would return an error (#278)
- Display SOC (#278)
- Automatic update of the test coverage with coveralls.io (#307)
- Logging message for maximumCap value (#310)
- Create_app function in F0 for standalone execution (#317)
- Crashing evaluation when `evaluated_period < 365/peak_demand_pricing_periods` by raising an
 error (#331) 

## [0.2.0] - 2020-03-13

### Added
- Readthedocs documentation for input parameters (#128)
- Doctring of module A0 (#138)
- Constants in `src/constants.py` (#153, #154)
- Readthedocs documentation for installation (#162)
- Plotting an networkx graph can now be turned of/on via "plot_nx_graph" in simulation_settings (#172)
- Plot all timeseries used as input data (#171)
- Integrate new parameter maximumCap as nominal value for energyProduction assets, ie. PV or wind plants (#125 )
- Integrate new parameter maximumCap as nominal value for storage assets and transformers (PR #243, comp. issue #125)

### Changed
- Give priority from kwargs on command line arguments (#112, #138)
- Docstrings of module A1 (#113)
- Changed keyword argument to positional argument for `create_input_json` function (#113)
- function `get_user_inputs` renamed `process_user_arguments` (#138)
- Tests for the module A0 (#138)
- Terminal commands (#135)
- PR request template (open/done/not applicable) (#205)
- URL of coverall badge (#265) 
- Function converting json to dict (#142)

### Removed
- Function welcome from module A0 (#138)
- Parameters `input_file_name`, `overwrite`, `path_input_file`, `path_input_folder`, `path_input_sequences`, `path_output_folder`, `path_output_folder_inputs` from `simulation_settings.csv` (#178)

### Fixed
- Input directory of csv files specified by user is handed to `load_data_from_csv.create_input_json()` (#112)
- \#111 & \#114 fix user choice of output folder via command line arguments(#115)
- Demand is no longer aggregated across sectors when processing/plotting in E1 (#169)
- Optimized storage capacities are printed into results matrix (#188)
- Sector diagrams now also include SOC diagrams (#189)
- Sources can now have variable costs (#173)
- \#182 Boolean simulation settings now also take affect
- Demand is no longer aggregated across sectors when processing/plotting in E1 (#169)

## [0.1.1] -2020-01-30

### Added
- test for running the main function (#109)
- the user can run the tool simply with `python mvs_tool.py` (#109)
### Fixed
- \#108 (#109)


## [0.1.0] - 2020-01-29

### Added
- tests for the A0 module (#87)
- badge for coveralls.io (#90)
- tests for the parsing of arguments (#97)
- exceptions for missing input file/folder (#98)
### Changed 
- removed unused class structure in all modules, execution stay the same (#86)
- link to build for this repository instead of previous one (#95)
- use argparser to parse the arguments from command line (#97)
- the full path of input folder containing csv is now required (#98)
### Removed
- argument parsing using sys.argv (#97)

## [0.0.3] - 2020-01-22

### Added
- LICENSE.md with GPL v2.0 (#38, smartie2076)
- folder "docs" and content to generate readthedocs (#39, smartie2076)
- Started readthedocs homepage (not working): https://readthedocs.org/projects/mvs-eland/ (#39, smartie2076, #57, Bachibouzouk)
- new feature to create the input json file from a collection of csv files (@Piranias)
- new module added: A1_csv_to_json.py (@Piranias)
- Badges for build and docs (#70, Bachibouzouk)
- Setup file (#72, Bachibouzouk)
- Parameters can now be a list of values, eg. efficiencies for two busses or multiple input/output vectors (#52, @marc-juanpera) 
- Parameters can now be a timeseries (eg. efficiency of a converter, electricity prices) (#37, #82, @marc-juanpera) 
- Parameters can now be defined as a list as well as as a timeseries (#52,#82, @marc-juanpera) 

### Changed
- requirements.txt only includes packages needed for users of MVS (#39, smartie2076)
- test_requirements.txt includes packages used by developers of MVS (#39, smartie2076)
- CONTRIBUTING: Now with read the docs (@smartie2076)
- README: Now with contextualization of MVS, setup & installation, utilization of and contributing to MVS (#47, smartie2076)
- directory structure of input/ (#49 @Piranias)
- json data structure reduced to 2 (main) levels: goup and asset (#49 @smartie2076)
- logging now stores into appropriate logfile (@smartie2076)
- change code_folder to src (#80)

### Removed
- Output files excluded from repro  (@smartie2076)

## [0.0.2] - 2019-11-25

### Added
- Introduced test for correct code formatting (blacks, closed issue #31, #18)
- Now unlimited number of busses possible
- Now with monthly peak demand pricing 
- Two test json files
- Files to create wiki page "Exemplary Workflow"

### Changed
- Introduced new code structure (folder "code") and updated relative import paths (closed #17)
- Introduced (basic) plots of optimized capacities and costs (addresses issue #29)
- CONTRIBUTING
- CHANGELOG
- Tests and travis file
- requirements.txt

### Removed
- Excel input file
- Python files to read from excel

## [0.0.1] - 2019-10-14

### Added
- CONTRIBUTING (#8)
- CHANGELOG (#8)
- Tests (#8, #10)

### Changed
- relative imports (#10)
- moved `mvs_eland_tool`'s content in a function (#10)

### Removed
- yet another thing<|MERGE_RESOLUTION|>--- conflicted
+++ resolved
@@ -17,7 +17,6 @@
 -
 ```
 
-<<<<<<< HEAD
 ## [0.3.2] 2020-08-04
 
 ### Added
@@ -41,8 +40,7 @@
 ### Fixed
 - Peak demand pricing feature (#454)
 
-=======
->>>>>>> 135199c7
+
 ## [0.3.1] - 2020-07-30
 
 ### Added
