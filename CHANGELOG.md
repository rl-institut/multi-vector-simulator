# Changelog
All notable changes to this project will be documented in this file.

The format is inspired from [Keep a Changelog](http://keepachangelog.com/en/1.0.0/)
and the versioning aim to respect [Semantic Versioning](http://semver.org/spec/v2.0.0.html).

Here is a template for new release sections

```
## [_._._] - 20XX-MM-DD

### Added
-
### Changed
-
### Removed
-
```

## [Unreleased]

### Added
- Pull request template (#198)
- Issue template (#212)
- File `troubleshooting.rst` to readthedocs
- Tests for the module C1 (only used function) (#152)
- Save network graph as png to output folder if new parameter `store_nx_graph` is true (#242)
- Tests for the module B0 (#140, #255)
- Possibility to move the json file after reading it (useful if json file created from csv files
) (#255)
- Benchmark test for csv inputs (#254)
- File `simulating_with_the_mvs.rst` to readthedocs: How to use the input files (csv/json) (#130), how to create an own simulation/project
tipps for module building, and hint that units in the MVS are not checked (PR #229)
- Images for `simulating_with_the_mvs.rst`: images/energy_system.png, images/energy_system_model.png, images/folder_structure_inputs.png
- Tables for `simulating_with_the_mvs.rst`: tables/example_multiple_inputs_energyConversion.csv, tables/example_scalar_as_timeseries_energyConversion.csv

### Changed
- Shore power randomization improved + amount of available docks can be chosen (#202)
- Update kwargs of main func in docstring and in documentation (#208)
- `troubleshooting.rst`: Added help for `pygraphviz` (#218), `xlrd` (#11), `json.decoder.JSONDecodeError` (#206)
- FileNotFoundError messages in A0 (#227)
- Update json file `mvs_config.json`: Default with no peak demand pricing. Replace string "False" by boolean `false`. Remove depreciated parameters from `simulation_settings`(`input_file_name`, `overwrite`, `path_input_file`, `path_input_folder`, `path_input_sequences`, `path_output_folder`, `path_output_folder_inputs`) (#234)
- Renamed `plot_nx_graph` to `display_nx_graph` and added `store_nx_graph` (#242)
- variables `required_files_list` and `ALLOWED_FILES` have been replaced by `REQUIRED_FILES` (#251)
- the columns of the storage_xx files are renamed and the specific parameters for each column are checked in A1 (#259)

### Removed

### Fixed
- Rename "boolean" to "bool" in example json file (#214)
- Fix json file (#203)
- Fix searching for dict key "input_bus_name" (#210) and using input_name instead of output_name (#219)
- Delete duplicated entry of `plot_nx_graph` from json file (#209)
- Fix plotting error in F1, plot only if Data frame is not empty (#230, #234)
- Fix naming error for storages (#166)
- Benchmark test that the simulation is running with default settings (#254)
- Fix specific parameters for each storage column (#259)
- Overwrite local results when running through brenchmark tests (#260)
- Allow more than one separator for csv files(#263)


## [0.2.0] - 2020-03-13

### Added
- Readthedocs documentation for input parameters (#128)
- Doctring of module A0 (#138)
- Constants in `src/constants.py` (#153, #154)
- Readthedocs documentation for installation (#162)
- Plotting an networkx graph can now be turned of/on via "plot_nx_graph" in simulation_settings (#172)
- Plot all timeseries used as input data (#171)
- Integrate new parameter maximumCap as nominal value for energyProduction assets, ie. PV or wind plants (#125 )
- Integrate new parameter maximumCap as nominal value for storage assets and transformers (PR #243, comp. issue #125)

### Changed
- Give priority from kwargs on command line arguments (#112, #138)
- Docstrings of module A1 (#113)
- Changed keyword argument to positional argument for `create_input_json` function (#113)
- function `get_user_inputs` renamed `process_user_arguments` (#138)
- Tests for the module A0 (#138)
- Terminal commands (#135)
<<<<<<< HEAD
- Function converting json to dict (#142)
=======
- PR request template (open/done/not applicable) (#205)
- URL of coverall badge (#265) 
>>>>>>> b0cdfa48

### Removed
- Function welcome from module A0 (#138)
- Parameters `input_file_name`, `overwrite`, `path_input_file`, `path_input_folder`, `path_input_sequences`, `path_output_folder`, `path_output_folder_inputs` from `simulation_settings.csv` (#178)


### Fixed
- Input directory of csv files specified by user is handed to `load_data_from_csv.create_input_json()` (#112)
- \#111 & \#114 fix user choice of output folder via command line arguments(#115)
- Demand is no longer aggregated across sectors when processing/plotting in E1 (#169)
- Optimized storage capacities are printed into results matrix (#188)
- Sector diagrams now also include SOC diagrams (#189)
- Sources can now have variable costs (#173)
- \#182 Boolean simulation settings now also take affect
- Demand is no longer aggregated across sectors when processing/plotting in E1 (#169)

## [0.1.1] -2020-01-30

### Added
- test for running the main function (#109)
- the user can run the tool simply with `python mvs_tool.py` (#109)
### Fixed
- \#108 (#109)


## [0.1.0] - 2020-01-29

### Added
- tests for the A0 module (#87)
- badge for coveralls.io (#90)
- tests for the parsing of arguments (#97)
- exceptions for missing input file/folder (#98)
### Changed 
- removed unused class structure in all modules, execution stay the same (#86)
- link to build for this repository instead of previous one (#95)
- use argparser to parse the arguments from command line (#97)
- the full path of input folder containing csv is now required (#98)
### Removed
- argument parsing using sys.argv (#97)

## [0.0.3] - 2020-01-22

### Added
- LICENSE.md with GPL v2.0 (#38, smartie2076)
- folder "docs" and content to generate readthedocs (#39, smartie2076)
- Started readthedocs homepage (not working): https://readthedocs.org/projects/mvs-eland/ (#39, smartie2076, #57, Bachibouzouk)
- new feature to create the input json file from a collection of csv files (@Piranias)
- new module added: A1_csv_to_json.py (@Piranias)
- Badges for build and docs (#70, Bachibouzouk)
- Setup file (#72, Bachibouzouk)
- Parameters can now be a list of values, eg. efficiencies for two busses or multiple input/output vectors (#52, @marc-juanpera) 
- Parameters can now be a timeseries (eg. efficiency of a converter, electricity prices) (#37, #82, @marc-juanpera) 
- Parameters can now be defined as a list as well as as a timeseries (#52,#82, @marc-juanpera) 

### Changed
- requirements.txt only includes packages needed for users of MVS (#39, smartie2076)
- test_requirements.txt includes packages used by developers of MVS (#39, smartie2076)
- CONTRIBUTING: Now with read the docs (@smartie2076)
- README: Now with contextualization of MVS, setup & installation, utilization of and contributing to MVS (#47, smartie2076)
- directory structure of input/ (#49 @Piranias)
- json data structure reduced to 2 (main) levels: goup and asset (#49 @smartie2076)
- logging now stores into appropriate logfile (@smartie2076)
- change code_folder to src (#80)

### Removed
- Output files excluded from repro  (@smartie2076)

## [0.0.2] - 2019-11-25

### Added
- Introduced test for correct code formatting (blacks, closed issue #31, #18)
- Now unlimited number of busses possible
- Now with monthly peak demand pricing 
- Two test json files
- Files to create wiki page "Exemplary Workflow"

### Changed
- Introduced new code structure (folder "code") and updated relative import paths (closed #17)
- Introduced (basic) plots of optimized capacities and costs (addresses issue #29)
- CONTRIBUTING
- CHANGELOG
- Tests and travis file
- requirements.txt

### Removed
- Excel input file
- Python files to read from excel

## [0.0.1] - 2019-10-14

### Added
- CONTRIBUTING (#8)
- CHANGELOG (#8)
- Tests (#8, #10)

### Changed
- relative imports (#10)
- moved `mvs_eland_tool`'s content in a function (#10)

### Removed
- yet another thing<|MERGE_RESOLUTION|>--- conflicted
+++ resolved
@@ -78,17 +78,13 @@
 - function `get_user_inputs` renamed `process_user_arguments` (#138)
 - Tests for the module A0 (#138)
 - Terminal commands (#135)
-<<<<<<< HEAD
-- Function converting json to dict (#142)
-=======
 - PR request template (open/done/not applicable) (#205)
 - URL of coverall badge (#265) 
->>>>>>> b0cdfa48
+- Function converting json to dict (#142)
 
 ### Removed
 - Function welcome from module A0 (#138)
 - Parameters `input_file_name`, `overwrite`, `path_input_file`, `path_input_folder`, `path_input_sequences`, `path_output_folder`, `path_output_folder_inputs` from `simulation_settings.csv` (#178)
-
 
 ### Fixed
 - Input directory of csv files specified by user is handed to `load_data_from_csv.create_input_json()` (#112)
@@ -184,4 +180,4 @@
 - moved `mvs_eland_tool`'s content in a function (#10)
 
 ### Removed
-- yet another thing+- yet another thing
