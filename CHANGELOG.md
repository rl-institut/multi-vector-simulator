--- conflicted
+++ resolved
@@ -24,35 +24,24 @@
 ### Added
 - Warning for missing parameter when parsing inputs from epa to mvs (#656)
 - New module `exceptions.py` in `multi_vector_simulator.utils` to gather custom MVS exceptions (#656)
-<<<<<<< HEAD
+- New argument for functions `E1.convert_demand_to_dataframe`, `F1.plot_timeseries`, `F2.ready_timeseries_plots` (#665)
+- File .github/workflow/main.yml for github actions (#668)
 - Plot showing state of charge (SOC) of storages of each bus separately, as it is provided in % (#444)
 - "SOC" as string representative in `utils/constants.py`, used in `F1` and `E0` (#444)
-=======
-- New argument for functions `E1.convert_demand_to_dataframe`, `F1.plot_timeseries`, `F2.ready_timeseries_plots` (#665)
-- File .github/workflow/main.yml for github actions (#668)
->>>>>>> ccfe86e8
 
 ### Changed
 - Function `utils.compare_input_parameters_with_reference` accepts parameters as dict for json comparison (#656)
 - Move A1 and C0 custom exceptions into `multi_vector_simulator.utils.exceptions.py` (#656)
-<<<<<<< HEAD
-- Modify `E1.get_timeseries_per_bus()` to add `INPUT_POWER` and respectively`OUTPUT_POWER` to a storage component directly connected to the a bus to fix #444 and add logging.info (#444)
-
-### Removed
-- SOC from storages from busses' plots (in `F1.create_plotly_flow_fig()`) but not from `OPTIMZIED_FLOWS` so that it is still added to 'timeseries.xlsx' (#444)
-
-### Fixed
-- storage label definition (remove filename) and use `LABEL` instead (#444)
-=======
 - Adapt `E1.convert_demand_to_dataframe` for multiple sectors (#656)
 - Improve the demands section of the autoreport: Divide the demand tables and plots sector-wise (#665)
+- Modify `E1.get_timeseries_per_bus()` to add `INPUT_POWER` and respectively`OUTPUT_POWER` to a storage component directly connected to the a bus to fix #444 and add logging.info (#444)
 
 ### Removed
 - File .travis.yml (#668)
-
-### Fixed
-
->>>>>>> ccfe86e8
+- SOC from storages from busses' plots (in `F1.create_plotly_flow_fig()`) but not from `OPTIMZIED_FLOWS` so that it is still added to 'timeseries.xlsx' (#444)
+
+### Fixed
+- storage label definition (remove filename) and use `LABEL` instead (#444)
 
 ## [0.5.2] - 2020-11-11
 
