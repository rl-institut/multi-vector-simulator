--- conflicted
+++ resolved
@@ -37,7 +37,6 @@
 tipps for module building, and hint that units in the MVS are not checked (PR #229)
 - Images for `simulating_with_the_mvs.rst`: images/energy_system.png, images/energy_system_model.png, images/folder_structure_inputs.png
 - Tables for `simulating_with_the_mvs.rst`: tables/example_multiple_inputs_energyConversion.csv, tables/example_scalar_as_timeseries_energyConversion.csv
-- Technical parameters (#223, #257): Energy flows (aggregated) per asset, Renewable share
 - Test for the module A1 (#141)
 - Test for the module E3 (#143)
 - Test for the module F0 (#142, #304)
@@ -45,10 +44,6 @@
 - Test for module F1 (#157, #297, #284)
 - Benchmark test with only PV and grid (#258)
 - Module F2 for auto-reporting results of MVS simulation (#232)
-<<<<<<< HEAD
-- Tests for module C2 (#151)
-- PLANNED in PR #257: Technical parameters (#223): Energy flows (aggregated) per asset, Renewable share, Degree of autonomy, Degree of sector-coupling
-=======
 - Json entries including paths to all plotted graphs (#232)
 - Test for module C2 (#151)
 - Tests for storage for the module A1 (#299)
@@ -62,7 +57,7 @@
 - Possibility to deploy the report of the results in a browser (#323)
 - Test for the module D0 (#150)
 - Some test for module C0 (#148)
->>>>>>> 7c3154b5
+- Technical parameters (#223, #257): Energy flows (aggregated) per asset, Renewable share
 
 ### Changed
 - Shore power randomization improved + amount of available docks can be chosen (#202)
@@ -229,4 +224,4 @@
 - moved `mvs_eland_tool`'s content in a function (#10)
 
 ### Removed
-- yet another thing+- yet another thing
