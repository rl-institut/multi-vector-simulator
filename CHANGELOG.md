--- conflicted
+++ resolved
@@ -48,7 +48,7 @@
 - Update `component models` section in RTD with information on energy storages, heat pumps and HVAC. (#794)
 - Section `Cost Assumptions` to `Model_Assumptions.rst` (#795)
 - Pre- and post-processing of `fixcost.csv` entries, so that they also appear in economic evaluation, including pytests (#795)
-<<<<<<< HEAD
+- Update `component models` section in RTD with information on H2 storage, dispatchable and non-dispatchable sources, electrolyzers, CHP, other fuel powered plants and electric transformers. (#804)
 - Added net zero energy (NZE) constraint with `D2.constraint_net_zero_energy()` and `D2.prepare_energy_provider_feedin_sinks()` (#796)
 - Added test for `D2.prepare_energy_provider_feedin_sinks()` (#796)
 - Added benchmark test for NZE constraint (#796)
@@ -57,9 +57,7 @@
 - Added `net_zero_energy` parameter to `MVS_parameters.rst` and `MVS_parameters_list.csv` (#796)
 - Added verification of NZE constraint in `E4.net_zero_energy_constraint_test()`, added tests for this function (#796)
 - Added test for `D2.add_constraints()` with activated NZE constraint (#796)
-=======
-- Update `component models` section in RTD with information on H2 storage, dispatchable and non-dispatchable sources, electrolyzers, CHP, other fuel powered plants and electric transformers. (#804)
->>>>>>> e3b88c06
+
 
 ### Changed
 - Fix xlrd to xlrd==1.2.0 in requirements/default.txt (#716)
