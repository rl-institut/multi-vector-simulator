# Changelog
All notable changes to this project will be documented in this file.

The format is inspired from [Keep a Changelog](http://keepachangelog.com/en/1.0.0/)
and the versioning aim to respect [Semantic Versioning](http://semver.org/spec/v2.0.0.html).

Here is a template for new release sections

```
## [_._._] - 20XX-MM-DD

### Added
-
### Changed
-
### Removed
-
### Fixed
-
```

## [unreleased]

### Added
- Add check for correct `installedcap` processing to `AB_grid_pv` benchmark test (#831)
- Add check to `AB_grid_pv` benchmark test: total pv generation is used to cover demand (#831)
- Section on energy consumption assets in `Model_Assumptions.rst` and `MVS_Outputs.rst` (#817)
- Constant variables: `MODELLING_TIME`, `LP_FILE` (#839), `MAXIMUM_ADD_CAP` (#848), `TIMESERIES_SOC`, `AVERAGE_SOC` (#859), `INSTALLED_CAP_NORMALIZED` (#835)
- Add plotly in `requirements/default.txt` (#840)
- Pytests for `C1.check_for_sufficient_assets_on_busses()` (#837)
- Add a parameter lookup table in RTD (#842)
- Add a column `category` in the file `docs/MVS_parameters_categories.csv` to know in which csv file(s) the parameter is used (#842)
- Define `OEMOF_SOLPH_OBJECT_ASSET`, `WEIGHTING_FACTOR_ENERGY_CARRIER`, `RENEWABLE_SHARE_ASSET_FLOW`, `OEMOF_SOLPH_OBJECT_BUS` as constants in `D2` module (#834)
- Import and use constants from `D2` module in `test_D2_model_constraints.py` (#834)
- Add check for the capability of asset capacities in an energy system to fulfill the maximum demand in `C1.check_energy_system_can_fulfill_max_demand()` (#824)
- Add tests for `C1.check_energy_system_can_fulfill_max_demand()`, including pseudo-benchmark test in `test_C1` (#824, #896)
- Zenodo badge on README (#850)
- `VERSION_NUM` to simulation settings, added with `C0.add_version_number_used()` (#855)
- Generation of pdf version of the readthedocs (#853)
- `sphinxcontrib-svg2pdfconverter` in `docs/conf.py` for svg images into pdf (also added in `requirements/docs.txt`(#853)
- Add a function `generate_kpi_description` in `docs/conf.py` module to generate documentation of kpi parameters listed in `docs/MVS_kpis_list.csv`(#863)
- Add badges for pypi, black linter and license in `docs/index.rst` and `README.rst` (#865)
- ´--version´ option for the command line `mvs_tool` (#866)
- `sphinx.ext.imgconverter` in `docs/conf.py` for svg images into pdf (#853)
- Introduce new parameter `maximumAddCap` where `maximumAddCap=maximumCap-installedCap` in `C0.process_maximum_cap_constraint()`, ie. make the coupling of the two parameters `installedCap` with `maximumCap` explicit (#848)
- Check that storage file name defined with ending `.csv` with new `A1.check_storage_file_is_csv()` in `A1.create_json_from_csv()` (#859)
- Class in `exceptions.py`: `MissingCsvEndingError` (#859)
- Create constant variables in `E1` for accessing oemof-solph results: `OEMOF_FLOW`, `OEMOF_SEQUENCES`, `OEMOF_INVEST`, `OEMOF_SCALARS` (#859)
- Create constant variables in `E1`: `THRESHOLD` for central definition of precision limit (#859)
- `docs/MVS_kpi_categories.csv` and `conf.generate_kpi_categories()` to list KPI under in the RTD (#869)
- Descriptions of all output files to RTD (#874)
<<<<<<< HEAD
- Tips and Tricks in the RTD (#876)
=======
- Create benchmark test for maximumCap constraint in `test_benchmark_constraints.py` (#835)
- Add `C0.process_normalized_installed_cap()` to process the normalized installed capacity value (#835)
- Add test for `C0.process_normalized_installed_cap()` (#835)
>>>>>>> 3a7e0589

### Changed
- Update the release protocol in `CONTRIBUTING.md` (#821)
- Status messages of requirements in `E-Land_Requirements.rst` (#817)
- Minor updates in `Model_Assumptions.rst` and `MVS_Outputs.rst`, mainly adding labels (#817)
- Pytests for `D0` to let them pass on Windows (#839)
- Update pyomo and pandas dependencies (#840, #896)
- Pass peak demand pricing bus in `C1.check_for_sufficient_assets_on_busses()` (#837)
- Changed utils.data_parser.convert_mvs_params_to_epa(): Removed `AUTO_SINK` suffix (#837)
- Refactored `EXCESS` to `EXCESS_SINK` as this is more intuitive (#837)
- Change order of `maximumCap` check and adaption in `C0.process_maximum_cap_constraint()` (#833)
- Adapt parameters in `test/inputs` to make simulation run without errors after correcting processing of `maximumCap`: set constraints `minimal_renewable_factor` and `minimal_degree_of_autonomy` to `0.01`, `maximumCap` of pv plant to `10000` and `feedin_tariff` to `0.05` (#833)
- Generate the parameters categories in RTD lookup table automatically from `docs/MVS_parameters_categories.csv` (#842)
- The `DISPATCHABILITY` of energyConsumption assets is now set to FALSE by default (#824)
- Function `C0.define_sink()` now also defines `DISPATCHABILITY=TRUE` for the created sink.
- Only implement the constraints defined by the user explicitly: move accessing the constraint key in `dict_value` in the respective constraint preparation functions (#845)
- Readthedocs restructure of chapters (#853, #860)
- Load svg badges only for html readthedocs (#857) (reversed in #860)
- Turn docs build warnings into errors (#863)
- Pytest runs the kpi benchmark tests (which was not the case before) (#864)
- Readthedocs restructure of chapters (#853)
- Load svg badges only for html readthedocs (#857)
- Deactivate optimization when `maximumCap<=installedCap and maximumCap!=0` in `C0.process_maximum_cap_constraint()` (#848)
- Replace usage of `maximumCap` in `D1` with `maximumAddCap` calculated in `C0` (#848)
- Adjust `tests/test_benchmark_feedin.test_benchmark_feedin_tariff_optimize_positive_value()` and `tests/benchmark_test_inputs/Feedin_optimize/csv_elements/energyProduction.csv` to fit new `maximumCap` and `maximumAddCap` definitions (#848)
- Include new parameter `maximumAddCap` in `tests/test_data/inputs_for_D0/mvs_config.json` and `tests/test_data/inputs_for_D1/mvs_config.json` (#848)
- Explicitely include badges only for the html version of the RTD and not the pdf (#870)
- Change `E1.get_timeseries_per_bus()` and `E1.get_flows` and utilize `E1.cut_below_micro` to apply precision limit (#859)
- Separate calculation of SOC into own function: `E1.get_state_of_charge_info` (#859)
- Change `E1.add_info_flows()` so that storage peculiarities for the information is considered (#859)
- Benchmark tests for `AE-Grid-Battery`: Input files and pytests (#859)
- `E1.lcoe_assets` to calculate LCOE of storage capacity throughput based on input flow. Required change of `test_benchmark_KPI` (storage not used, LCOE=0) (#589)
- Modified github action workflow so that it is not triggered when one modifies the README, CHANGELOG or the docs (#872)
- Proofread RTD for the release of the ELAND report (#871, #878, #884, #885, #886, #887)
- Prepared `docs/MVS_kpis_list.csv` summarizing all simulation outputs (#869)
- Changed a great number of variable names in `constants_json_strings.py` by decapitalizing and removing spaces (#869)
- Changed formatting of code snippets in RTD to `:code:` (#880)
<<<<<<< HEAD
- updated the SOC defintions in RTD (#876)
=======
- `E3.add_levelized_cost_of_energy_carriers` to fix wrong variable definition, extend pytest (#890)
- `E2.convert_components_to_dataframe()` to correctly display when an asset is optimized, add pytests (#875)
- If the `TIMESERIES` key is in the `dict_values` and the file under `FILENAME` key cannot be found, the timeseries is loaded from `TIMESERIES` (#881)
>>>>>>> 3a7e0589

### Removed
- `AUTO_SOURCE` and `AUTO_SINK` as this overcomplicated the labelling process (#837)
- `EXCESS_SINK_POSTFIX` and only use `EXCESS` (#837)
- Quotes for command line instruction in README.rst (#850)
- Superfluous `docs/readthedocs.yml` file (#853)
- Broken links in readthedocs (#861)
- Calculation of `LCOE_Asset` for energy storage capacity are not calculated anymore in `E2.lcoe_assets` (#589)
 
### Fixed
- Skip `test_benchmark_KPI` as it was seen to be consuming the whole test time leading to timeout on github action (#826)
- Reduce `simulation_settings.evaluated_period` to one day for the tests where simulation results are not important (for E0 and D2 test modules setup) (#826)
- Fix formula of degree of NZE in RTD and in docstring of `E3.equation_degree_of_net_zero_energy()`  (#832)
- Tests failing on windows with `FileExistsError` (#839, #854)
- No excess error message regarding the auto-generated peak demand pricing bus (#837)
- `C0.prepare_demand_assets()` did not explicitly exclude feedin sinks (#837)
- Hotfix: `C0.define_sinks()` now works for scalar feed-in prices, but not for lists of timeseries (#837)
- Address issue #825 by changing order of `maximumCap` check and adaption in `C0.process_maximum_cap_constraint()` (#833)
- Bugfix in `C0.process_maximum_cap_constraint()`: Always set `maximumCap` to `None` in case its value is 0 (#833)
- ReadTheDocs warnings (#863)
- Re-enable the coverage tests on github actions (#864)
- Adjust definition for `maximumCap` in `docs/MVS_parameters_list.csv`: Total maximum installable capacity (#848)
- Negative values within the precision limit in `timeseries.xlsx` (#859)
- Introduce new standard for cites (#885)
- Faulty calculation of attributed costs (#890)
- Show actual setting of `OPTIMIZE_CAP` in autoreport for storages and energy production fuel sources (#875)

## [0.5.5] - 2021-03-04

### Added
- Verification of the SoC values after simulation for any physically infeasible values with `E4.verify_state_of_charge` and added tests for this function (#739)
- Explanation in `MVS_parameters_list.csv` on how to deactivate the RES constraint (#752)
- Add the new parameter `scenario_description` to input files and docs and a section in autoreport describing the scenario being simulated (#722)
- Add a new sub-section in RTD describing the suite of post-simulation tests carried out through functions in `E4_verification.py` (#753)
- Add KPI individual sectors as an own table to the report (#757)
- Add pytests for the minimal renewable share constraint of function `D2.add_constraints()` (#742)
- Throw an explanatory warning in `A1` module when csv file cannot be parsed (#675)
- Add `-d` option to `mvs_report` command to use hotreload of dash app for devs (#770)
- Add `utils.analysis` module for overall analysis functions (#679)
- Added pre-processing step with `C0.replace_nans_in_timeseries_with_0` to set NaNs occurring in provided timeseries to zero (#746)
- KPI processing function `E3.add_total_consumption_from_provider_electricity_equivalent()` incl. pytest (#726)
- Subsection `Minimal degree of autonomy constraint` for RTD, added parameter in `MVS_parameters_list.csv` (#730, #726)
- Minimal degree of autonomy constraint including pytest and benchmark test (#726)
- Add benchmark test for json benchmark file (`tests/benchmark_test_inputs/epa_benchmark.json`) from EPA (EPA-MVS compatibility) (#781)
- Add a try-except code block to catch fatal errors in `DO.simulating()` that cause simulation to terminate unsuccessfully (#754)
- It is now possible to model a stratified thermal energy storage. In this context, the two optional parameters `fixed_losses_relative` and `fixed_losses_absolute` were added and can be set in the `storage_*.csv` file. The usage of this new component was tested in `test_A1_csv_to_json.py`, `test_D1_model_components.py` and `test_benchmark_stratified_thermal_storage.py`. A documentation was added in the chapter `Model_Assumptions.rst` (#718)
- Allow to run workflow manually from the GitHub Actions tab by adding `workflow_dispatch` to `main.yml` (#793)
- Added a note in energy excess section in RTD (component models, `Model_Assumptions.rst`) saying that excess sinks are added automatically (#792)
- Added net zero energy KPI `degree of NZE` with `E3.equation_degree_of_net_zero_energy()` and `E3.add_degree_of_net_zero_energy()` (#776)
- Added tests for `E3.equation_degree_of_net_zero_energy()` and `E3.add_degree_of_net_zero_energy()` (#776)
- Added information about degree of NZE to RTD (`Model_Assumptions.rst`) (#776)
- Function `E1.cut_below_micro` to round decision variables (capacities, flows) below threshold of plus/minus 10^-6 (1e-6) to 0, add warnings if negative value larger then threshold (invalid result). Includes pytests (#791)
- Update `component models` (`Model_Assumptions.rst`) section in RTD with information on energy storages, heat pumps and HVAC (#794)
- Section `Cost Assumptions` to `Model_Assumptions.rst` (#795)
- Pre- and post-processing of `fixcost.csv` entries, so that they also appear in economic evaluation, including pytests (#795)
- Update `component models` section in RTD with information on H2 storage, dispatchable and non-dispatchable sources, electrolyzers, CHP, other fuel powered plants and electric transformers. (#804)
- Added net zero energy (NZE) constraint with `D2.constraint_net_zero_energy()` and `D2.prepare_energy_provider_feedin_sinks()` (#796)
- Added test for `D2.prepare_energy_provider_feedin_sinks()` (#796)
- Added benchmark test for NZE constraint (#796)
- Added information about NZE constraint to RTD (#796)
- Added `net_zero_energy` parameter to all `constraints.csv` files and all json files (#796)
- Added `net_zero_energy` parameter to `MVS_parameters.rst` and `MVS_parameters_list.csv` (#796)
- Added verification of NZE constraint in `E4.net_zero_energy_constraint_test()`, added tests for this function (#796)
- Added test for `D2.add_constraints()` with activated NZE constraint (#796)

### Changed
- Fix xlrd to xlrd==1.2.0 in `requirements/default.txt` (#716)
- Format `KPI_UNCOUPLED_DICT` to a `pd.DataFrame` (#757)
- Rename variable `EXTRA_CSV_PARAMETERS` to `KNOWN_CSV_PARAMETERS` (#761)
- If a required parameter is missing but is in the `KNOWN_EXTRA_PARAMETERS` dict in `constants.py`: do not flag it as missing and set its default value (#761)
- Gather all missing MVS parameters and raise a single error listing all of them (`src/multi_vector_simulator/utils/__init__.py`) (#761)
- Add `set_default_values` argument to the `B0.load_json` function to set default values of missing parameter which is listed in `KNOWN_EXTRA_PARAMETERS`(#761)
- Add `flag_missing_values` argument to the `B0_load_json` function to allow switching between `MissingParameterWarning` and `MissingParameterError`(#761)
- Write lp file only when executing `cli.py` (#675)
- Change `C0.change_sign_of_feedin_tariff()` - `logging.info` message if `feedin==0` (#675)
- Update RTD instruction for instructions for the `mvs_tool` command (#770)
- Change `test_benchmark_special_features.py` (#746)
- Update "Input verification" section in `Model_Assmptions.rst` for NaNs (#746)
- (!) Major change: Definition of Degree of Autonomy (DA) updated in the RTD, also changed calculation of that KPI (#730, #726)
- Updated all input files to also include `minimal_degree_of_autonomy`, including `input_template`, `tests/inputs`, `tests/benchmark_test_inputs` (#726, #783)
- `E4.minimal_renewable_share_test()` into generic `E4.minimal_constraint_test()` so that it can be applied both to minimal renewable share and minimal degree of autonomy (#726)
- `C1.check_non_dispatchable_source_time_series()`, now verification not only applied to renewable assets, but all non-dispatchable assets (#726)
- Add `MINIMAL_DEGREE_OF_AUTONOMY` to EPA-MVS parser (`utils.data_parser.convert_epa_params_to_mvs()`)(#726)
- Provide the modeler with helpful messages enabling simpler identification and rectification of problems in their input files (`D0.simulating()`) (#754)
- In `test_A1_csv_to_json.py` tests were added that check whether default values of `0` are set for `fixed_losses_relative` and `fixed_losses_absolute` in case the user does not pass these two parameters (#718)
- In `test_D1_model_components.py` tests were added that check whether the `GenericStorage` parameter `investment.minimum` is set to `0` in case `fixed_losses_relative` and `fixed_losses_absolute` are not passed and to `1` in case they are passed as times series or floats. At this time it is not possible to do an investment optimization of a stratified thermal energy storage without a non-zero `investment.minimum` (see this [issue](https://github.com/oemof/oemof-thermal/issues/174)) (#718)
- The two optional parameters `fixed_losses_relative` and `fixed_losses_absolute` were added in `tests/inputs/mvs_config.json` (#718)
- Adapted structure of component models in RTD (`Model_Assumptions.rst`) to mirror EPA and MVS input data (#792)
- Refactor module imports in `cli.py` and `server.py` (#783)
- Limit index of availability timeseries to simulation timeindex (`C0.define_availability_of_peak_demand_pricing_assets`) (#783)
- Call `E1.cut_below_micro` in `E1.get_flows`, `E1.get_optimal_cap` and `E1.get_storage_results` (#791) 
- Split preprocessing function `D2.prepare_constraint_minimal_degree_of_autonomy()` into two functions that can be used by multiple constraints: `D2.prepare_demand_assets()` and `D2.prepare_energy_provider_consumption_sources()`, also adapted tests (#796)
- Edited epa parser so that net zero energy constraint is added in `utils.data_parser.convert_epa_params_to_mvs()` (#796)
- Update definition of degree of net zero energy in `docs/MVS_Outputs.rst`, `src/multi_vector_simulator/E3_indicator_calculation.py ` and `tests/test_E3_indicator_calculation.py` (#797)
- Changed `utis.data_parser.convert_epa_params_to_mvs()` to fix EPA-MVS parsing bugs, now also prints extra parameters, improved comments (#810)
- Edited error message when a parameter is missing to make it easier to track (`A1.conversion()`) (#795)
- Improved warning message when a unknown parameter is added (`A1.create_json_from_csv`) (#795)
- Changed `REQUIRED_CSV_PARAMETERS` of `FIX_COSTS`: Removed `LABEL` and `DISPATCH_PRICE` and removed those parameters from all `fixcost.csv` (#795)
- Added exception to `E0.store_result_matrix` for `fixcost.csv` entries (#795)
- Moved parts of `E0.evaluate_dict` into a subfunction `E0.initialize_kpi` (#795)
- Exchanged all demand profiles in `tests` with standardized ones (#818)

### Removed
- Remove `MissingParameterWarning` and use `logging.warning` instead (#761)
- Remove redundant function `A1.check_for_official_extra_parameters` as `utils.compare_input_parameters_with_reference` works for both csv and json and will therefore be preferred (#761)
- Remove `STORE_OEMOF_RESULTS` variable (#675)
- Remove `F0.select_essential_results()` (#675)
- Removed `DSM` and `TYPE_ASSET` from `input_template/energyConsumption.csv`, also in `constants.py` (#726)
- Removed warning message about excess energy calculation that is outdated as #559 is solved (777)
- Remove `test_C1_verification.get_json()` as now not used (#783)
- Removed instances of `WrongParameterWarning` and replaced it with `logging.warning` in `A1` (#795)

### Fixed
- Minor typos in D0, E4 and test_E4 files (#739)
- `utils.data_parser.convert_epa_params_to_mvs()` and `utils.data_parser.convert_mvs_params_to_epa()` now parse succesfully input files generated from EPA (#675)
- Fix issue (#763): Avoid displaying an energy sector demand table in report if it is empty (#770)
- Fix issue (#769): Fix argument parsing and error messages of `mvs_report` command (#770)
- Fix issue (#756): Avoid crashing report generation when internet not available (#770)
- Fixed display of math equations in RTD (#730)
- Fix `numpy.int32` error in `B0` (#778)
- `mvs_config.json` is generated again, now from `cli.py` (#783)
- Fix pytest `C1.test_check_non_dispatchable_source_time_series_passes` and `C1.test_check_non_dispatchable_source_time_series_results_in_error_msg` (#783)
- Fix typo in `utils.data_parser` `logging.INFO` was used instead of `logging.info` (#809)
- Fix: Asset groups that are empty are not provided by EPA, adapted parser (#810)
- Fix: `ENERGY_PROVIDER` assets are missing parameter `DISPATCHABILITY` when parsed from EPA to MVS (#810)
- Fix: No `DISPATCHABILITY` parameter for `ENERGY_PRODUCTION` assets in EPA (#810)
- Fix: Default value of `MAXIMUM_EMISSIONS` when parsing from EPA (#810)
- Move `process_fixcost` from `E1` to `E0` to avoid circular imports (#820)

## [0.5.4] - 2020-12-18

### Added
- Updated release protocol with info on credentials for test.pypi.org (step 9) and added "Fixed" to unreleased section of changelog.md in release protocol (#695)
- Added information about the API to the docs (#701)
- Added CO2 emission factors in the section `Model_Assumption.rst` (#697, #735)
- Added `energyBusses.csv` in RTD (#678)
- Add and link `rewableAsset` as parameter in RTD, specifically `MVS_parameters.rst` and `MVS_parameters_list.csv` (#710)
- Parameter `emission_factor` to `energyProduction` and `energyProviders` and to rtd (`MVS_parameters.rst` and `MVS_parameters_list.csv`) (#706)
- Parameter `total_emissions` in kgCO2eq/a to `constraints.csv` (#706)
- Constant variables `TOTAL_EMISSIONS` and `SPECIFIC_EMISSIONS_ELEQ` for emission KPIs, `MAXIMUM_EMISSIONS` for emission constraint and `UNIT_EMISSIONS` and `UNIT_SPECIFIC_EMISSIONS` for unit definitions (#706)
- Calculation of total emissions per production asset in `E3.calculate_emissions_from_flow()`, which are added to `KPI_SCALARS_DICT` (#706)
- KPI "Total emissions" in kgCO2eq/a per production asset (`E3.add_total_emissions()`) and KPI "Specific emissions per electricity equivalent" in kgCO2eq/kWheleq (`E3.add_specific_emissions_per_electricity_equivalent()`) (#706)
- Tests for functions `E3.calculate_emissions_from_flow()`, `E3.add_specific_emissions_per_electricity_equivalent()`) and `E3.add_total_emissions()` (#706)
- Added `emisson_factor` of providers to automatic source for providers in `C0.define_source()` and adapted tests (#706)
- Added information on calculation of total emissions in RTD in Simulation Outputs section (#706)
- Parameter `maximum_emissions` (`MAXIMUM_EMISSIONS`) to `constraints.csv`, unit: kgCO2eq/a (#706)
- Maximum emission constraint by `D2.constraint_maximum_emissions()` to `D2.add_constraints()` using `oemof.solph.constraints.emission_limit()`, also added tests (#714, #706)
- Benchmark test for maximum emission constraint in `test_benchmark_constraints.py` (#714, #706)
- Information on maximum emissions constraint to RTD, including help for the end-user to define the value for this constraint (#714, #706)
- A logging.warning (`C1.check_feasibility_of_maximum_emissions_constraint()`) if `maximum_emissions` constraint is used but no asset with zero emissions is optimized without maximum capacity constraint, also added tests (#714, #706)
- A logging.warning (`C1.check_emission_factor_of_providers()`) in case any of the providers has a renewable share of 100 % but an emission factor > 0, also added tests (#714, #706)
- Info on maximum emissions constraint benchmark test to RTD (#714, #706)
- Verification for maximum emissions contraint in `E4.maximum_emissions_test()`, also added tests (#714, #706)
- Added pytests for the function 'C0.compute_timeseries_properties()' (#705)

### Changed 
- Benchmark test for investment model (`Test_Economic_KPI.test_benchmark_Economic_KPI_C2_E2`): Expand test to LCOE as well as all all other system-wide economic parameters, transpose `test_data_economic_expected_values.csv`, change `test_data_economic_expected_values.xls` (#613)
- Adapt pre-processing for investment benchmark tests into a seperate function (#613)
- `COST_REPLACEMENT` is now a parameter that is included in output cost matrix (#613)
- Improved `Code.rst` for RTD code documentation (#704)
- All `.py` files to add a module description for RTD on top (#704)
- Converted `README` from `.md` to` .rst` format and updated `Installation.rst` file (#646)
- Updated `setup.py` to use the rst formatted README file
- Changed `C0.energyStorage()` for timeseries in storage parameters (hotfix) (#720)
- Input files and benchmark test `test_benchmark_special_features.Test_Parameter_Parsing()`: Now also including timeseries in a storage component (#723)
- Adapted `E0` tests to new parameter `emission_factor` (#706)
- Adapted all test inputs and json files and the input template, adding `emission_factor` (`energyProduction`, `energyProviders`) and `maximum_emissions` (`constraints.csv`) (#706)

### Removed
- Removed `README.md` in favour of `README.rst` (#646)

### Fixed
- Decreased warnings of RTD compilation drastically (#693)
- Use current version number as defined in `version.py` for RTD (#693)
- Added storage to the table in autoreport listing the energy system components (#686)
- Add assertion `sum(attributed_costs)==cost_total` (for single-vector system) (#613)
- Benchmark test for renewable share (`TestTechnicalKPI.test_renewable_factor_and_renewable_share_of_local_generation()`) (#613)
- Github actions workflow: update apt-get before installing pre-dependencies (#729)
- Got rid of logging messages of imported libraries in the log file (#725)
- Fix RTD for emissions (#735)
- Hot fix: Parameters to be defined as timeseries in `storage_*.csv` (#720)
- Tests for `E4.minimal_renewable_share_test` (#714, #706)

## [0.5.3] - 2020-12-08

### Added
- Warning for missing parameter when parsing inputs from epa to mvs (#656)
- New module `exceptions.py` in `multi_vector_simulator.utils` to gather custom MVS exceptions (#656)
- New argument for functions `E1.convert_demand_to_dataframe`, `F1.plot_timeseries`, `F2.ready_timeseries_plots` (#665)
- File .github/workflow/main.yml for github actions (#668)
- `energyBusses` now have to be defined by the user via `energyBusses.csv` (#649)
- Input validation test `C1.check_for_label_duplicates` (#649)
- Constant variables: `JSON_PROCESSED`, `JSON_WITH_RESULTS`, `JSON_FILE_EXTENSION` (#649)
- Comment in the RTD concerning the logical equivalence of `energyCarrier` and `energyVector` in the MVS (#649)
- Comment how fuels can either be attributed to the fuel energy vactor or another vector (#649)
- Labels for tables in `Model_assumptions.rst` (#649)
- New in `utils`: `helpers.py` with `find_valvue_by_key()`: Finds value of a key in a nested dictionary (#649)
- New exception `DuplicateLabels` (#649)
- Plot showing state of charge (SOC) of storages of each bus separately, as it is provided in %, also added to automatic report (#666)
- "SOC" as string representative in `utils/constants.py`, used in `F1` and `E0` (#666)
- SOC plot of storages is added to the autoreport (#666)
- Test for correct storage labelling in `A1.add_storage_components()` (#666)
- Test for getting two time series with `E1.get_timeseries_per_bus()` for storage (input and output power) if storage is directly connected to bus (#666)
- Function `C1.check_efficiency_of_storage_capacity` that raises error message if the `efficiency` of `storage capacity` of any storage is 0 and a logging.warning if the efficiency is < 0.2, to help users to spot major change when using old files (#676)
- Function `C0.change_sign_of_feedin_tariff()` for changing the sign of the `feedin_tariff`, added tests as well (#685)
- Benchmark tests in `test_benchmark_feedin.py` to check the feed-in behaviour and feed-in revenues in dispatch and invest optimization (#685)
- Pytests for `C0.add_a_transformer_for_each_peak_demand_pricing_period()`, `C0.define_dso_sinks_and_sources`/`C0.define_auxiliary_assets_of_energy_providers`, `C0.define_source` (#685)
- Basic structure for pytest of `C0.define_sink` (#685)
- Add verification test `C1.check_feedin_tariff_vs_levelized_cost_of_generation_of_production()` (#685)

### Changed
- Function `utils.compare_input_parameters_with_reference` accepts parameters as dict for json comparison (#656)
- Move A1 and C0 custom exceptions into `multi_vector_simulator.utils.exceptions.py` (#656)
- Adapt `E1.convert_demand_to_dataframe` for multiple sectors (#656)
- Improve the demands section of the autoreport: Divide the demand tables and plots sector-wise (#665)
- All tests and benchmark tests are adapted to `energyBusses` being defined manually (#649)
- Input for for `tests\test_F1_plotting.py` changed from `tests/test_data/inputs_F1_plot_es_graph` to default input folder `tests/inputs` (#649)
- `tests/inputs`, `input_template` and the inputs of the benchmark as well as pytests adapted to `energyBusses` defined via `csv` (#649)
- Refactored and changed `C0.update_bus()` to `C0.add_asset_to_dict_of_bus` (#649) 
- Refactored and changed `C0.define_busses()` as it now only defines the energy assets connected to the defined busses (#649)
- Changed `C0.define_sink()` and `C0.define_source()` so that it fits with externally defined `ENERGY_BUSSES` (#649)
- Adapt pytests of `D1` and `D0` (#649)
- Changed `C1.identify_energy_vectors` to be a test `C1.check_if_energy_vector_of_an_asset_is_valid` (#649)
- Input folder for the `F1` tests now `tests/inputs` (#649)
- Refactored parameters: `DSO_PEAK_DEMAND_BUS_NAME` to `DSO_PEAK_DEMAND_SUFFIX`, `SECTORS` to `LES_ENERGY_VECTORS` (#649)
- Update `MVS_parameter_list.csv`: Added information to `energyVector` (#649)
- Modify `E1.get_timeseries_per_bus()` to add `INPUT_POWER` and respectively `OUTPUT_POWER` to a storage component directly connected to the a bus to fix #444 and add logging.debug(#666)
- Changed label of storage in `timeseries_all_busses.xlsx` to be defined by `installedCap` + `optimizedAddCap` to prevent confusion (#666)
- Make use of constant variables (#684)
- `tests/inputs` adapted so that storage is used (#684)
- Significant change(!): `loss_rate` of storages in `D1` defined as `1-efficiency` instead of as `efficiency` of the storage capacity (see `storage_*.csv` files) (#676)
- `efficiency` of `storage capacity` in `storage_*.csv` now actually displays the storages' efficiency/ability to hold charge over time (#676)
- Adapted `efficiency` of `storage capacity` in all provided benchmark tests and inputs (#676)
- Documented the change of `efficiency` of `storage capacity` as actual efficiency/ability to hold charge over time in RTD (#676)
- Significant change(!): `feedin_tariff` in `energyProviders.csv` should now be provided as positive value to earn money with feed-in and to a negative value to pay for feed-in (#685)
- Simplified `C0.define_source()` (#685)
- Refactored `C0.define_dso_sinks_and_sources` to `C0.define_auxiliary_assets_of_energy_providers` (#685)
- Refactored `C0.check_feedin_tariff()` to `C0.check_feedin_tariff_vs_energy_price()` to specify test (#685)
- Changed `tests/inputs` so that feed-in tariff checks pass (#685)
- Adapted check in `C0.check_feedin_tariff_vs_levelized_cost_of_generation_of_production()`: if `maximumCap` is not None only a warning is logged as this wouldn't result in an unbound problem. In case of an investment optimization of the asset a logging.debug is shown. (#690)

### Removed
- File .travis.yml (#668)
- Folder `tests/test_data/inputs_F1_plot_es_graph`, now using default input folder `tests/inputs` as input for `tests\test_F1_plotting.py` (#649)
- Mention of `LABEL` in the RTD description of the `csv` files (#649)
- `C0.bus_suffix()`, `C0.remove_bus_suffix()` and `C0.get_name_or_names_of_in_or_output_bus()`, as this overcomplicated the issue and the end user now can define their own bus labels (#649)
- Parameters `INPUT_BUS_NAME` and `INPUT_BUS_NAME`, as they are now equivalent to `INFLOW_DIRECTION` and `OUTFLOW_DIRECTION` (#649)
- Removed SOC from storages from busses' plots (in `F1.plot_instant_power()`) but not from `OPTIMZIED_FLOWS` so that it is still printed into `timeseries.xlsx` (#666)

### Fixed
- Storage label definition (remove filename) and use `LABEL` instead (#666)
- Make deep copy of data frame in `F1.plot_optimized_capacities()` to prevent errors (#666)
- Benchmark test for minimal renewable share constraint (#685)

## [0.5.2] - 2020-11-11

### Added
- Create function `utils.copy_inputs_template` to copy input_template from package data_files (#608)
- Create `MANIFEST.in` file (#608)
- Add entrypoint for `mvs_create_input_template` in `setup.py` (#608)
- Create script `prepare_package.py` to add data to package and build dist folder (#608)
- Five new KPI's added to E3: Onsite energy fraction, Onsite energy matching, Degree of autonomy, total_feedin_electricity_equivalent and internal generation (#624)
- Add definition of `renewable share of local generation` in RTD, `E3.add_renewable_share_of_local_generation` and pytests (#637)
- Add calculation of electricity equivalents in `E3.weighting_for_sector_coupled_kpi()` (#637)
- Add benchmark test for  the calculation of: `TOTAL_NON_RENEWABLE_GENERATION_IN_LES`, `TOTAL_RENEWABLE_GENERATION_IN_LES`, `TOTAL_NON_RENEWABLE_ENERGY_USE`, `TOTAL_RENEWABLE_ENERGY_USE`, `RENEWABLE_FACTOR`, `RENEWABLE_SHARE_OF_LOCAL_GENERATION` for one sector (#637)
- New constant variable: `DATA="data"` (#651)

### Changed
- Moved `get_nested_value`, `set_nested_value`, `split_nested_path` from `tests/test_sensitivity.py` to `src/multi_vector_simulator/utils/__init__.py` (#650)
- Rename PACKAGE_PATH to PACKAGE_DATA_PATH (#608)
- Update release protocol within `Contributing.md` (#608)
- Definition of renewable share (RES), now renewable factor (#637)
- Refactoring of `RENEWABLE_SHARE` into `RENEWABLE_FACTOR` and some functions in E3 (now `E3.add_total_renewable_and_non_renewable_energy_origin` and `E3.add_renewable_factor`) (#637)
- Rename: `Minimal renewable share constraint` to `Minimal renewable factor constraint` in all files (python, messages, RTD, json, tests, csv), so that this is in line with the definition and does not cause any confusion, explained in RTD (#637)
- Modify `B0_data_input_json.py` to read "input_timeseries" into `pandas.Series` from epa formated input json (#651)
- Modify `convert_mvs_params_to_epa` in `utils.data_parser` to convert `pandas.Series` back to "input_timeseries" (#651)

### Removed
- Variable `TEMPLATE_INPUT_PATH` (#608)
- Field `data_files` from `setup.py` (#608)

### Fixed
- Calculation of the renewable share relative taking into account energy carrier weighting (#637)

## [0.5.1 - 2020-11-10]

### Added
- `E-Land_Requirements.rst`: Official E-Land requirement list as well as progress on functional and non-functional requirements (#590)
- Add pytests for `E4.detect_excessive_excess_generation_in_bus()` (#591)
- Add pypi release to release protocol and update/simplify protocol (#601)
- Remove REPORT_PATH constant (#607)
- Add report assets and example simulation to package_data in `setup.py` (#607)
- Add a util function `copy_report_assets` to copy report asset to simulation output folder when user generates the report (#607)
- Add entrypoints for `mvs_tool` and `mvs_report` in `setup.py` (this can be simply typed directly in terminal) (#607)
- Updated readthedocs: Validation plan - Implemented tests and possible future ones (#593)
- Updated readthedocs: Gather the MVS parameters in a csv file and parse it to a sphinx RTD file (#620)
- Added more energy carriers and their weights to the list of already available energy carriers in constants.py (#621)
- Three new KPI's added to MVS_output.rst read the docs page: Onsite energy fraction, Onsite energy matching, Degree of autonomy (#609)
- New constant variables: `LOGS = "logs"`, `WARNINGS = "warnings"`, `ERRORS = "errors"` (#623)
- Tests for `D1.transformer()` (#596)
- Add economic model equations in readthedocs (#581)
- Add component model equations and energy balance adapted to sector coupled example (#581)
- Create function `F0.select_essential_results` to select main results out of `dict_values` (#625)
- Create mapping between EPA and MVS parameter names (#625)
- Create parameter parser from EPA to MVS (#625)
- Create parameter parser from MVS to EPA (#625)

### Changed
- Order of readthedocs content (#590)
- Make sure report can be generated even if figures are missing from simulation outputs (#607)
- Move the code located in `mvs_report.py` into `multi_vector_simulator.cli:report` (#607)
- Update installation steps in README and in RTD (#607)
- If default folder does not exist when code is executed, example simulation's inputs are used from package_data (#607)
- Rename `PATH_SIM_OUTPUT` to `ARG_PATH_SIM_OUTPUT` (#607)
- Rename function `A0.create_parser` to `A0.mvs_arg_parser` (#607)
- Update validation plan description in RTD (#593)
- Column headers of csv input files need to be unique amongst all files, info added to documentation (#602)
- Change mvs_eland to multi_vector_simulator in `docs/Code.rst` (#620)
- Change mvs_eland to multi-vector-simulator in `docs/*.rst` `urls (#620)
- Improved the description of assigning weightage to energy carriers in readthedocs (#619)
- Replaced the DSO sub-system image in Modelling Assumptions chapter of readthedocs (#622)
- Fixed several typos in readthedocs (#622)
- Move the function parse_log_messages to F0 and modify it to print log messages in results JSON file (#623)
- Move the function `parse_log_messages` from F1 to F0 and modify it to print log messages in results JSON file (#623)
- If `assets` folder is not found in package look in current folder for `report/assets` folder (#632)
- `D1.transformer_constant_efficiency_fix()` and `D1.transformer_constant_efficiency_optimize()`, as well as their tests to reassign attributes (#596)
- Move `retrieve_date_time_info` from C0 to B0 (#625)
- Conversion from dict to json drop the timeindexes from pandas.Series (#625)
- Conversion from json to dict allow to load a timeindex for pandas.Series (#625)
- Replace `==` by `is` in expression with `True`, `False` or `None` (#625)
- Remove unused `dict_values` argument of function `receive_timeseries_from_csv` (#625)
- Move the end of the function `receive_timeseries_from_csv` into `C0.compute_timeseries_properties()` (#625)
- Fix rendering issues with the PDF report and web app: Tables, ES graph sizing (#643)
- Improve the description of demands in the autoreport: Adapted section so that it applies to all vectors (#647)

### Removed
- Parameter label from input csv files; label is now set by filenames (for `project_data`, `economic_data`, `simulation_settings`) and column headers (for `energyConsumption`, `energyConversion`, `energyProduction`, `energyProviders`), special for storage: `filename` + `column header` (#602)
- Remove reference to git branch ID in the report (#607)

### Fixed
- RTD entry for defining parameters as timeseries (#597)
- Math equations of RTD in files `Model_Assumptions.rst` and `MVS_Output.rst` (#604)
- Repaired the broken links to input CSV files (#618)
- Outdated RTD info and mistakenly deleted sentence (#629)
- All `variable_costs`, `efficiency` and `nominal_value` of transformers on output flows. Before they were inconsistently assigned to input or output flows. (#596)
- Calculation of the renewable share relative taking into account energy carrier weighting (#637)

## [0.5.0] - 2020-10-05

### Added
- Instruction to install graphviz on windows in `docs/troubleshooting.rst` (#572)
- Benchmark test `test_benchmark_feature_parameters_as_timeseries` to ensure that parameters can always also be defined as a timeseries. Applied to `efficiency` of an energyConversion asset and `electricity_price` of an energyProduction asset (#542)
- Input files for benchmark tests `test_benchmark_feature_input_flows_as_list` (`Feature_input_flows_as_list`) and `test_benchmark_feature_output_flows_as_list` (`Feature_output_flows_as_list`), but not the benchmark assertions (#542)
- Error message if time series of non-dispatchable sources do not meet requirement: values betw. 0 and 1. (#498)
- Requirement for time series of non-dispatchable sources in readthedocs (#498)
- Provide a warning in case of excessive excess generation (#498)
- Pytests for `C0.add_maximum_cap()`, renamed function into `C0.process_maximum_cap_constraint()` (#498)
- Description of the inherited MVS limitations as well as the ones that can be addressed (#580)

### Changed
- Modify `setup.py` to upload the code as package on pypi.org (#570)
- Improve message when the `tests/test_input_folder_parameters.py` fails (#578)
- Modify PR template to precise to add assert message and link to example docstring 
- Update CONTRIBUTING to add a "Write test for your code" section before the "Run tests locally" one (#579)
- Modified readthedocs page describing the parameters of MVS (#479)
- Changed `E2.calculate_dispatch_expenditures()` so that it can process parameters defined as lists (#542)
- Rename `E4` to `E4_verification.py` (#498)
- Rename package name `mvs_eland` to `multi-vector-simulator` in `setup.py` (#587)
- Rename `src/mvs_eland` to `src/multi_vector_simulator` (#587)
- Rename repository from `mvs_eland` to `multi-vector-simulator` (#587)
- Refactor modules calls (`mvs_eland.` is replaced by `multi_vector_simulator.`) (#587)
- Update `README.md` and `CONTRIBUTING.md` replacing `mvs_eland` or `mvs-eland` by `multi-vector-simulator` (#587)

### Removed
- Remove unused function `mvs_eland.utils.get_version_info` (#587)

### Fixed
- Update the release protocol in `CONTRIBUTING.md` file (#576)
- Fix reading timeseries for parameters in `C0` (#542)
- Constraint for `optimizedAddCap` of non-dispatchable sources: multiply `maximumCap` by `max(timeseries(kWh/kWp))` to fix issue #446 (#562, #498)
-`timeseries_normalized` are calculated for all `timeseries` of non-dispatchable sources now (before only if `optimizeCap==True`) (#562, #498)
- Input files of benchmark test `Test_Constraints.test_benchmark_minimal_renewable_share_constraint()` (#498)

## [0.4.1] - 2020-09-21

### Added
- Evaluation of excess energy for each of the energy carriers and for the whole system. The excess per sector and their energy equivalent may currently be faulty (comp. issue #559) (#555)
- Debug messages for pytests: `C0`, `D2` (#555, #560)
- Labels on capacity barplot bars (#567)

### Changed
- `C1.total_demand_each_sector()` to `C1.total_demand_and_excess_each_sector()`, now also evaluating the excess energy flows (#555)
- `energyBusses` now is defined by: `LABEL, ASSET_LIST, ENERGY_VECTOR`, all functions using `energyBusses` now follow this nomenclature (#555)
- Energy excess sinks now also have parameter `ENERGY_VECTOR` (#555)
- `C0.define_sink` now always defines a sink that is capacity-optimized (#555)
- `D1.sink_dispatchable()`, renamed to `D1.sink_dispatchable_optimize()` now adds a capacity-optimized, dispatchable sink. (#555) 
- Simulation data `tests/inputs`: Oemof-solph results are not stored (#555)
- Change logging level of some messages from `logging.info` to `logging.debug` (#555)
- Move and rename json input files for D0 and D1 tests (`test_data_for_D0.json` to `tests/test_data/inputs_for_D0/mvs_config.json`, `test_data_for_D1.json` to `tests/test_data/inputs_for_D1/mvs_config.json`), add required parameters (#555) 
- Change requirements/test.txt: `black==19.10b0`, as otherwise there are incompatabilities (#555)
- `D2.prepare_constraint_minimal_renewable_share`, including logging messages and pytest (#560)
- Change the import path of the modules for automatic docstrings import in `docs/Code.rst` (#564)
- Fix the docstrings with math expressions (need to add `r` before the `"""` of the docstring
) (#564)
- Rename the function in F1 module `plot_flows` to `plot_instant_power` (#567)
- Change flow to power in the instanteous power figures (#567)
- `F1.plot_piecharts_of_costs()` now cites costs with currect currency and avoids decimal numbers (#561)

### Fixed
- `C1.check_feedin_tariff()` now also accepts `isinstance(diff, int)` (#552)
- Feed-in sinks of the DSOs now are capacity-optimized and can actually be used (#555)
- Incorrectly applied minimal renewable share criterion (#560)
- Pdf report generation (#566)
- Update fresh install instructions for developers (#565)
- Graphs of the report now use appropriate currency (#561)

## [0.4.0] - 2020-09-01

### Added
- Docstrings for E2 (#520)
- New constant variable: `SIMULATION_RESULTS="simulation_results"` (#520)
- Explicit calculation of replacement costs (`C2.get_replacement_costs()`), so that they can be used in `E2` for installed capacities and optimal additional capacities (#520)
- New constant variable: JSON_WITH_RESULTS="json_with_results.json" (#520)
- Benchmark test "Economic_KPI_C2_E2" to test economic evaluations in C2 and E2 (#520)
- Possibility to add an upper bound  on the number of days to display in a timeseries' plot (#526)
- Graph of the energy system model to the report (#528)
- Function to encode images into dash app's layout (#528)
- System KPI now printed in automatic report (section "Energy system key performance indicators"), draft (#525)
- Added units to system-wide cost KPI in excel and in report. Some of these changes might need to be reworked when elaborating on units for the report (#525)
- `References.rst` to the readthedocs, which should gather all the references of the MVS (#525)
- New system-wide KPI:
    - Demand per energy carrier, in original unit and electricity equivalent with `E3.total_demand_each_sector()` (#525)
    - Attributed cost per energy carrier, related to the its share in the total demand equivalent  with `E3.total_demand_each_sector()` (#525)
    - LCOE per energy carrier `E3.add_levelized_cost_of_energy_carriers()` (#525)
- Default values for energy carrier "Heat" for `DEFAULT_WEIGHTS_ENERGY_CARRIERS` with `{UNIT: "KWh_eleq/kWh_therm", VALUE: 1}`. This is still TBD, as there is no source for this ratio yet (#525)
- Default unit for energy carriers defined in `DEFAULT_WEIGHTS_ENERGY_CARRIERS`: ENERGY_CARRIER_UNIT. Might be used to define the units of flows and LCOE. (#525)
- New constant variables: TIMESERIES_TOTAL, TIMESERIES_AVERAGE, LOGFILE, RENEWABLE_SHARE, TOTAL_DEMAND, SUFFIX_ELECTRICITY_EQUIVALENT, ATTRIBUTED_COSTS, LCOeleq, DEGREE_OF_SECTOR_COUPLING (#525)
- New constant variable: OEMOF_BUSSES, MINIMAL_RENEWABLE_SHARE, CONSTRAINTS (#538)
- New required input csv: `constraints.csv` including possible constraints for the energy system. Added to all input folders. (#538)
- Added error message: New energy carriers always have to be added to `DEFAULT_WEIGHTS_ENERGY_CARRIERS` (`C0.check_if_energy_carrier_is_defined_in_DEFAULT_WEIGHTS_ENERGY_CARRIERS()`, applied to `ENERGY_VECTOR` and to fuel sources) (#538)
- Added minimal renewable share contraint though  `D2.constraint_minimal_renewable_share()` and added description of the constraint in `Model_Assumptions.rst` (#538)
- Benchmark test for minimal renewable share constraint (#538)
- Benchmark test `test_benchmark_AFG_grid_heatpump_heat` for a sector-coupled energy system, including electricity and heat, with a heat pump and an energy price as time series (#524)
- Benchmark test descriptions for `test_benchmark_simple_scenarios.py` (#524)
- Create `src/mvs_eland/utils` subpackage (contains `constants.py`, `constants_json_string.py
`, `constants_output.py` (#501)

### Changed
- Changed structure for `E2.get_cost()` and complete disaggregation of the formulas used in it (#520)
- Added pytest for many `E2` functions (#520)
- Changed and added pytests in for `C2` (#520)
- All energyProviders that have key `FILENAME` (and, therefore, a timeseries), are now of `DISPATCHABILITY = False`(#520)
- Changed structure of `E2.lcoe_assets()` so that each asset has a defined LCOE_ASSET. If `sum(FLOW)==0` of an asset, the LCOE_ASSET (utilization LCOE) is defined to be 0 (#520)
- Color lists for plots are provided by user and are not hard coded anymore (#527)
- Replace function `F1.draw_graph` by the class `F1.ESGraphRenderer` and use `graphviz` instead of
 `networkx` to draw the graph of the energy system model (#528) 
- Rename variable `PLOTS_NX` to `PLOTS_ES` (#528)
- Changed `requirements.txt` (removing and updating dependencies) (#528)
- A png of the energy system model graph is only saved if either `-png` or `-pdf` options are chosen (#530)
- Accepting string "TRUE"/"FALSE" now for boolean parameters (#534)
- Order of pages in the readthedocs.io (#525)
- Reactivated KPI: Renewable share. Updated pytests (#525)
- Extended `DEFAULT_WEIGHTS_ENERGY_CARRIERS` by `Diesel` and `Gas`, added explaination in `Model_Assumptions.rs` (#538)
- Create `dict_model` with constant variables in `D0` and update in `D1` (#538)
- Separate the installation of the packages needed for the report generation from the mvs
 simulation (#501)
- Move all source files in `src/mvs_eland` (#501)
- Move the content of the previous `src/utils.py` module to  `src/mvs_eland/utils/__init__.py` (#501)
- Rename `tests/constants.py` --> `tests/_constants.py` (#501)
- Refactor modules calls (mostly `src.` is replaced by `mvs_eland.`) (#501)
- Move `mvs_eland_tool` folder's content in `src/mvs_eland` (#501)
- Gather all requirements files in a `requirements` folder and read the requirement from there for `setup.py` (#501)
- Update `install_requires` and `extra_requires` in `setup.py` (#501)

### Removed
- `E2.add_costs_and_total`() (#520)
- Calculation of energy expenditures using `price` (#520)
- Function `F1.plot_input_timeseries` which is based on `matplotlib` (#527)
- Dependency to `matplotlib` (#528)
- Remove `STORE_NX_GRAPH` and `DISPLAY_NX_GRAPH` variables (#530)
- Remove `tests/__init__.py` (#501)
- Delete `mvs_eland_tool` folder (#501)

### Fixed
- Calculation of `cost_upfront` required a multiplication (#520)
- Fixed `E2.convert_components_to_dataframe()`, Key error (#520)
- Fixed `F1.extract_plot_data_and_title()`, Key error (#520)
- Fixed hard-coded energy vector of ENERGY_PRODUCTION units in E1.convert_components_to_dataframe(#520)
- Generating report for multiple sectors (#534)
- Fixed hard-coded energy vector of `ENERGY_PRODUCTION` units in `E1.convert_components_to_dataframe` (#520)
- Fixed parsing issue in `A1.conversion()`, incl. pytest (#538)
- Quick fix to read a timeseries for `"price"` in `C0.define_source()` (#524)
- Fix `C1.check_feedin_tariff()`: Now also applyable to timeseries of feed-in tariff or electricity prices (#524)
- Add a warning message if the timeseries of demands or resources are empty (#543)
- Fix failing KPI test (due to newer pandas version) (#501)

## [0.3.3] - 2020-08-19

### Added
- Also components that have no investment costs now have a value (of 0) for COST_INVESTMENT and COST_UPFRONT (#493)
- Display error message when feed-in tariff > electricity price of any  asset in 'energyProvider.csv'. (#497)
- Added pie plots created using Plotly library to the auto-report (#482) 
- Added functions to `F2_autoreport.py` that save the images of plots generated using Plotly to `MVS_outputs` folder as `.png` (#499)
- Inserted docstrings in the definitions of all the functions in `F2_autoreport.py` (#505)
- Functions in F1 to create plotly static `.png` files (#512)
- New argument for MVS execution: `-png` to store plotly graphs to file (#512)
- Benchmark test for peak demand pricing for grid and battery case (#510)
- Logging error message if a cell is left empty for a parameter in the csvs (see `A1`) (#492)
- Logging error message if a bus connects less then three assets including the excess sink, as in that case the energy system model is likely to be incomplete (`C1.check_for_sufficient_assets_on_busses()`) (#492)

### Changed
- Move and rename json converter and parser to B0 module (#464)
- Modified json converter to avoid stringifying special types such as pandas.Dataframes (#464)
- Changed the font family used in the plots in F2_autoreport.py and changed the wording of some comments (#496)
- Changed styling of plots, mainly how legends appear in the PDF report (#482) 
- Move and rename json converter and parser to B0 module (#464)
- Modified json converter to avoid stringifying special types such as pandas.Dataframes (#464)
- Changed the font family used in the plots in F2_autoreport.py and changed the wording of some comments (#496)
- Replaced parameter strings by variables (#500)
- Changed the font family used in the plots in F2_autoreport.py and changed the wording of some comments (#496)
- Moved function `C0.determine_lifetime_price_dispatch()` to C2 with all its sub-functions.  (#495)
- Changed calculation of `LIFETIME_PRICE_DISPATCH` for lists and pd.Series (see dosctrings of `C2.get_lifetime_price_dispatch_list`, `C2.get_lifetime_price_dispatch_timeseries`) (#495)
- Changed dostring format in `C2` to numpy (#495)
- Deactivated function `C2.fuel_price_present_value` as it is not used and TBD (#495)
- Modified the doc-strings in the definitions of some functions to abide by the formatting rules of numpy doc-strings (#505)
- Suppressed the log messages of the Flask server (for report webapp) (#509) 
- Move bulk data preparation code for report from F2 into E1 and F1 modules and into functions (#511, #512)
- F2 now calls functions from F1 to prepare the figures of the report (#512)
- Dispatchable (fuel) sources can now be defined by adding a column to the `energyProduction.csv` and setting `file_name==None` (#492)
- Updated `Model_Assumptions.rst`: Minimal description of dispatchable fuel sources (#492)
- `tests/inputs` energyAssets are updated (#492)
- Fixed test_benchmark_AD_grid_diesel() - now this one tests fuel source and diesel at once (#492)

### Removed
- Functions to generate plots with matplotlib in F1 (#512)
- Many tests that checked if matplot lib plots were stored to file, not replaced by new tests for storing plotly graphs to file (#512)

### Fixed
- Image path for readthedocs (Model_Assumpation.rst) (#492)

## [0.3.2] 2020-08-04

### Added
- `Model_Assumptions` added, including outline for component models, bulletpoints on limitations, energyProviders and peak demand pricing model. (#454)

### Changed
- Definition of busses from assets: Now all INFLOW_DIRECTION / OUTFLOW_DIRECTION are translated into ENERGY_BUSSES (#454, #387)
- An excess sink is created for each and every bus (#454)
- Splitting functions in `C0` and adding tests for them: `C0.define_sink()`, `C0.define_source()` and `C0.define_dso_sinks_and_sources()` (#454)
- Instead of defining multiple DSO sources for modelling peak demand pricing, now a single source is defined and another level added with transformers that, with an availability limited to a peak demand pricing period, only represent the costs of peak demand pricing in the specific period. (#454)
- Moved function `C0.plot_input_timeseries()` to `F1.plot_input_timeseries()` (#454)
- Add required parameter "unit" to energyProviders.csv. Used for defining the units of the peak demand pricing transformer. (#454)
- Updated `F2` for new DSO/excess sink structure: DSO feedin and excess sink removal from demands now universal (#454)
- Replace `logging.warning` for dispatch price of sources in case of DSOs - this is now only an `logging.info`
- Added global variables for KPI connected to renewable energy use (TOTAL_RENEWABLE_GENERATION_IN_LES = "Total internal renewable generation", TOTAL_NON_RENEWABLE_GENERATION_IN_LES = "Total internal non-renewable generation", TOTAL_RENEWABLE_ENERGY_USE = "Total renewable energy use", TOTAL_NON_RENEWABLE_ENERGY_USE = "Total non-renewable energy use") (#454)
- Updated to disagregated `oemof-solph==0.4.1`, which required changing the `requirements.txt` as well as the usage of `oemof` within the MVS (#405)

### Removed
-

### Fixed
- Peak demand pricing feature (#454)


## [0.3.1] - 2020-07-30

### Added
- Release protocol in `CONTRIBUTING.md` file (#353)
- Custom heat demand profile generation (#371)
- Add custom solar thermal collector generation profile (#370)
- Input template folder for easy generation of new simulations (#374), later also for tests of the input folder
- Tests for ABE usecase (grid, PV, battery) (#385)
- Test to verify that input folders have all required parameters (#398)
- New `dict` `REQUIRED_MVS_PARAMETERS` to gather the required parameters from the csv or json
 input type (#398)
- `utils.py` module in `src` to gather the functions `find_input_folders` and `compare_input_parameters_with_reference` which can be used to find and validate input folders (#398)
- Code and test for checking for new parameters in csv and raising warning message if not defined (`A1.check_for_newly_added_parameters`). This then also adds a default value to the new parameter  (#384)
- Exception if an energyVector does not have internal generation or consumption from a DSO, and is only supplied by energy conversion from another sector: renewable share = 0. (#384)
- Tests for source components in D1 (#391)
- Option `-i` for `python mvs_report.py`, `python mvs_report.py -h` for help (#407)
- Pyppeteer package for OS X users in troubleshooting (#414)
- Add an enhancement to the auto-report by printing the log messages such as warnings and errors (#417)
- New `dict` `REQUIRED_JSON_PARAMETERS` to gather the required parameters from the json input files (#432)
- `.readthedocs.yml` configuration file (#435, #436)
- Calculation of levelized cost of energy (`LCOE_ASSET`) of each asset in E2 (#438)
- Tests for LCOE function in `test_E2_economics` (#438)
- Output of `scalars.xlsx`now also includes `INSTALLED_CAP` and `LCOE_ASSET`(#438)
- File `constants_output.py` to contain all keys included in `scalars.xlsx` (#453)
- Installation help for `pygraphviz` on Win10/64bit systems in `troubleshooting.rst` (#379)
- Add Plotly-based blots (line diagrams for energy flows and bar charts) to `F2_autoreport.py` (#439)
- LCOE_ASSET (Levelized Cost of Energy of Asset) explaination in KPI documentation (#458)
- Heat demand profiles with option of using monitored weather data (ambient temperature) at the use case UVtgV. note: file not provided so far (#474)
- Solar generation profiles with option of using monitored weather data (ambient temp, ghi, dhi) at the use case uvtgv. note: file not provided so far (#475)
- Benchmark test for simple case grid and diesel without test for fuel consumption (#386)
- Example docstring to readthedocs (#489)

### Changed
- Use selenium to print the automatic project report, `python mvs_report.py -h` for help (#356)
- Sort parameters in csv´s within the input folder (#374)
- Change relative folder path to absolute in tests files (#396)
- Replace all variables wacc, discount_factor and project_lifetime in the project (#383)
- Improve styling of the pdf report (#369)
- `LIST_OF_NEW_PARAMETERS` renamed `EXTRA_CSV_PARAMETERS` and moved from `A1` to `constants.py
` (#384)
- Order of parameters in `tests/inputs`, fixed missing parameters  (#384)
- Only a single output flow for sources (instead of multiple possible) as discussed in #149  (#391)
- Move `existing` parameter into Investment objects of D1 components (was before added to output flow) (#391)
- Use pyppeteers instead of selenium to emulate the webbrowser and print the pdf report
 automatically (#407)
- Update flowchart again (#409)
- Label of storage components (storage capacity, input power, output power) will by default be redefined to the name of the storage and this component (#415)
- Version number and date is only to be edited in one file (#419)
- Add `ìnputs` folder to `.gitignore` (#401)
- Change the calculation of the residual value for specific capex in C2 and test_C2 (#289, #247, PR #431): Now the present value of the residual value is considered
- Explicitly return the dataframe with parameters value in function
 `check_for_newly_added_parameter` (#428)
- Rename function `check_for_newly_added_parameter` in `check_for_official_extra_parameters` (#428)
- Add `ìnputs` folder to `.gitignore` (#401)
- Readthedocs links to simple scenario `tests/inputs` (#420)
- Adapt and add logging messages for components added to the model in D1 (#429)
- Moved list of keys to be printed in `scalars.xlsx` to `constants_output.py` (#453)
- Renamed `"peak_flow"` to `PEAK_FLOW` and `"average_flow"` to `AVERAGE_FLOW` (#453)
- Changed function `E2.lcoe_asset()` and its tests, now processes one asset at a time (#453)
- Added arguments ``-f`, `-log`, `warning`` to all `parse_args` and `main()` in `tests` (#456)
- File `Developing.rst` with new description of tests and conventions (#456)
- Added a `setup_class` (remove dir) to `test_B0.TestTemporaryJsonFileDisposal` (#379)
- Created function to read version number and date from file instead of importing it from module
 (#463)
- Fixed `E0.store_results_matrix()`, now available types: `str`, `bool`, `None`, dict (with key VALUE), else (`int`/`float`). If KPI not in asset, no value is attributed. Added test for function (#468, #470)
- Fixed `main()` calls in `test_F1_plotting.py` (#468)
- Added `pyppdf==0.0.12` to `requirements.txt` (#473)
- Tests for A0: Now new dirs are only created if not existant
- Function `A0.check_output_folder()`, now after `shutil.rmtree` we still `try-except os.mkdirs`, this fixes local issues with `FileExistsError`.  (#474)
- Added `pyppdf==0.0.12` to `requirements.txt` (#473)

### Removed
- Selenium to print the automatic project report for help (#407)
- `MaximumCap` from list of required parameters for `energyStorage` assets (#415)
- `inputs` folder (#401)
- `tests/test_benchmark.py` module (#401)
- Outdated table of tests of MVS `docs/tables/table_tests.csv` (#456)
- Removed function `C0.complete_missing_cost_data()` as this should be covered by A1 for csv files (#379)
- Old plots in `F2_autoreport.py` generated with matplotlib (#439)
- Parameter `restore_from_oemof_file` from all files (inputs, tests) (#483)
- Deleted columns from `fixcost.csv` as this is currently not used (#362)

### Fixed
- Bug connected to global variables (#356)
- Duplicate of timeseries files (#388)
- Warnings from local readthedocs compilation (#426)
- Bug on local install (#437)
- Input folder `tests/inputs` with simple example scenario (#420)
- Description of storage efficiency in readthedocs (#457)
- MVS can now be run with argument `-pdf` (fix pyppeteer issue) (#473)
- Adapted benchmark tests input folders to template (#386)
- Local failing pytests (`FileExistsError`) on Ubuntu and Win10 (#474, #483)
- 9 Warnings due to excess parameter `restore_from_oemof_file` (#483)

## [0.3.0] - 2020-06-08

### Added
- Test for re-running a simulation with `json_input_processed.json` file (#343)

### Changed
- Test input files (#343)
- All parameters of the json/csv input files are now defined by constant variables (i.e, `CRATE="crate"` instead of string `"crate"`) (#346)
- Use `is` instead of `==` in if clauses for True, False and None (#346)
- Categorize constants in `constants_json_strings.py` (#347)
- Renaming CAPEX_FIX = "capex_fix" into COST_DEVELOPMENT = "development_costs" (#347, #350)
- Renaming CAPEX_VAR = "capex_var" into SPECIFIC_COST = "specific_costs" (#347, #350)
- Renaming OPEX_FIX = "opex_fix" into SPECIFIC_COST_OM = "specific_costs_om" (#347, #350)
- Renaming OPEX_VAR = "opex_var" into PRICE_DISPATCH = "dispatch_price" (#347, #350)
- Change last strings into global constants in "constants_json_strings.py" (#349)
- Autoreport now refers to actual project and scenario name + ID (#349)


## [0.2.1] - 2020-05-28

### Added
- Tests for the module B0 (#140, #255)
- Tests for the module A1 (#141)
- Tests for the module E3 (#143)
- Tests for the module F0 (#142, #304, #335)
- Some tests for E2 (#144)
- Tests function names for E1 (#145)
- Tests for the module E0 (#146)
- Tests for module D2 (#147)
- Some tests for module C0 (#148)
- Tests for the module D1 (still - partly - open: transformers, sources. finished: sinks, storages, other functions) (#149)
- Tests for the module D0 (#150)
- Tests for module C2 (#151)
- Tests for the module C1 (only used function) (#152)
- Tests for module F1 (#157, #297, #284)
- Pull request template (#198)
- Issue template (#212)
- File `troubleshooting.rst` to readthedocs (#229)
- File `simulating_with_the_mvs.rst` to readthedocs: How to use the input files (csv/json) (#130), how to create an own simulation/project
tipps for module building, and hint that units in the MVS are not checked (#229)
- Images for `simulating_with_the_mvs.rst`: images/energy_system.png, images/energy_system_model
.png, images/folder_structure_inputs.png (#229)
- Tables for `simulating_with_the_mvs.rst`: files_to_be_displayed/example_multiple_inputs_energyConversion.csv
, files_to_be_displayed/example_scalar_as_timeseries_energyConversion.csv (#229)
- Benchmark test for csv inputs (#254)
- Benchmark test with only PV and grid (#258)
- Module F2 for auto-reporting results of MVS simulation (#232)
- Json entries including paths to all plotted graphs (#232)
- Technical parameters: Energy flows (aggregated) per asset, Renewable share (#223, #257)
- Save network graph as png to output folder if new parameter `store_nx_graph` is true (#242)
- Tests for storage for the module A1 (#299)
- Benchmark test with only battery and grid (#302)
- Flowchart and relative description (#305)
- Reference to license (#305)
- Description of validation scheme into readthedocs (#306)
- Possibility to save the report generated in F2 as a pdf (#284)
- Possibility to run benchmark tests selectively and make sure they are all run on master branch
 (#320)
- Possibility to deploy the report of the results in a browser (#323)
- A main() function to be used by a server which only accepts json variable and returns json
 variable (not saving to a file) (#327)
- Add information about the feature to view the web app and generate PDF of the automatic report to readthedocs (#283)

### Changed
- Default input files from "inputs": Changed some parameters (#143)
- Moved some functions between F0 and F1, rearranged functions in F1 (#157)
- Shore power randomization improved + amount of available docks can be chosen (#202)
- Update kwargs of main func in docstring and in documentation (#208)
- `troubleshooting.rst`: Added help for `pygraphviz` (#218), `xlrd` (#11), `json.decoder.JSONDecodeError` (#206)
- FileNotFoundError messages in A0 (#227)
- Update json file `mvs_config.json`: Default with no peak demand pricing. Replace string "False" by boolean `false`. Remove depreciated parameters from `simulation_settings`(`input_file_name`, `overwrite`, `path_input_file`, `path_input_folder`, `path_input_sequences`, `path_output_folder`, `path_output_folder_inputs`) (#234)
- Renamed `plot_nx_graph` to `display_nx_graph` and added `store_nx_graph` (#242)
- Variables `required_files_list` and `ALLOWED_FILES` have been replaced by `REQUIRED_FILES` (#251)
- The columns of the storage_xx files are renamed and the specific parameters for each column are
 checked in A1 (#259)
- Possibility to move the json file after reading it (useful if json file created from csv files
) (#255)
- Call timeseries plot function for each bus (#278)
- The input from the csv files produce the same json than the json file (#286)
- Rename "storage" parameter in A1 and tests_A1 to "asset_is_a_storage" (#300)
- Serialize the DataFrame and arrays into the json_with_results.json (#304)
- Convert serialized DataFrame and arrays back into these types in the B0.load_json function
 (#304, #322, #326)
- Move the CSS styling code to a style sheet (#317)
- Change the input data for creating the dataframes for generating the optimization and costs' tables from xlsx file to json (#317) 
- Rename mvs_eland_tool/mvs_eland_tool.py --> mvs_eland_tool/local_deploy.py (#327)
- Now main (local use) and run_simulation (server use) are available in mvs_eland_tool package
  (#327)

 
### Removed
- Removed parameter `oemof_file_name` from `simulation_settings.csv`, as well as from all input
 files etc. The name is hardcoded now (#150)

### Fixed
- Fix naming error for storages (#166)
- Fix json file (#203)
- Delete duplicated entry of `plot_nx_graph` from json file (#209)
- Rename "boolean" to "bool" in example json file (#214)
- Fix searching for dict key "input_bus_name" (#210) and using input_name instead of output_name (#219)
- Fix plotting error in F1, plot only if Data frame is not empty (#230, #234)
- Benchmark test that the simulation is running with default settings (#254)
- Fix specific parameters for each storage column (#259)
- Overwrite local results when running through brenchmark tests (#260)
- Allow more than one separator for csv files(#263)
- Fix plotting pie chart for costs, if statement added if no costs are available (#267)
- Fix long label resulting from total project costs (#270)
- Bug when the output path had contained an unexisting folder within an unexisting folder it
 would return an error (#278)
- Display SOC (#278)
- Automatic update of the test coverage with coveralls.io (#307)
- Logging message for maximumCap value (#310)
- Create_app function in F0 for standalone execution (#317)
- Crashing evaluation when `evaluated_period < 365/peak_demand_pricing_periods` by raising an
 error (#331) 

## [0.2.0] - 2020-03-13

### Added
- Readthedocs documentation for input parameters (#128)
- Doctring of module A0 (#138)
- Constants in `src/constants.py` (#153, #154)
- Readthedocs documentation for installation (#162)
- Plotting an networkx graph can now be turned of/on via "plot_nx_graph" in simulation_settings (#172)
- Plot all timeseries used as input data (#171)
- Integrate new parameter maximumCap as nominal value for energyProduction assets, ie. PV or wind plants (#125 )
- Integrate new parameter maximumCap as nominal value for storage assets and transformers (PR #243, comp. issue #125)

### Changed
- Give priority from kwargs on command line arguments (#112, #138)
- Docstrings of module A1 (#113)
- Changed keyword argument to positional argument for `create_input_json` function (#113)
- function `get_user_inputs` renamed `process_user_arguments` (#138)
- Tests for the module A0 (#138)
- Terminal commands (#135)
- PR request template (open/done/not applicable) (#205)
- URL of coverall badge (#265) 
- Function converting json to dict (#142)

### Removed
- Function welcome from module A0 (#138)
- Parameters `input_file_name`, `overwrite`, `path_input_file`, `path_input_folder`, `path_input_sequences`, `path_output_folder`, `path_output_folder_inputs` from `simulation_settings.csv` (#178)

### Fixed
- Input directory of csv files specified by user is handed to `load_data_from_csv.create_input_json()` (#112)
- \#111 & \#114 fix user choice of output folder via command line arguments(#115)
- Demand is no longer aggregated across sectors when processing/plotting in E1 (#169)
- Optimized storage capacities are printed into results matrix (#188)
- Sector diagrams now also include SOC diagrams (#189)
- Sources can now have variable costs (#173)
- \#182 Boolean simulation settings now also take affect
- Demand is no longer aggregated across sectors when processing/plotting in E1 (#169)

## [0.1.1] -2020-01-30

### Added
- test for running the main function (#109)
- the user can run the tool simply with `python mvs_tool.py` (#109)
### Fixed
- \#108 (#109)


## [0.1.0] - 2020-01-29

### Added
- tests for the A0 module (#87)
- badge for coveralls.io (#90)
- tests for the parsing of arguments (#97)
- exceptions for missing input file/folder (#98)
### Changed 
- removed unused class structure in all modules, execution stay the same (#86)
- link to build for this repository instead of previous one (#95)
- use argparser to parse the arguments from command line (#97)
- the full path of input folder containing csv is now required (#98)
### Removed
- argument parsing using sys.argv (#97)

## [0.0.3] - 2020-01-22

### Added
- LICENSE.md with GPL v2.0 (#38, smartie2076)
- folder "docs" and content to generate readthedocs (#39, smartie2076)
- Started readthedocs homepage (not working): https://readthedocs.org/projects/mvs-eland/ (#39, smartie2076, #57, Bachibouzouk)
- new feature to create the input json file from a collection of csv files (@Piranias)
- new module added: A1_csv_to_json.py (@Piranias)
- Badges for build and docs (#70, Bachibouzouk)
- Setup file (#72, Bachibouzouk)
- Parameters can now be a list of values, eg. efficiencies for two busses or multiple input/output vectors (#52, @marc-juanpera) 
- Parameters can now be a timeseries (eg. efficiency of a converter, electricity prices) (#37, #82, @marc-juanpera) 
- Parameters can now be defined as a list as well as as a timeseries (#52,#82, @marc-juanpera) 

### Changed
- requirements.txt only includes packages needed for users of MVS (#39, smartie2076)
- test_requirements.txt includes packages used by developers of MVS (#39, smartie2076)
- CONTRIBUTING: Now with read the docs (@smartie2076)
- README: Now with contextualization of MVS, setup & installation, utilization of and contributing to MVS (#47, smartie2076)
- directory structure of input/ (#49 @Piranias)
- json data structure reduced to 2 (main) levels: goup and asset (#49 @smartie2076)
- logging now stores into appropriate logfile (@smartie2076)
- change code_folder to src (#80)

### Removed
- Output files excluded from repro  (@smartie2076)

## [0.0.2] - 2019-11-25

### Added
- Introduced test for correct code formatting (blacks, closed issue #31, #18)
- Now unlimited number of busses possible
- Now with monthly peak demand pricing 
- Two test json files
- Files to create wiki page "Exemplary Workflow"

### Changed
- Introduced new code structure (folder "code") and updated relative import paths (closed #17)
- Introduced (basic) plots of optimized capacities and costs (addresses issue #29)
- CONTRIBUTING
- CHANGELOG
- Tests and travis file
- requirements.txt

### Removed
- Excel input file
- Python files to read from excel

## [0.0.1] - 2019-10-14

### Added
- CONTRIBUTING (#8)
- CHANGELOG (#8)
- Tests (#8, #10)

### Changed
- relative imports (#10)
- moved `mvs_eland_tool`'s content in a function (#10)

### Removed
- yet another thing<|MERGE_RESOLUTION|>--- conflicted
+++ resolved
@@ -49,13 +49,10 @@
 - Create constant variables in `E1`: `THRESHOLD` for central definition of precision limit (#859)
 - `docs/MVS_kpi_categories.csv` and `conf.generate_kpi_categories()` to list KPI under in the RTD (#869)
 - Descriptions of all output files to RTD (#874)
-<<<<<<< HEAD
-- Tips and Tricks in the RTD (#876)
-=======
 - Create benchmark test for maximumCap constraint in `test_benchmark_constraints.py` (#835)
 - Add `C0.process_normalized_installed_cap()` to process the normalized installed capacity value (#835)
 - Add test for `C0.process_normalized_installed_cap()` (#835)
->>>>>>> 3a7e0589
+- Tips and Tricks in the RTD (#876)
 
 ### Changed
 - Update the release protocol in `CONTRIBUTING.md` (#821)
@@ -93,13 +90,10 @@
 - Prepared `docs/MVS_kpis_list.csv` summarizing all simulation outputs (#869)
 - Changed a great number of variable names in `constants_json_strings.py` by decapitalizing and removing spaces (#869)
 - Changed formatting of code snippets in RTD to `:code:` (#880)
-<<<<<<< HEAD
-- updated the SOC defintions in RTD (#876)
-=======
 - `E3.add_levelized_cost_of_energy_carriers` to fix wrong variable definition, extend pytest (#890)
 - `E2.convert_components_to_dataframe()` to correctly display when an asset is optimized, add pytests (#875)
 - If the `TIMESERIES` key is in the `dict_values` and the file under `FILENAME` key cannot be found, the timeseries is loaded from `TIMESERIES` (#881)
->>>>>>> 3a7e0589
+- updated the SOC defintions in RTD (#876)
 
 ### Removed
 - `AUTO_SOURCE` and `AUTO_SINK` as this overcomplicated the labelling process (#837)
