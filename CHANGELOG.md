--- conflicted
+++ resolved
@@ -44,11 +44,8 @@
 - Added net zero energy KPI `degree of NZE` with `E3.equation_degree_of_net_zero_energy()` and `E3.add_degree_of_net_zero_energy()` (#776)
 - Added tests for `E3.equation_degree_of_net_zero_energy()` and `E3.add_degree_of_net_zero_energy()` (#776)
 - Added information about degree of NZE to RTD (#776)
-<<<<<<< HEAD
+- Function `E1.cut_below_micro` to round decision variables (capacities, flows) below threshold of plus/minus 10^-6 to 0, add warnings if negative value larger then threshold (invalid result). Includes pytests (#791)
 - Update `component models` section in RTD with information on energy storages, heat pumps and HVAC. (#794)
-=======
-- Function `E1.cut_below_micro` to round decision variables (capacities, flows) below threshold of plus/minus 10^-6 to 0, add warnings if negative value larger then threshold (invalid result). Includes pytests (#791)
->>>>>>> 70fbd422
 
 ### Changed
 - Fix xlrd to xlrd==1.2.0 in requirements/default.txt (#716)
