--- conflicted
+++ resolved
@@ -20,6 +20,7 @@
 ## [Unreleased]
 
 ### Added
+
 - Description of validation scheme into readthedocs (#306)
 - Flowchart and relative description (#305)
 - License is referenced
@@ -48,14 +49,11 @@
 - Tests for module C2 (#151)
 - Tests for storage for the module A1 (#299)
 - Benchmark test with only battery and grid (#302)
-<<<<<<< HEAD
-- Tests for the module D1 (still - partly - open: transformers, sources. finished: sinks, storages, other functions) (#149)
-=======
 - Possibility to save the report generated in F2 as a pdf (#284)
 - Test for module D2 (#147)
 - Possibility to run benchmark tests selectively and make sure they are all run on master branch
  (#320)
->>>>>>> 6b50a923
+- Tests for the module D1 (still - partly - open: transformers, sources. finished: sinks, storages, other functions) (#149)
 
 ### Changed
 - Shore power randomization improved + amount of available docks can be chosen (#202)
