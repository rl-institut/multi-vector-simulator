# Changelog
All notable changes to this project will be documented in this file.

The format is inspired from [Keep a Changelog](http://keepachangelog.com/en/1.0.0/)
and the versioning aim to respect [Semantic Versioning](http://semver.org/spec/v2.0.0.html).

Here is a template for new release sections

```
## [_._._] - 20XX-MM-DD

### Added
-
### Changed
-
### Removed
-
```

## [Unreleased]

### Added
- Description of validation scheme into readthedocs (#306)
- Flowchart and relative description (#305)
- License is referenced
- Pull request template (#198)
- Issue template (#212)
- File `troubleshooting.rst` to readthedocs
- Tests for the module C1 (only used function) (#152)
- Save network graph as png to output folder if new parameter `store_nx_graph` is true (#242)
- Tests for the module B0 (#140, #255)
- Possibility to move the json file after reading it (useful if json file created from csv files
) (#255)
- Benchmark test for csv inputs (#254)
- File `simulating_with_the_mvs.rst` to readthedocs: How to use the input files (csv/json) (#130), how to create an own simulation/project
tipps for module building, and hint that units in the MVS are not checked (PR #229)
- Images for `simulating_with_the_mvs.rst`: images/energy_system.png, images/energy_system_model.png, images/folder_structure_inputs.png
- Tables for `simulating_with_the_mvs.rst`: tables/example_multiple_inputs_energyConversion.csv, tables/example_scalar_as_timeseries_energyConversion.csv
- PLANNED in PR #257: Technical parameters (#223): Energy flows (aggregated) per asset, Renewable share, Degree of autonomy, Degree of sector-coupling
- Test for the module A1 (#141)
- Test for the module E3 (#143)
- Test for the module F0 (#142, #304)
- Test for the module E0 (#146)
- Test for module F1 (#157, #297, #284)
- Benchmark test with only PV and grid (#258)
- Module F2 for auto-reporting results of MVS simulation (#232)
- Json entries including paths to all plotted graphs (#232)
- Tests for module C2 (#151)
- Tests for storage for the module A1 (#299)
- Benchmark test with only battery and grid (#302)
- Possibility to save the report generated in F2 as a pdf (#284)
- Test for module D2 (#147)
- Possibility to run benchmark tests selectively and make sure they are all run on master branch
 (#320)
<<<<<<< HEAD
 - Test function names for E1 (#145)
=======
- Possibility to deploy the report of the results in a browser (#323)
>>>>>>> 240b0bf8

### Changed
- Shore power randomization improved + amount of available docks can be chosen (#202)
- Update kwargs of main func in docstring and in documentation (#208)
- `troubleshooting.rst`: Added help for `pygraphviz` (#218), `xlrd` (#11), `json.decoder.JSONDecodeError` (#206)
- FileNotFoundError messages in A0 (#227)
- Update json file `mvs_config.json`: Default with no peak demand pricing. Replace string "False" by boolean `false`. Remove depreciated parameters from `simulation_settings`(`input_file_name`, `overwrite`, `path_input_file`, `path_input_folder`, `path_input_sequences`, `path_output_folder`, `path_output_folder_inputs`) (#234)
- Renamed `plot_nx_graph` to `display_nx_graph` and added `store_nx_graph` (#242)
- variables `required_files_list` and `ALLOWED_FILES` have been replaced by `REQUIRED_FILES` (#251)
- the columns of the storage_xx files are renamed and the specific parameters for each column are checked in A1 (#259)
- Default input files from "inputs": Changed some parameters (#143) 
- Separated functions in F0 to ease testing (#142)
- Moved some functions between F0 and F1, rearranged functions in F1 (#157)
- Call timeseries plot function for each bus (#278)
- rename "storage" parameter in A1 and tests_A1 to "asset_is_a_storage"
- Serialize the DataFrame and arrays into the json_with_results.json (#304)
- Convert serialized DataFrame and arrays back into these types in the B0.load_json function
 (#304, #322, #326)
- The input from the csv files produce the same json than the json file (#286)
 - Move the CSS styling code to a style sheet (#317)
### Removed

### Fixed
- Rename "boolean" to "bool" in example json file (#214)
- Fix json file (#203)
- Fix searching for dict key "input_bus_name" (#210) and using input_name instead of output_name (#219)
- Delete duplicated entry of `plot_nx_graph` from json file (#209)
- Fix plotting error in F1, plot only if Data frame is not empty (#230, #234)
- Fix naming error for storages (#166)
- Benchmark test that the simulation is running with default settings (#254)
- Fix specific parameters for each storage column (#259)
- Overwrite local results when running through brenchmark tests (#260)
- Allow more than one separator for csv files(#263)
- fix plotting pie chart for costs, if statement added if no costs are available (#267)
- Fix long label resulting from total project costs (#270)
- Bug when the output path had contained an unexisting folder within an unexisting folder it
 would return an error (#278)
 - Display SOC (#278)
 - Automatic update of the test coverage with coveralls.io (#307)
- Logging message for maximumCap value (#310)
- Create_app function in F0 for standalone execution (#317)

## [0.2.0] - 2020-03-13

### Added
- Readthedocs documentation for input parameters (#128)
- Doctring of module A0 (#138)
- Constants in `src/constants.py` (#153, #154)
- Readthedocs documentation for installation (#162)
- Plotting an networkx graph can now be turned of/on via "plot_nx_graph" in simulation_settings (#172)
- Plot all timeseries used as input data (#171)
- Integrate new parameter maximumCap as nominal value for energyProduction assets, ie. PV or wind plants (#125 )
- Integrate new parameter maximumCap as nominal value for storage assets and transformers (PR #243, comp. issue #125)

### Changed
- Give priority from kwargs on command line arguments (#112, #138)
- Docstrings of module A1 (#113)
- Changed keyword argument to positional argument for `create_input_json` function (#113)
- function `get_user_inputs` renamed `process_user_arguments` (#138)
- Tests for the module A0 (#138)
- Terminal commands (#135)
- PR request template (open/done/not applicable) (#205)
- URL of coverall badge (#265) 
- Function converting json to dict (#142)

### Removed
- Function welcome from module A0 (#138)
- Parameters `input_file_name`, `overwrite`, `path_input_file`, `path_input_folder`, `path_input_sequences`, `path_output_folder`, `path_output_folder_inputs` from `simulation_settings.csv` (#178)

### Fixed
- Input directory of csv files specified by user is handed to `load_data_from_csv.create_input_json()` (#112)
- \#111 & \#114 fix user choice of output folder via command line arguments(#115)
- Demand is no longer aggregated across sectors when processing/plotting in E1 (#169)
- Optimized storage capacities are printed into results matrix (#188)
- Sector diagrams now also include SOC diagrams (#189)
- Sources can now have variable costs (#173)
- \#182 Boolean simulation settings now also take affect
- Demand is no longer aggregated across sectors when processing/plotting in E1 (#169)

## [0.1.1] -2020-01-30

### Added
- test for running the main function (#109)
- the user can run the tool simply with `python mvs_tool.py` (#109)
### Fixed
- \#108 (#109)


## [0.1.0] - 2020-01-29

### Added
- tests for the A0 module (#87)
- badge for coveralls.io (#90)
- tests for the parsing of arguments (#97)
- exceptions for missing input file/folder (#98)
### Changed 
- removed unused class structure in all modules, execution stay the same (#86)
- link to build for this repository instead of previous one (#95)
- use argparser to parse the arguments from command line (#97)
- the full path of input folder containing csv is now required (#98)
### Removed
- argument parsing using sys.argv (#97)

## [0.0.3] - 2020-01-22

### Added
- LICENSE.md with GPL v2.0 (#38, smartie2076)
- folder "docs" and content to generate readthedocs (#39, smartie2076)
- Started readthedocs homepage (not working): https://readthedocs.org/projects/mvs-eland/ (#39, smartie2076, #57, Bachibouzouk)
- new feature to create the input json file from a collection of csv files (@Piranias)
- new module added: A1_csv_to_json.py (@Piranias)
- Badges for build and docs (#70, Bachibouzouk)
- Setup file (#72, Bachibouzouk)
- Parameters can now be a list of values, eg. efficiencies for two busses or multiple input/output vectors (#52, @marc-juanpera) 
- Parameters can now be a timeseries (eg. efficiency of a converter, electricity prices) (#37, #82, @marc-juanpera) 
- Parameters can now be defined as a list as well as as a timeseries (#52,#82, @marc-juanpera) 

### Changed
- requirements.txt only includes packages needed for users of MVS (#39, smartie2076)
- test_requirements.txt includes packages used by developers of MVS (#39, smartie2076)
- CONTRIBUTING: Now with read the docs (@smartie2076)
- README: Now with contextualization of MVS, setup & installation, utilization of and contributing to MVS (#47, smartie2076)
- directory structure of input/ (#49 @Piranias)
- json data structure reduced to 2 (main) levels: goup and asset (#49 @smartie2076)
- logging now stores into appropriate logfile (@smartie2076)
- change code_folder to src (#80)

### Removed
- Output files excluded from repro  (@smartie2076)

## [0.0.2] - 2019-11-25

### Added
- Introduced test for correct code formatting (blacks, closed issue #31, #18)
- Now unlimited number of busses possible
- Now with monthly peak demand pricing 
- Two test json files
- Files to create wiki page "Exemplary Workflow"

### Changed
- Introduced new code structure (folder "code") and updated relative import paths (closed #17)
- Introduced (basic) plots of optimized capacities and costs (addresses issue #29)
- CONTRIBUTING
- CHANGELOG
- Tests and travis file
- requirements.txt

### Removed
- Excel input file
- Python files to read from excel

## [0.0.1] - 2019-10-14

### Added
- CONTRIBUTING (#8)
- CHANGELOG (#8)
- Tests (#8, #10)

### Changed
- relative imports (#10)
- moved `mvs_eland_tool`'s content in a function (#10)

### Removed
- yet another thing<|MERGE_RESOLUTION|>--- conflicted
+++ resolved
@@ -52,11 +52,8 @@
 - Test for module D2 (#147)
 - Possibility to run benchmark tests selectively and make sure they are all run on master branch
  (#320)
-<<<<<<< HEAD
- - Test function names for E1 (#145)
-=======
+- Test function names for E1 (#145)
 - Possibility to deploy the report of the results in a browser (#323)
->>>>>>> 240b0bf8
 
 ### Changed
 - Shore power randomization improved + amount of available docks can be chosen (#202)
