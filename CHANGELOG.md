# Changelog
All notable changes to this project will be documented in this file.

The format is inspired from [Keep a Changelog](http://keepachangelog.com/en/1.0.0/)
and the versioning aim to respect [Semantic Versioning](http://semver.org/spec/v2.0.0.html).

Here is a template for new release sections

```
## [_._._] - 20XX-MM-DD

### Added
-
### Changed
-
### Removed
-
```

## [Unreleased]

### Added
- Release protocol in CONTRIBUTING.md file (#353)
<<<<<<< HEAD
- Add custom solar thermal collector generation profile (#370)
=======
- Custom heat demand profile generation (#371)
>>>>>>> 95ee9cac
### Changed
- Use selenium to print the automatic project report, `python mvs_report.py -h` for help (#356)
### Removed

### Fixed
- Deleted columns from ´fixcost.csv´ as this is currently not used (#362)
- Issue #357 Bug connected to global variables (#356)

## [0.3.0] - 2020-06-08

### Added
- Test for re-running a simulation with `json_input_processed.json` file (#343)

### Changed
- Test input files (#343)
- All parameters of the json/csv input files are now defined by constant variables (i.e, `CRATE="crate"` instead of string `"crate"`) (#346)
- Use "is" instead of "==" in if clauses for True, False and None (#346)
- Categorize constants in 'constants_json_strings.py' (#347)
- Renaming CAPEX_FIX = "capex_fix" into COST_DEVELOPMENT = "development_costs" (#347, #350)
- Renaming CAPEX_VAR = "capex_var" into SPECIFIC_COST = "specific_costs" (#347, #350)
- Renaming OPEX_FIX = "opex_fix" into SPECIFIC_COST_OM = "specific_costs_om" (#347, #350)
- Renaming OPEX_VAR = "opex_var" into PRICE_DISPATCH = "dispatch_price" (#347, #350)
- Change last strings into global constants in "constants_json_strings.py" (#349)
- Autoreport now refers to actual project and scenario name + ID (#349)


## [0.2.1] - 2020-05-28

### Added
- Tests for the module B0 (#140, #255)
- Tests for the module A1 (#141)
- Tests for the module E3 (#143)
- Tests for the module F0 (#142, #304, #335)
- Some tests for E2 (#144)
- Tests function names for E1 (#145)
- Tests for the module E0 (#146)
- Tests for module D2 (#147)
- Some tests for module C0 (#148)
- Tests for the module D1 (still - partly - open: transformers, sources. finished: sinks, storages, other functions) (#149)
- Tests for the module D0 (#150)
- Tests for module C2 (#151)
- Tests for the module C1 (only used function) (#152)
- Tests for module F1 (#157, #297, #284)
- Pull request template (#198)
- Issue template (#212)
- File `troubleshooting.rst` to readthedocs (#229)
- File `simulating_with_the_mvs.rst` to readthedocs: How to use the input files (csv/json) (#130), how to create an own simulation/project
tipps for module building, and hint that units in the MVS are not checked (#229)
- Images for `simulating_with_the_mvs.rst`: images/energy_system.png, images/energy_system_model
.png, images/folder_structure_inputs.png (#229)
- Tables for `simulating_with_the_mvs.rst`: tables/example_multiple_inputs_energyConversion.csv
, tables/example_scalar_as_timeseries_energyConversion.csv (#229)
- Benchmark test for csv inputs (#254)
- Benchmark test with only PV and grid (#258)
- Module F2 for auto-reporting results of MVS simulation (#232)
- Json entries including paths to all plotted graphs (#232)
- Technical parameters: Energy flows (aggregated) per asset, Renewable share (#223, #257)
- Save network graph as png to output folder if new parameter `store_nx_graph` is true (#242)
- Tests for storage for the module A1 (#299)
- Benchmark test with only battery and grid (#302)
- Flowchart and relative description (#305)
- Reference to license (#305)
- Description of validation scheme into readthedocs (#306)
- Possibility to save the report generated in F2 as a pdf (#284)
- Possibility to run benchmark tests selectively and make sure they are all run on master branch
 (#320)
- Possibility to deploy the report of the results in a browser (#323)
- A main() function to be used by a server which only accepts json variable and returns json
 variable (not saving to a file) (#327)
- Add information about the feature to view the web app and generate PDF of the automatic report to readthedocs (#283)

### Changed
- Default input files from "inputs": Changed some parameters (#143)
- Moved some functions between F0 and F1, rearranged functions in F1 (#157)
- Shore power randomization improved + amount of available docks can be chosen (#202)
- Update kwargs of main func in docstring and in documentation (#208)
- `troubleshooting.rst`: Added help for `pygraphviz` (#218), `xlrd` (#11), `json.decoder.JSONDecodeError` (#206)
- FileNotFoundError messages in A0 (#227)
- Update json file `mvs_config.json`: Default with no peak demand pricing. Replace string "False" by boolean `false`. Remove depreciated parameters from `simulation_settings`(`input_file_name`, `overwrite`, `path_input_file`, `path_input_folder`, `path_input_sequences`, `path_output_folder`, `path_output_folder_inputs`) (#234)
- Renamed `plot_nx_graph` to `display_nx_graph` and added `store_nx_graph` (#242)
- Variables `required_files_list` and `ALLOWED_FILES` have been replaced by `REQUIRED_FILES` (#251)
- The columns of the storage_xx files are renamed and the specific parameters for each column are
 checked in A1 (#259)
- Possibility to move the json file after reading it (useful if json file created from csv files
) (#255)
- Call timeseries plot function for each bus (#278)
- The input from the csv files produce the same json than the json file (#286)
- Rename "storage" parameter in A1 and tests_A1 to "asset_is_a_storage" (#300)
- Serialize the DataFrame and arrays into the json_with_results.json (#304)
- Convert serialized DataFrame and arrays back into these types in the B0.load_json function
 (#304, #322, #326)
- Move the CSS styling code to a style sheet (#317)
- Change the input data for creating the dataframes for generating the optimization and costs' tables from xlsx file to json (#317) 
- Rename mvs_eland_tool/mvs_eland_tool.py --> mvs_eland_tool/local_deploy.py (#327)
- Now main (local use) and run_simulation (server use) are available in mvs_eland_tool package
  (#327)
 
### Removed
- Removed parameter ´oemof_file_name´ from ´simulation_settings.csv´, as well as from all input
 files etc. The name is hardcoded now (#150)

### Fixed
- Fix naming error for storages (#166)
- Fix json file (#203)
- Delete duplicated entry of `plot_nx_graph` from json file (#209)
- Rename "boolean" to "bool" in example json file (#214)
- Fix searching for dict key "input_bus_name" (#210) and using input_name instead of output_name (#219)
- Fix plotting error in F1, plot only if Data frame is not empty (#230, #234)
- Benchmark test that the simulation is running with default settings (#254)
- Fix specific parameters for each storage column (#259)
- Overwrite local results when running through brenchmark tests (#260)
- Allow more than one separator for csv files(#263)
- Fix plotting pie chart for costs, if statement added if no costs are available (#267)
- Fix long label resulting from total project costs (#270)
- Bug when the output path had contained an unexisting folder within an unexisting folder it
 would return an error (#278)
- Display SOC (#278)
- Automatic update of the test coverage with coveralls.io (#307)
- Logging message for maximumCap value (#310)
- Create_app function in F0 for standalone execution (#317)
- Crashing evaluation when `evaluated_period < 365/peak_demand_pricing_periods` by raising an
 error (#331) 

## [0.2.0] - 2020-03-13

### Added
- Readthedocs documentation for input parameters (#128)
- Doctring of module A0 (#138)
- Constants in `src/constants.py` (#153, #154)
- Readthedocs documentation for installation (#162)
- Plotting an networkx graph can now be turned of/on via "plot_nx_graph" in simulation_settings (#172)
- Plot all timeseries used as input data (#171)
- Integrate new parameter maximumCap as nominal value for energyProduction assets, ie. PV or wind plants (#125 )
- Integrate new parameter maximumCap as nominal value for storage assets and transformers (PR #243, comp. issue #125)

### Changed
- Give priority from kwargs on command line arguments (#112, #138)
- Docstrings of module A1 (#113)
- Changed keyword argument to positional argument for `create_input_json` function (#113)
- function `get_user_inputs` renamed `process_user_arguments` (#138)
- Tests for the module A0 (#138)
- Terminal commands (#135)
- PR request template (open/done/not applicable) (#205)
- URL of coverall badge (#265) 
- Function converting json to dict (#142)

### Removed
- Function welcome from module A0 (#138)
- Parameters `input_file_name`, `overwrite`, `path_input_file`, `path_input_folder`, `path_input_sequences`, `path_output_folder`, `path_output_folder_inputs` from `simulation_settings.csv` (#178)

### Fixed
- Input directory of csv files specified by user is handed to `load_data_from_csv.create_input_json()` (#112)
- \#111 & \#114 fix user choice of output folder via command line arguments(#115)
- Demand is no longer aggregated across sectors when processing/plotting in E1 (#169)
- Optimized storage capacities are printed into results matrix (#188)
- Sector diagrams now also include SOC diagrams (#189)
- Sources can now have variable costs (#173)
- \#182 Boolean simulation settings now also take affect
- Demand is no longer aggregated across sectors when processing/plotting in E1 (#169)

## [0.1.1] -2020-01-30

### Added
- test for running the main function (#109)
- the user can run the tool simply with `python mvs_tool.py` (#109)
### Fixed
- \#108 (#109)


## [0.1.0] - 2020-01-29

### Added
- tests for the A0 module (#87)
- badge for coveralls.io (#90)
- tests for the parsing of arguments (#97)
- exceptions for missing input file/folder (#98)
### Changed 
- removed unused class structure in all modules, execution stay the same (#86)
- link to build for this repository instead of previous one (#95)
- use argparser to parse the arguments from command line (#97)
- the full path of input folder containing csv is now required (#98)
### Removed
- argument parsing using sys.argv (#97)

## [0.0.3] - 2020-01-22

### Added
- LICENSE.md with GPL v2.0 (#38, smartie2076)
- folder "docs" and content to generate readthedocs (#39, smartie2076)
- Started readthedocs homepage (not working): https://readthedocs.org/projects/mvs-eland/ (#39, smartie2076, #57, Bachibouzouk)
- new feature to create the input json file from a collection of csv files (@Piranias)
- new module added: A1_csv_to_json.py (@Piranias)
- Badges for build and docs (#70, Bachibouzouk)
- Setup file (#72, Bachibouzouk)
- Parameters can now be a list of values, eg. efficiencies for two busses or multiple input/output vectors (#52, @marc-juanpera) 
- Parameters can now be a timeseries (eg. efficiency of a converter, electricity prices) (#37, #82, @marc-juanpera) 
- Parameters can now be defined as a list as well as as a timeseries (#52,#82, @marc-juanpera) 

### Changed
- requirements.txt only includes packages needed for users of MVS (#39, smartie2076)
- test_requirements.txt includes packages used by developers of MVS (#39, smartie2076)
- CONTRIBUTING: Now with read the docs (@smartie2076)
- README: Now with contextualization of MVS, setup & installation, utilization of and contributing to MVS (#47, smartie2076)
- directory structure of input/ (#49 @Piranias)
- json data structure reduced to 2 (main) levels: goup and asset (#49 @smartie2076)
- logging now stores into appropriate logfile (@smartie2076)
- change code_folder to src (#80)

### Removed
- Output files excluded from repro  (@smartie2076)

## [0.0.2] - 2019-11-25

### Added
- Introduced test for correct code formatting (blacks, closed issue #31, #18)
- Now unlimited number of busses possible
- Now with monthly peak demand pricing 
- Two test json files
- Files to create wiki page "Exemplary Workflow"

### Changed
- Introduced new code structure (folder "code") and updated relative import paths (closed #17)
- Introduced (basic) plots of optimized capacities and costs (addresses issue #29)
- CONTRIBUTING
- CHANGELOG
- Tests and travis file
- requirements.txt

### Removed
- Excel input file
- Python files to read from excel

## [0.0.1] - 2019-10-14

### Added
- CONTRIBUTING (#8)
- CHANGELOG (#8)
- Tests (#8, #10)

### Changed
- relative imports (#10)
- moved `mvs_eland_tool`'s content in a function (#10)

### Removed
- yet another thing<|MERGE_RESOLUTION|>--- conflicted
+++ resolved
@@ -21,11 +21,8 @@
 
 ### Added
 - Release protocol in CONTRIBUTING.md file (#353)
-<<<<<<< HEAD
+- Custom heat demand profile generation (#371)
 - Add custom solar thermal collector generation profile (#370)
-=======
-- Custom heat demand profile generation (#371)
->>>>>>> 95ee9cac
 ### Changed
 - Use selenium to print the automatic project report, `python mvs_report.py -h` for help (#356)
 ### Removed
