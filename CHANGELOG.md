# Changelog
All notable changes to this project will be documented in this file.

The format is inspired from [Keep a Changelog](http://keepachangelog.com/en/1.0.0/)
and the versioning aim to respect [Semantic Versioning](http://semver.org/spec/v2.0.0.html).

Here is a template for new release sections

```
## [_._._] - 20XX-MM-DD

### Added
-
### Changed
-
### Removed
-
### Fixed
-
```

## [Unreleased]

### Added
- Docstrings for E2 (#520)
- New constant variable: `SIMULATION_RESULTS="simulation_results"` (#520)
- Explicit calculation of replacement costs (`C2.get_replacement_costs()`), so that they can be used in `E2` for installed capacities and optimal additional capacities (#520)
- New constant variable: JSON_WITH_RESULTS="json_with_results.json" (#520)
- Benchmark test "Economic_KPI_C2_E2" to test economic evaluations in C2 and E2 (#520)
- Possibility to add an upper bound  on the number of days to display in a timeseries' plot (#526)
- Graph of the energy system model to the report (#528)
- Function to encode images into dash app's layout (#528)
- System KPI now printed in automatic report (section "Energy system key performance indicators"), draft (#525)
- Added units to system-wide cost KPI in excel and in report. Some of these changes might need to be reworked when elaborating on units for the report (#525)
- `References.rst` to the readthedocs, which should gather all the references of the MVS (#525)
- New system-wide KPI:
    - Demand per energy carrier, in original unit and electricity equivalent with `E3.total_demand_each_sector()` (#525)
    - Attributed cost per energy carrier, related to the its share in the total demand equivalent  with `E3.total_demand_each_sector()` (#525)
    - LCOE per energy carrier `E3.add_levelized_cost_of_energy_carriers()` (#525)
- Default values for energy carrier "Heat" for `DEFAULT_WEIGHTS_ENERGY_CARRIERS` with `{UNIT: "KWh_eleq/kWh_therm", VALUE: 1}`. This is still TBD, as there is no source for this ratio yet (#525)
- Default unit for energy carriers defined in `DEFAULT_WEIGHTS_ENERGY_CARRIERS`: ENERGY_CARRIER_UNIT. Might be used to define the units of flows and LCOE. (#525)
- New constant variables: TIMESERIES_TOTAL, TIMESERIES_AVERAGE, LOGFILE, RENEWABLE_SHARE, TOTAL_DEMAND, SUFFIX_ELECTRICITY_EQUIVALENT, ATTRIBUTED_COSTS, LCOeleq, DEGREE_OF_SECTOR_COUPLING (#525)
<<<<<<< HEAD
- Benchmark test to test heat sector components and energy price as time series (#524)
- Benchmark test `test_benchmark_feature_parameters_as_timeseries` to ensure that parameters can always also be defined as a timeseries. Applied to `efficiency` of an energyConversion asset and `electricity_price` of an energyProduction asset () 
=======
- New constant variable: OEMOF_BUSSES, MINIMAL_RENEWABLE_SHARE, CONSTRAINTS (#538)
- New required input csv: `constraints.csv` including possible constraints for the energy system. Added to all input folders. (#538)
- Added error message: New energy carriers always have to be added to `DEFAULT_WEIGHTS_ENERGY_CARRIERS` (`C0.check_if_energy_carrier_is_defined_in_DEFAULT_WEIGHTS_ENERGY_CARRIERS()`, applied to `ENERGY_VECTOR` and to fuel sources) (#538)
- Added minimal renewable share contraint though  `D2.constraint_minimal_renewable_share()` and added description of the constraint in `Model_Assumptions.rst` (#538)
- Benchmark test for minimal renewable share constraint (#538)
- Benchmark test `test_benchmark_AFG_grid_heatpump_heat` for a sector-coupled energy system, including electricity and heat, with a heat pump and an energy price as time series (#524)
- Benchmark test descriptions for `test_benchmark_simple_scenarios.py` (#524)

>>>>>>> 6cea79da

### Changed
- Changed structure for `E2.get_cost()` and complete disaggregation of the formulas used in it (#520)
- Added pytest for many `E2` functions (#520)
- Changed and added pytests in for `C2` (#520)
- All energyProviders that have key `FILENAME` (and, therefore, a timeseries), are now of `DISPATCHABILITY = False`(#520)
- Changed structure of `E2.lcoe_assets()` so that each asset has a defined LCOE_ASSET. If `sum(FLOW)==0` of an asset, the LCOE_ASSET (utilization LCOE) is defined to be 0 (#520)
- Color lists for plots are provided by user and are not hard coded anymore (#527)
- Replace function `F1.draw_graph` by the class `F1.ESGraphRenderer` and use `graphviz` instead of
 `networkx` to draw the graph of the energy system model (#528) 
- Rename variable `PLOTS_NX` to `PLOTS_ES` (#528)
- Changed `requirements.txt` (removing and updating dependencies) (#528)
- A png of the energy system model graph is only saved if either `-png` or `-pdf` options are chosen (#530)
- Accepting string "TRUE"/"FALSE" now for boolean parameters (#534)
- Order of pages in the readthedocs.io (#525)
- Reactivated KPI: Renewable share. Updated pytests (#525)
- Extended `DEFAULT_WEIGHTS_ENERGY_CARRIERS` by `Diesel` and `Gas`, added explaination in `Model_Assumptions.rs` (#538)
- Create `dict_model` with constant variables in `D0` and update in `D1` (#538)

### Removed
- `E2.add_costs_and_total`() (#520)
- Calculation of energy expenditures using `price` (#520)
- Function `F1.plot_input_timeseries` which is based on `matplotlib` (#527)
- Dependency to `matplotlib` (#528)
- Remove `STORE_NX_GRAPH` and `DISPLAY_NX_GRAPH` variables (#530)

### Fixed
- Calculation of `cost_upfront` required a multiplication (#520)
- Fixed `E2.convert_components_to_dataframe()`, Key error (#520)
- Fixed `F1.extract_plot_data_and_title()`, Key error (#520)
- Fixed hard-coded energy vector of ENERGY_PRODUCTION units in E1.convert_components_to_dataframe(#520)
- Generating report for multiple sectors (#534)
- Fixed hard-coded energy vector of `ENERGY_PRODUCTION` units in `E1.convert_components_to_dataframe` (#520)
- Fixed parsing issue in `A1.conversion()`, incl. pytest (#538)
- Quick fix to read a timeseries for `"price"` in `C0.define_source()` (#524)
- Fix `C1.check_feedin_tariff()`: Now also applyable to timeseries of feed-in tariff or electricity prices (#524)
- Fix reading timeseries for parameters in `C0` ()

## [0.3.3] - 2020-08-19

### Added
- Also components that have no investment costs now have a value (of 0) for COST_INVESTMENT and COST_UPFRONT (#493)
- Display error message when feed-in tariff > electricity price of any  asset in 'energyProvider.csv'. (#497)
- Added pie plots created using Plotly library to the auto-report (#482) 
- Added functions to `F2_autoreport.py` that save the images of plots generated using Plotly to `MVS_outputs` folder as `.png` (#499)
- Inserted docstrings in the definitions of all the functions in `F2_autoreport.py` (#505)
- Functions in F1 to create plotly static `.png` files (#512)
- New argument for MVS execution: `-png` to store plotly graphs to file (#512)
- Benchmark test for peak demand pricing for grid and battery case (#510)
- Logging error message if a cell is left empty for a parameter in the csvs (see `A1`) (#492)
- Logging error message if a bus connects less then three assets including the excess sink, as in that case the energy system model is likely to be incomplete (`C1.check_for_sufficient_assets_on_busses()`) (#492)

### Changed
- Move and rename json converter and parser to B0 module (#464)
- Modified json converter to avoid stringifying special types such as pandas.Dataframes (#464)
- Changed the font family used in the plots in F2_autoreport.py and changed the wording of some comments (#496)
- Changed styling of plots, mainly how legends appear in the PDF report (#482) 
- Move and rename json converter and parser to B0 module (#464)
- Modified json converter to avoid stringifying special types such as pandas.Dataframes (#464)
- Changed the font family used in the plots in F2_autoreport.py and changed the wording of some comments (#496)
- Replaced parameter strings by variables (#500)
- Changed the font family used in the plots in F2_autoreport.py and changed the wording of some comments (#496)
- Moved function `C0.determine_lifetime_price_dispatch()` to C2 with all its sub-functions.  (#495)
- Changed calculation of `LIFETIME_PRICE_DISPATCH` for lists and pd.Series (see dosctrings of `C2.get_lifetime_price_dispatch_list`, `C2.get_lifetime_price_dispatch_timeseries`) (#495)
- Changed dostring format in `C2` to numpy (#495)
- Deactivated function `C2.fuel_price_present_value` as it is not used and TBD (#495)
- Modified the doc-strings in the definitions of some functions to abide by the formatting rules of numpy doc-strings (#505)
- Suppressed the log messages of the Flask server (for report webapp) (#509) 
- Move bulk data preparation code for report from F2 into E1 and F1 modules and into functions (#511, #512)
- F2 now calls functions from F1 to prepare the figures of the report (#512)
- Dispatchable (fuel) sources can now be defined by adding a column to the `energyProduction.csv` and setting `file_name==None` (#492)
- Updated `Model_Assumptions.rst`: Minimal description of dispatchable fuel sources (#492)
- `tests/inputs` energyAssets are updated (#492)
- Fixed test_benchmark_AD_grid_diesel() - now this one tests fuel source and diesel at once (#492)

### Removed
- Functions to generate plots with matplotlib in F1 (#512)
- Many tests that checked if matplot lib plots were stored to file, not replaced by new tests for storing plotly graphs to file (#512)

### Fixed
- Image path for readthedocs (Model_Assumpation.rst) (#492)

## [0.3.2] 2020-08-04

### Added
- `Model_Assumptions` added, including outline for component models, bulletpoints on limitations, energyProviders and peak demand pricing model. (#454)

### Changed
- Definition of busses from assets: Now all INFLOW_DIRECTION / OUTFLOW_DIRECTION are translated into ENERGY_BUSSES (#454, #387)
- An excess sink is created for each and every bus (#454)
- Splitting functions in `C0` and adding tests for them: `C0.define_sink()`, `C0.define_source()` and `C0.define_dso_sinks_and_sources()` (#454)
- Instead of defining multiple DSO sources for modelling peak demand pricing, now a single source is defined and another level added with transformers that, with an availability limited to a peak demand pricing period, only represent the costs of peak demand pricing in the specific period. (#454)
- Moved function `C0.plot_input_timeseries()` to `F1.plot_input_timeseries()` (#454)
- Add required parameter "unit" to energyProviders.csv. Used for defining the units of the peak demand pricing transformer. (#454)
- Updated `F2` for new DSO/excess sink structure: DSO feedin and excess sink removal from demands now universal (#454)
- Replace `logging.warning` for dispatch price of sources in case of DSOs - this is now only an `logging.info`
- Added global variables for KPI connected to renewable energy use (TOTAL_RENEWABLE_GENERATION_IN_LES = "Total internal renewable generation", TOTAL_NON_RENEWABLE_GENERATION_IN_LES = "Total internal non-renewable generation", TOTAL_RENEWABLE_ENERGY_USE = "Total renewable energy use", TOTAL_NON_RENEWABLE_ENERGY_USE = "Total non-renewable energy use") (#454)
- Updated to disagregated `oemof-solph==0.4.1`, which required changing the `requirements.txt` as well as the usage of `oemof` within the MVS (#405)

### Removed
-

### Fixed
- Peak demand pricing feature (#454)


## [0.3.1] - 2020-07-30

### Added
- Release protocol in `CONTRIBUTING.md` file (#353)
- Custom heat demand profile generation (#371)
- Add custom solar thermal collector generation profile (#370)
- Input template folder for easy generation of new simulations (#374), later also for tests of the input folder
- Tests for ABE usecase (grid, PV, battery) (#385)
- Test to verify that input folders have all required parameters (#398)
- New `dict` `REQUIRED_MVS_PARAMETERS` to gather the required parameters from the csv or json
 input type (#398)
- `utils.py` module in `src` to gather the functions `find_input_folders` and `compare_input_parameters_with_reference` which can be used to find and validate input folders (#398)
- Code and test for checking for new parameters in csv and raising warning message if not defined (`A1.check_for_newly_added_parameters`). This then also adds a default value to the new parameter  (#384)
- Exception if an energyVector does not have internal generation or consumption from a DSO, and is only supplied by energy conversion from another sector: renewable share = 0. (#384)
- Tests for source components in D1 (#391)
- Option `-i` for `python mvs_report.py`, `python mvs_report.py -h` for help (#407)
- Pyppeteer package for OS X users in troubleshooting (#414)
- Add an enhancement to the auto-report by printing the log messages such as warnings and errors (#417)
- New `dict` `REQUIRED_JSON_PARAMETERS` to gather the required parameters from the json input files (#432)
- `.readthedocs.yml` configuration file (#435, #436)
- Calculation of levelized cost of energy (`LCOE_ASSET`) of each asset in E2 (#438)
- Tests for LCOE function in `test_E2_economics` (#438)
- Output of `scalars.xlsx`now also includes `INSTALLED_CAP` and `LCOE_ASSET`(#438)
- File `constants_output.py` to contain all keys included in `scalars.xlsx` (#453)
- Installation help for `pygraphviz` on Win10/64bit systems in `troubleshooting.rst` (#379)
- Add Plotly-based blots (line diagrams for energy flows and bar charts) to `F2_autoreport.py` (#439)
- LCOE_ASSET (Levelized Cost of Energy of Asset) explaination in KPI documentation (#458)
- Heat demand profiles with option of using monitored weather data (ambient temperature) at the use case UVtgV. note: file not provided so far (#474)
- Solar generation profiles with option of using monitored weather data (ambient temp, ghi, dhi) at the use case uvtgv. note: file not provided so far (#475)
- Benchmark test for simple case grid and diesel without test for fuel consumption (#386)
- Example docstring to readthedocs (#489)

### Changed
- Use selenium to print the automatic project report, `python mvs_report.py -h` for help (#356)
- Sort parameters in csv´s within the input folder (#374)
- Change relative folder path to absolute in tests files (#396)
- Replace all variables wacc, discount_factor and project_lifetime in the project (#383)
- Improve styling of the pdf report (#369)
- `LIST_OF_NEW_PARAMETERS` renamed `EXTRA_CSV_PARAMETERS` and moved from `A1` to `constants.py
` (#384)
- Order of parameters in `tests/inputs`, fixed missing parameters  (#384)
- Only a single output flow for sources (instead of multiple possible) as discussed in #149  (#391)
- Move `existing` parameter into Investment objects of D1 components (was before added to output flow) (#391)
- Use pyppeteers instead of selenium to emulate the webbrowser and print the pdf report
 automatically (#407)
- Update flowchart again (#409)
- Label of storage components (storage capacity, input power, output power) will by default be redefined to the name of the storage and this component (#415)
- Version number and date is only to be edited in one file (#419)
- Add `ìnputs` folder to `.gitignore` (#401)
- Change the calculation of the residual value for specific capex in C2 and test_C2 (#289, #247, PR #431): Now the present value of the residual value is considered
- Explicitly return the dataframe with parameters value in function
 `check_for_newly_added_parameter` (#428)
- Rename function `check_for_newly_added_parameter` in `check_for_official_extra_parameters` (#428)
- Add `ìnputs` folder to `.gitignore` (#401)
- Readthedocs links to simple scenario `tests/inputs` (#420)
- Adapt and add logging messages for components added to the model in D1 (#429)
- Moved list of keys to be printed in `scalars.xlsx` to `constants_output.py` (#453)
- Renamed `"peak_flow"` to `PEAK_FLOW` and `"average_flow"` to `AVERAGE_FLOW` (#453)
- Changed function `E2.lcoe_asset()` and its tests, now processes one asset at a time (#453)
- Added arguments ``-f`, `-log`, `warning`` to all `parse_args` and `main()` in `tests` (#456)
- File `Developing.rst` with new description of tests and conventions (#456)
- Added a `setup_class` (remove dir) to `test_B0.TestTemporaryJsonFileDisposal` (#379)
- Created function to read version number and date from file instead of importing it from module
 (#463)
- Fixed `E0.store_results_matrix()`, now available types: `str`, `bool`, `None`, dict (with key VALUE), else (`int`/`float`). If KPI not in asset, no value is attributed. Added test for function (#468, #470)
- Fixed `main()` calls in `test_F1_plotting.py` (#468)
- Added `pyppdf==0.0.12` to `requirements.txt` (#473)
- Tests for A0: Now new dirs are only created if not existant
- Function `A0.check_output_folder()`, now after `shutil.rmtree` we still `try-except os.mkdirs`, this fixes local issues with `FileExistsError`.  (#474)
- Added `pyppdf==0.0.12` to `requirements.txt` (#473)

### Removed
- Selenium to print the automatic project report for help (#407)
- `MaximumCap` from list of required parameters for `energyStorage` assets (#415)
- `inputs` folder (#401)
- `tests/test_benchmark.py` module (#401)
- Outdated table of tests of MVS `docs/tables/table_tests.csv` (#456)
- Removed function `C0.complete_missing_cost_data()` as this should be covered by A1 for csv files (#379)
- Old plots in `F2_autoreport.py` generated with matplotlib (#439)
- Parameter `restore_from_oemof_file` from all files (inputs, tests) (#483)
- Deleted columns from `fixcost.csv` as this is currently not used (#362)

### Fixed
- Bug connected to global variables (#356)
- Duplicate of timeseries files (#388)
- Warnings from local readthedocs compilation (#426)
- Bug on local install (#437)
- Input folder `tests/inputs` with simple example scenario (#420)
- Description of storage efficiency in readthedocs (#457)
- MVS can now be run with argument `-pdf` (fix pyppeteer issue) (#473)
- Adapted benchmark tests input folders to template (#386)
- Local failing pytests (`FileExistsError`) on Ubuntu and Win10 (#474, #483)
- 9 Warnings due to excess parameter `restore_from_oemof_file` (#483)

## [0.3.0] - 2020-06-08

### Added
- Test for re-running a simulation with `json_input_processed.json` file (#343)

### Changed
- Test input files (#343)
- All parameters of the json/csv input files are now defined by constant variables (i.e, `CRATE="crate"` instead of string `"crate"`) (#346)
- Use `is` instead of `==` in if clauses for True, False and None (#346)
- Categorize constants in `constants_json_strings.py` (#347)
- Renaming CAPEX_FIX = "capex_fix" into COST_DEVELOPMENT = "development_costs" (#347, #350)
- Renaming CAPEX_VAR = "capex_var" into SPECIFIC_COST = "specific_costs" (#347, #350)
- Renaming OPEX_FIX = "opex_fix" into SPECIFIC_COST_OM = "specific_costs_om" (#347, #350)
- Renaming OPEX_VAR = "opex_var" into PRICE_DISPATCH = "dispatch_price" (#347, #350)
- Change last strings into global constants in "constants_json_strings.py" (#349)
- Autoreport now refers to actual project and scenario name + ID (#349)


## [0.2.1] - 2020-05-28

### Added
- Tests for the module B0 (#140, #255)
- Tests for the module A1 (#141)
- Tests for the module E3 (#143)
- Tests for the module F0 (#142, #304, #335)
- Some tests for E2 (#144)
- Tests function names for E1 (#145)
- Tests for the module E0 (#146)
- Tests for module D2 (#147)
- Some tests for module C0 (#148)
- Tests for the module D1 (still - partly - open: transformers, sources. finished: sinks, storages, other functions) (#149)
- Tests for the module D0 (#150)
- Tests for module C2 (#151)
- Tests for the module C1 (only used function) (#152)
- Tests for module F1 (#157, #297, #284)
- Pull request template (#198)
- Issue template (#212)
- File `troubleshooting.rst` to readthedocs (#229)
- File `simulating_with_the_mvs.rst` to readthedocs: How to use the input files (csv/json) (#130), how to create an own simulation/project
tipps for module building, and hint that units in the MVS are not checked (#229)
- Images for `simulating_with_the_mvs.rst`: images/energy_system.png, images/energy_system_model
.png, images/folder_structure_inputs.png (#229)
- Tables for `simulating_with_the_mvs.rst`: files_to_be_displayed/example_multiple_inputs_energyConversion.csv
, files_to_be_displayed/example_scalar_as_timeseries_energyConversion.csv (#229)
- Benchmark test for csv inputs (#254)
- Benchmark test with only PV and grid (#258)
- Module F2 for auto-reporting results of MVS simulation (#232)
- Json entries including paths to all plotted graphs (#232)
- Technical parameters: Energy flows (aggregated) per asset, Renewable share (#223, #257)
- Save network graph as png to output folder if new parameter `store_nx_graph` is true (#242)
- Tests for storage for the module A1 (#299)
- Benchmark test with only battery and grid (#302)
- Flowchart and relative description (#305)
- Reference to license (#305)
- Description of validation scheme into readthedocs (#306)
- Possibility to save the report generated in F2 as a pdf (#284)
- Possibility to run benchmark tests selectively and make sure they are all run on master branch
 (#320)
- Possibility to deploy the report of the results in a browser (#323)
- A main() function to be used by a server which only accepts json variable and returns json
 variable (not saving to a file) (#327)
- Add information about the feature to view the web app and generate PDF of the automatic report to readthedocs (#283)

### Changed
- Default input files from "inputs": Changed some parameters (#143)
- Moved some functions between F0 and F1, rearranged functions in F1 (#157)
- Shore power randomization improved + amount of available docks can be chosen (#202)
- Update kwargs of main func in docstring and in documentation (#208)
- `troubleshooting.rst`: Added help for `pygraphviz` (#218), `xlrd` (#11), `json.decoder.JSONDecodeError` (#206)
- FileNotFoundError messages in A0 (#227)
- Update json file `mvs_config.json`: Default with no peak demand pricing. Replace string "False" by boolean `false`. Remove depreciated parameters from `simulation_settings`(`input_file_name`, `overwrite`, `path_input_file`, `path_input_folder`, `path_input_sequences`, `path_output_folder`, `path_output_folder_inputs`) (#234)
- Renamed `plot_nx_graph` to `display_nx_graph` and added `store_nx_graph` (#242)
- Variables `required_files_list` and `ALLOWED_FILES` have been replaced by `REQUIRED_FILES` (#251)
- The columns of the storage_xx files are renamed and the specific parameters for each column are
 checked in A1 (#259)
- Possibility to move the json file after reading it (useful if json file created from csv files
) (#255)
- Call timeseries plot function for each bus (#278)
- The input from the csv files produce the same json than the json file (#286)
- Rename "storage" parameter in A1 and tests_A1 to "asset_is_a_storage" (#300)
- Serialize the DataFrame and arrays into the json_with_results.json (#304)
- Convert serialized DataFrame and arrays back into these types in the B0.load_json function
 (#304, #322, #326)
- Move the CSS styling code to a style sheet (#317)
- Change the input data for creating the dataframes for generating the optimization and costs' tables from xlsx file to json (#317) 
- Rename mvs_eland_tool/mvs_eland_tool.py --> mvs_eland_tool/local_deploy.py (#327)
- Now main (local use) and run_simulation (server use) are available in mvs_eland_tool package
  (#327)

 
### Removed
- Removed parameter `oemof_file_name` from `simulation_settings.csv`, as well as from all input
 files etc. The name is hardcoded now (#150)

### Fixed
- Fix naming error for storages (#166)
- Fix json file (#203)
- Delete duplicated entry of `plot_nx_graph` from json file (#209)
- Rename "boolean" to "bool" in example json file (#214)
- Fix searching for dict key "input_bus_name" (#210) and using input_name instead of output_name (#219)
- Fix plotting error in F1, plot only if Data frame is not empty (#230, #234)
- Benchmark test that the simulation is running with default settings (#254)
- Fix specific parameters for each storage column (#259)
- Overwrite local results when running through brenchmark tests (#260)
- Allow more than one separator for csv files(#263)
- Fix plotting pie chart for costs, if statement added if no costs are available (#267)
- Fix long label resulting from total project costs (#270)
- Bug when the output path had contained an unexisting folder within an unexisting folder it
 would return an error (#278)
- Display SOC (#278)
- Automatic update of the test coverage with coveralls.io (#307)
- Logging message for maximumCap value (#310)
- Create_app function in F0 for standalone execution (#317)
- Crashing evaluation when `evaluated_period < 365/peak_demand_pricing_periods` by raising an
 error (#331) 

## [0.2.0] - 2020-03-13

### Added
- Readthedocs documentation for input parameters (#128)
- Doctring of module A0 (#138)
- Constants in `src/constants.py` (#153, #154)
- Readthedocs documentation for installation (#162)
- Plotting an networkx graph can now be turned of/on via "plot_nx_graph" in simulation_settings (#172)
- Plot all timeseries used as input data (#171)
- Integrate new parameter maximumCap as nominal value for energyProduction assets, ie. PV or wind plants (#125 )
- Integrate new parameter maximumCap as nominal value for storage assets and transformers (PR #243, comp. issue #125)

### Changed
- Give priority from kwargs on command line arguments (#112, #138)
- Docstrings of module A1 (#113)
- Changed keyword argument to positional argument for `create_input_json` function (#113)
- function `get_user_inputs` renamed `process_user_arguments` (#138)
- Tests for the module A0 (#138)
- Terminal commands (#135)
- PR request template (open/done/not applicable) (#205)
- URL of coverall badge (#265) 
- Function converting json to dict (#142)

### Removed
- Function welcome from module A0 (#138)
- Parameters `input_file_name`, `overwrite`, `path_input_file`, `path_input_folder`, `path_input_sequences`, `path_output_folder`, `path_output_folder_inputs` from `simulation_settings.csv` (#178)

### Fixed
- Input directory of csv files specified by user is handed to `load_data_from_csv.create_input_json()` (#112)
- \#111 & \#114 fix user choice of output folder via command line arguments(#115)
- Demand is no longer aggregated across sectors when processing/plotting in E1 (#169)
- Optimized storage capacities are printed into results matrix (#188)
- Sector diagrams now also include SOC diagrams (#189)
- Sources can now have variable costs (#173)
- \#182 Boolean simulation settings now also take affect
- Demand is no longer aggregated across sectors when processing/plotting in E1 (#169)

## [0.1.1] -2020-01-30

### Added
- test for running the main function (#109)
- the user can run the tool simply with `python mvs_tool.py` (#109)
### Fixed
- \#108 (#109)


## [0.1.0] - 2020-01-29

### Added
- tests for the A0 module (#87)
- badge for coveralls.io (#90)
- tests for the parsing of arguments (#97)
- exceptions for missing input file/folder (#98)
### Changed 
- removed unused class structure in all modules, execution stay the same (#86)
- link to build for this repository instead of previous one (#95)
- use argparser to parse the arguments from command line (#97)
- the full path of input folder containing csv is now required (#98)
### Removed
- argument parsing using sys.argv (#97)

## [0.0.3] - 2020-01-22

### Added
- LICENSE.md with GPL v2.0 (#38, smartie2076)
- folder "docs" and content to generate readthedocs (#39, smartie2076)
- Started readthedocs homepage (not working): https://readthedocs.org/projects/mvs-eland/ (#39, smartie2076, #57, Bachibouzouk)
- new feature to create the input json file from a collection of csv files (@Piranias)
- new module added: A1_csv_to_json.py (@Piranias)
- Badges for build and docs (#70, Bachibouzouk)
- Setup file (#72, Bachibouzouk)
- Parameters can now be a list of values, eg. efficiencies for two busses or multiple input/output vectors (#52, @marc-juanpera) 
- Parameters can now be a timeseries (eg. efficiency of a converter, electricity prices) (#37, #82, @marc-juanpera) 
- Parameters can now be defined as a list as well as as a timeseries (#52,#82, @marc-juanpera) 

### Changed
- requirements.txt only includes packages needed for users of MVS (#39, smartie2076)
- test_requirements.txt includes packages used by developers of MVS (#39, smartie2076)
- CONTRIBUTING: Now with read the docs (@smartie2076)
- README: Now with contextualization of MVS, setup & installation, utilization of and contributing to MVS (#47, smartie2076)
- directory structure of input/ (#49 @Piranias)
- json data structure reduced to 2 (main) levels: goup and asset (#49 @smartie2076)
- logging now stores into appropriate logfile (@smartie2076)
- change code_folder to src (#80)

### Removed
- Output files excluded from repro  (@smartie2076)

## [0.0.2] - 2019-11-25

### Added
- Introduced test for correct code formatting (blacks, closed issue #31, #18)
- Now unlimited number of busses possible
- Now with monthly peak demand pricing 
- Two test json files
- Files to create wiki page "Exemplary Workflow"

### Changed
- Introduced new code structure (folder "code") and updated relative import paths (closed #17)
- Introduced (basic) plots of optimized capacities and costs (addresses issue #29)
- CONTRIBUTING
- CHANGELOG
- Tests and travis file
- requirements.txt

### Removed
- Excel input file
- Python files to read from excel

## [0.0.1] - 2019-10-14

### Added
- CONTRIBUTING (#8)
- CHANGELOG (#8)
- Tests (#8, #10)

### Changed
- relative imports (#10)
- moved `mvs_eland_tool`'s content in a function (#10)

### Removed
- yet another thing<|MERGE_RESOLUTION|>--- conflicted
+++ resolved
@@ -40,10 +40,6 @@
 - Default values for energy carrier "Heat" for `DEFAULT_WEIGHTS_ENERGY_CARRIERS` with `{UNIT: "KWh_eleq/kWh_therm", VALUE: 1}`. This is still TBD, as there is no source for this ratio yet (#525)
 - Default unit for energy carriers defined in `DEFAULT_WEIGHTS_ENERGY_CARRIERS`: ENERGY_CARRIER_UNIT. Might be used to define the units of flows and LCOE. (#525)
 - New constant variables: TIMESERIES_TOTAL, TIMESERIES_AVERAGE, LOGFILE, RENEWABLE_SHARE, TOTAL_DEMAND, SUFFIX_ELECTRICITY_EQUIVALENT, ATTRIBUTED_COSTS, LCOeleq, DEGREE_OF_SECTOR_COUPLING (#525)
-<<<<<<< HEAD
-- Benchmark test to test heat sector components and energy price as time series (#524)
-- Benchmark test `test_benchmark_feature_parameters_as_timeseries` to ensure that parameters can always also be defined as a timeseries. Applied to `efficiency` of an energyConversion asset and `electricity_price` of an energyProduction asset () 
-=======
 - New constant variable: OEMOF_BUSSES, MINIMAL_RENEWABLE_SHARE, CONSTRAINTS (#538)
 - New required input csv: `constraints.csv` including possible constraints for the energy system. Added to all input folders. (#538)
 - Added error message: New energy carriers always have to be added to `DEFAULT_WEIGHTS_ENERGY_CARRIERS` (`C0.check_if_energy_carrier_is_defined_in_DEFAULT_WEIGHTS_ENERGY_CARRIERS()`, applied to `ENERGY_VECTOR` and to fuel sources) (#538)
@@ -51,8 +47,8 @@
 - Benchmark test for minimal renewable share constraint (#538)
 - Benchmark test `test_benchmark_AFG_grid_heatpump_heat` for a sector-coupled energy system, including electricity and heat, with a heat pump and an energy price as time series (#524)
 - Benchmark test descriptions for `test_benchmark_simple_scenarios.py` (#524)
-
->>>>>>> 6cea79da
+- Benchmark test to test heat sector components and energy price as time series (#524)
+- Benchmark test `test_benchmark_feature_parameters_as_timeseries` to ensure that parameters can always also be defined as a timeseries. Applied to `efficiency` of an energyConversion asset and `electricity_price` of an energyProduction asset () 
 
 ### Changed
 - Changed structure for `E2.get_cost()` and complete disaggregation of the formulas used in it (#520)
