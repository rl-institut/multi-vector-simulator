# Changelog
All notable changes to this project will be documented in this file.

The format is inspired from [Keep a Changelog](http://keepachangelog.com/en/1.0.0/)
and the versioning aim to respect [Semantic Versioning](http://semver.org/spec/v2.0.0.html).

Here is a template for new release sections

```
## [_._._] - 20XX-MM-DD

### Added
-
### Changed
-
### Removed
-
### Fixed
-
```

<<<<<<< HEAD
## [0.3.3] - 2020-08-19

### Added
- Also components that have no investment costs now have a value (of 0) for COST_INVESTMENT and COST_UPFRONT (#493)
- Display error message when feed-in tariff > electricity price of any  asset in 'energyProvider.csv'. (#497)
- Added pie plots created using Plotly library to the auto-report (#482) 
- Added functions to `F2_autoreport.py` that save the images of plots generated using Plotly to `MVS_outputs` folder as `.png` (#499)
- Inserted docstrings in the definitions of all the functions in `F2_autoreport.py` (#505)
- Functions in F1 to create plotly static `.png` files (#512)
- New argument for MVS execution: `-png` to store plotly graphs to file (#512)
- Benchmark test for peak demand pricing for grid and battery case (#510)
- Logging error message if a cell is left empty for a parameter in the csvs (see `A1`) (#492)
- Logging error message if a bus connects less then three assets including the excess sink, as in that case the energy system model is likely to be incomplete (`C1.check_for_sufficient_assets_on_busses()`) (#492)

### Changed
- Move and rename json converter and parser to B0 module (#464)
- Modified json converter to avoid stringifying special types such as pandas.Dataframes (#464)
- Changed the font family used in the plots in F2_autoreport.py and changed the wording of some comments (#496)
- Changed styling of plots, mainly how legends appear in the PDF report (#482) 
- Move and rename json converter and parser to B0 module (#464)
- Modified json converter to avoid stringifying special types such as pandas.Dataframes (#464)
- Changed the font family used in the plots in F2_autoreport.py and changed the wording of some comments (#496)
- Replaced parameter strings by variables (#500)
- Changed the font family used in the plots in F2_autoreport.py and changed the wording of some comments (#496)
- Moved function `C0.determine_lifetime_price_dispatch()` to C2 with all its sub-functions.  (#495)
- Changed calculation of `LIFETIME_PRICE_DISPATCH` for lists and pd.Series (see dosctrings of `C2.get_lifetime_price_dispatch_list`, `C2.get_lifetime_price_dispatch_timeseries`) (#495)
- Changed dostring format in `C2` to numpy (#495)
- Deactivated function `C2.fuel_price_present_value` as it is not used and TBD (#495)
- Modified the doc-strings in the definitions of some functions to abide by the formatting rules of numpy doc-strings (#505)
- Suppressed the log messages of the Flask server (for report webapp) (#509) 
- Move bulk data preparation code for report from F2 into E1 and F1 modules and into functions (#511, #512)
- F2 now calls functions from F1 to prepare the figures of the report (#512)
- Dispatchable (fuel) sources can now be defined by adding a column to the `energyProduction.csv` and setting `file_name==None` (#492)
- Updated `Model_Assumptions.rst`: Minimal description of dispatchable fuel sources (#492)
- `tests/inputs` energyAssets are updated (#492)
- Fixed test_benchmark_AD_grid_diesel() - now this one tests fuel source and diesel at once (#492)

### Removed
- Functions to generate plots with matplotlib in F1 (#512)
- Many tests that checked if matplot lib plots were stored to file, not replaced by new tests for storing plotly graphs to file (#512)

### Fixed
- Image path for readthedocs (Model_Assumpation.rst) (#492)


=======
>>>>>>> c373cc96
## [0.3.2] 2020-08-04

### Added
- `Model_Assumptions` added, including outline for component models, bulletpoints on limitations, energyProviders and peak demand pricing model. (#454)

### Changed
- Definition of busses from assets: Now all INFLOW_DIRECTION / OUTFLOW_DIRECTION are translated into ENERGY_BUSSES (#454, #387)
- An excess sink is created for each and every bus (#454)
- Splitting functions in `C0` and adding tests for them: `C0.define_sink()`, `C0.define_source()` and `C0.define_dso_sinks_and_sources()` (#454)
- Instead of defining multiple DSO sources for modelling peak demand pricing, now a single source is defined and another level added with transformers that, with an availability limited to a peak demand pricing period, only represent the costs of peak demand pricing in the specific period. (#454)
- Moved function `C0.plot_input_timeseries()` to `F1.plot_input_timeseries()` (#454)
- Add required parameter "unit" to energyProviders.csv. Used for defining the units of the peak demand pricing transformer. (#454)
- Updated `F2` for new DSO/excess sink structure: DSO feedin and excess sink removal from demands now universal (#454)
- Replace `logging.warning` for dispatch price of sources in case of DSOs - this is now only an `logging.info`
- Added global variables for KPI connected to renewable energy use (TOTAL_RENEWABLE_GENERATION_IN_LES = "Total internal renewable generation", TOTAL_NON_RENEWABLE_GENERATION_IN_LES = "Total internal non-renewable generation", TOTAL_RENEWABLE_ENERGY_USE = "Total renewable energy use", TOTAL_NON_RENEWABLE_ENERGY_USE = "Total non-renewable energy use") (#454)
- Updated to disagregated `oemof-solph==0.4.1`, which required changing the `requirements.txt` as well as the usage of `oemof` within the MVS (#405)

### Removed
-

### Fixed
- Peak demand pricing feature (#454)


## [0.3.1] - 2020-07-30

### Added
- Release protocol in `CONTRIBUTING.md` file (#353)
- Custom heat demand profile generation (#371)
- Add custom solar thermal collector generation profile (#370)
- Input template folder for easy generation of new simulations (#374), later also for tests of the input folder
- Tests for ABE usecase (grid, PV, battery) (#385)
- Test to verify that input folders have all required parameters (#398)
- New `dict` `REQUIRED_MVS_PARAMETERS` to gather the required parameters from the csv or json
 input type (#398)
- `utils.py` module in `src` to gather the functions `find_input_folders` and `compare_input_parameters_with_reference` which can be used to find and validate input folders (#398)
- Code and test for checking for new parameters in csv and raising warning message if not defined (`A1.check_for_newly_added_parameters`). This then also adds a default value to the new parameter  (#384)
- Exception if an energyVector does not have internal generation or consumption from a DSO, and is only supplied by energy conversion from another sector: renewable share = 0. (#384)
- Tests for source components in D1 (#391)
- Option `-i` for `python mvs_report.py`, `python mvs_report.py -h` for help (#407)
- Pyppeteer package for OS X users in troubleshooting (#414)
- Add an enhancement to the auto-report by printing the log messages such as warnings and errors (#417)
- New `dict` `REQUIRED_JSON_PARAMETERS` to gather the required parameters from the json input files (#432)
- `.readthedocs.yml` configuration file (#435, #436)
- Calculation of levelized cost of energy (`LCOE_ASSET`) of each asset in E2 (#438)
- Tests for LCOE function in `test_E2_economics` (#438)
- Output of `scalars.xlsx`now also includes `INSTALLED_CAP` and `LCOE_ASSET`(#438)
- File `constants_output.py` to contain all keys included in `scalars.xlsx` (#453)
- Installation help for `pygraphviz` on Win10/64bit systems in `troubleshooting.rst` (#379)
- Add Plotly-based blots (line diagrams for energy flows and bar charts) to `F2_autoreport.py` (#439)
- LCOE_ASSET (Levelized Cost of Energy of Asset) explaination in KPI documentation (#458)
- Heat demand profiles with option of using monitored weather data (ambient temperature) at the use case UVtgV. note: file not provided so far (#474)
<<<<<<< HEAD
- Solar generation profiles with option of using monitored weather data (ambient temp, ghi, dhi) at the use case uvtgv. note: file not provided so far (#475)
=======
>>>>>>> c373cc96
- Benchmark test for simple case grid and diesel without test for fuel consumption (#386)
- Example docstring to readthedocs (#489)

### Changed
- Use selenium to print the automatic project report, `python mvs_report.py -h` for help (#356)
- Sort parameters in csv´s within the input folder (#374)
- Change relative folder path to absolute in tests files (#396)
- Replace all variables wacc, discount_factor and project_lifetime in the project (#383)
- Improve styling of the pdf report (#369)
- `LIST_OF_NEW_PARAMETERS` renamed `EXTRA_CSV_PARAMETERS` and moved from `A1` to `constants.py
` (#384)
- Order of parameters in `tests/inputs`, fixed missing parameters  (#384)
- Only a single output flow for sources (instead of multiple possible) as discussed in #149  (#391)
- Move `existing` parameter into Investment objects of D1 components (was before added to output flow) (#391)
- Use pyppeteers instead of selenium to emulate the webbrowser and print the pdf report
 automatically (#407)
- Update flowchart again (#409)
- Label of storage components (storage capacity, input power, output power) will by default be redefined to the name of the storage and this component (#415)
- Version number and date is only to be edited in one file (#419)
- Add `ìnputs` folder to `.gitignore` (#401)
- Change the calculation of the residual value for specific capex in C2 and test_C2 (#289, #247, PR #431): Now the present value of the residual value is considered
- Explicitly return the dataframe with parameters value in function
 `check_for_newly_added_parameter` (#428)
- Rename function `check_for_newly_added_parameter` in `check_for_official_extra_parameters` (#428)
- Add `ìnputs` folder to `.gitignore` (#401)
- Readthedocs links to simple scenario `tests/inputs` (#420)
- Adapt and add logging messages for components added to the model in D1 (#429)
- Moved list of keys to be printed in `scalars.xlsx` to `constants_output.py` (#453)
- Renamed `"peak_flow"` to `PEAK_FLOW` and `"average_flow"` to `AVERAGE_FLOW` (#453)
- Changed function `E2.lcoe_asset()` and its tests, now processes one asset at a time (#453)
- Added arguments ``-f`, `-log`, `warning`` to all `parse_args` and `main()` in `tests` (#456)
- File `Developing.rst` with new description of tests and conventions (#456)
- Added a `setup_class` (remove dir) to `test_B0.TestTemporaryJsonFileDisposal` (#379)
- Created function to read version number and date from file instead of importing it from module
 (#463)
- Fixed `E0.store_results_matrix()`, now available types: `str`, `bool`, `None`, dict (with key VALUE), else (`int`/`float`). If KPI not in asset, no value is attributed. Added test for function (#468, #470)
- Fixed `main()` calls in `test_F1_plotting.py` (#468)
- Added `pyppdf==0.0.12` to `requirements.txt` (#473)
- Tests for A0: Now new dirs are only created if not existant
- Function `A0.check_output_folder()`, now after `shutil.rmtree` we still `try-except os.mkdirs`, this fixes local issues with `FileExistsError`.  (#474)
- Added `pyppdf==0.0.12` to `requirements.txt` (#473)

### Removed
- Selenium to print the automatic project report for help (#407)
- `MaximumCap` from list of required parameters for `energyStorage` assets (#415)
- `inputs` folder (#401)
- `tests/test_benchmark.py` module (#401)
- Outdated table of tests of MVS `docs/tables/table_tests.csv` (#456)
- Removed function `C0.complete_missing_cost_data()` as this should be covered by A1 for csv files (#379)
- Old plots in `F2_autoreport.py` generated with matplotlib (#439)
- Parameter `restore_from_oemof_file` from all files (inputs, tests) (#483)
- Deleted columns from `fixcost.csv` as this is currently not used (#362)

### Fixed
- Bug connected to global variables (#356)
- Duplicate of timeseries files (#388)
- Warnings from local readthedocs compilation (#426)
- Bug on local install (#437)
- Input folder `tests/inputs` with simple example scenario (#420)
- Description of storage efficiency in readthedocs (#457)
- MVS can now be run with argument `-pdf` (fix pyppeteer issue) (#473)
- Adapted benchmark tests input folders to template (#386)
- Local failing pytests (`FileExistsError`) on Ubuntu and Win10 (#474, #483)
- 9 Warnings due to excess parameter `restore_from_oemof_file` (#483)

## [0.3.0] - 2020-06-08

### Added
- Test for re-running a simulation with `json_input_processed.json` file (#343)

### Changed
- Test input files (#343)
- All parameters of the json/csv input files are now defined by constant variables (i.e, `CRATE="crate"` instead of string `"crate"`) (#346)
- Use `is` instead of `==` in if clauses for True, False and None (#346)
- Categorize constants in `constants_json_strings.py` (#347)
- Renaming CAPEX_FIX = "capex_fix" into COST_DEVELOPMENT = "development_costs" (#347, #350)
- Renaming CAPEX_VAR = "capex_var" into SPECIFIC_COST = "specific_costs" (#347, #350)
- Renaming OPEX_FIX = "opex_fix" into SPECIFIC_COST_OM = "specific_costs_om" (#347, #350)
- Renaming OPEX_VAR = "opex_var" into PRICE_DISPATCH = "dispatch_price" (#347, #350)
- Change last strings into global constants in "constants_json_strings.py" (#349)
- Autoreport now refers to actual project and scenario name + ID (#349)


## [0.2.1] - 2020-05-28

### Added
- Tests for the module B0 (#140, #255)
- Tests for the module A1 (#141)
- Tests for the module E3 (#143)
- Tests for the module F0 (#142, #304, #335)
- Some tests for E2 (#144)
- Tests function names for E1 (#145)
- Tests for the module E0 (#146)
- Tests for module D2 (#147)
- Some tests for module C0 (#148)
- Tests for the module D1 (still - partly - open: transformers, sources. finished: sinks, storages, other functions) (#149)
- Tests for the module D0 (#150)
- Tests for module C2 (#151)
- Tests for the module C1 (only used function) (#152)
- Tests for module F1 (#157, #297, #284)
- Pull request template (#198)
- Issue template (#212)
- File `troubleshooting.rst` to readthedocs (#229)
- File `simulating_with_the_mvs.rst` to readthedocs: How to use the input files (csv/json) (#130), how to create an own simulation/project
tipps for module building, and hint that units in the MVS are not checked (#229)
- Images for `simulating_with_the_mvs.rst`: images/energy_system.png, images/energy_system_model
.png, images/folder_structure_inputs.png (#229)
- Tables for `simulating_with_the_mvs.rst`: files_to_be_displayed/example_multiple_inputs_energyConversion.csv
, files_to_be_displayed/example_scalar_as_timeseries_energyConversion.csv (#229)
- Benchmark test for csv inputs (#254)
- Benchmark test with only PV and grid (#258)
- Module F2 for auto-reporting results of MVS simulation (#232)
- Json entries including paths to all plotted graphs (#232)
- Technical parameters: Energy flows (aggregated) per asset, Renewable share (#223, #257)
- Save network graph as png to output folder if new parameter `store_nx_graph` is true (#242)
- Tests for storage for the module A1 (#299)
- Benchmark test with only battery and grid (#302)
- Flowchart and relative description (#305)
- Reference to license (#305)
- Description of validation scheme into readthedocs (#306)
- Possibility to save the report generated in F2 as a pdf (#284)
- Possibility to run benchmark tests selectively and make sure they are all run on master branch
 (#320)
- Possibility to deploy the report of the results in a browser (#323)
- A main() function to be used by a server which only accepts json variable and returns json
 variable (not saving to a file) (#327)
- Add information about the feature to view the web app and generate PDF of the automatic report to readthedocs (#283)

### Changed
- Default input files from "inputs": Changed some parameters (#143)
- Moved some functions between F0 and F1, rearranged functions in F1 (#157)
- Shore power randomization improved + amount of available docks can be chosen (#202)
- Update kwargs of main func in docstring and in documentation (#208)
- `troubleshooting.rst`: Added help for `pygraphviz` (#218), `xlrd` (#11), `json.decoder.JSONDecodeError` (#206)
- FileNotFoundError messages in A0 (#227)
- Update json file `mvs_config.json`: Default with no peak demand pricing. Replace string "False" by boolean `false`. Remove depreciated parameters from `simulation_settings`(`input_file_name`, `overwrite`, `path_input_file`, `path_input_folder`, `path_input_sequences`, `path_output_folder`, `path_output_folder_inputs`) (#234)
- Renamed `plot_nx_graph` to `display_nx_graph` and added `store_nx_graph` (#242)
- Variables `required_files_list` and `ALLOWED_FILES` have been replaced by `REQUIRED_FILES` (#251)
- The columns of the storage_xx files are renamed and the specific parameters for each column are
 checked in A1 (#259)
- Possibility to move the json file after reading it (useful if json file created from csv files
) (#255)
- Call timeseries plot function for each bus (#278)
- The input from the csv files produce the same json than the json file (#286)
- Rename "storage" parameter in A1 and tests_A1 to "asset_is_a_storage" (#300)
- Serialize the DataFrame and arrays into the json_with_results.json (#304)
- Convert serialized DataFrame and arrays back into these types in the B0.load_json function
 (#304, #322, #326)
- Move the CSS styling code to a style sheet (#317)
- Change the input data for creating the dataframes for generating the optimization and costs' tables from xlsx file to json (#317) 
- Rename mvs_eland_tool/mvs_eland_tool.py --> mvs_eland_tool/local_deploy.py (#327)
- Now main (local use) and run_simulation (server use) are available in mvs_eland_tool package
  (#327)

 
### Removed
- Removed parameter `oemof_file_name` from `simulation_settings.csv`, as well as from all input
 files etc. The name is hardcoded now (#150)

### Fixed
- Fix naming error for storages (#166)
- Fix json file (#203)
- Delete duplicated entry of `plot_nx_graph` from json file (#209)
- Rename "boolean" to "bool" in example json file (#214)
- Fix searching for dict key "input_bus_name" (#210) and using input_name instead of output_name (#219)
- Fix plotting error in F1, plot only if Data frame is not empty (#230, #234)
- Benchmark test that the simulation is running with default settings (#254)
- Fix specific parameters for each storage column (#259)
- Overwrite local results when running through brenchmark tests (#260)
- Allow more than one separator for csv files(#263)
- Fix plotting pie chart for costs, if statement added if no costs are available (#267)
- Fix long label resulting from total project costs (#270)
- Bug when the output path had contained an unexisting folder within an unexisting folder it
 would return an error (#278)
- Display SOC (#278)
- Automatic update of the test coverage with coveralls.io (#307)
- Logging message for maximumCap value (#310)
- Create_app function in F0 for standalone execution (#317)
- Crashing evaluation when `evaluated_period < 365/peak_demand_pricing_periods` by raising an
 error (#331) 

## [0.2.0] - 2020-03-13

### Added
- Readthedocs documentation for input parameters (#128)
- Doctring of module A0 (#138)
- Constants in `src/constants.py` (#153, #154)
- Readthedocs documentation for installation (#162)
- Plotting an networkx graph can now be turned of/on via "plot_nx_graph" in simulation_settings (#172)
- Plot all timeseries used as input data (#171)
- Integrate new parameter maximumCap as nominal value for energyProduction assets, ie. PV or wind plants (#125 )
- Integrate new parameter maximumCap as nominal value for storage assets and transformers (PR #243, comp. issue #125)

### Changed
- Give priority from kwargs on command line arguments (#112, #138)
- Docstrings of module A1 (#113)
- Changed keyword argument to positional argument for `create_input_json` function (#113)
- function `get_user_inputs` renamed `process_user_arguments` (#138)
- Tests for the module A0 (#138)
- Terminal commands (#135)
- PR request template (open/done/not applicable) (#205)
- URL of coverall badge (#265) 
- Function converting json to dict (#142)

### Removed
- Function welcome from module A0 (#138)
- Parameters `input_file_name`, `overwrite`, `path_input_file`, `path_input_folder`, `path_input_sequences`, `path_output_folder`, `path_output_folder_inputs` from `simulation_settings.csv` (#178)

### Fixed
- Input directory of csv files specified by user is handed to `load_data_from_csv.create_input_json()` (#112)
- \#111 & \#114 fix user choice of output folder via command line arguments(#115)
- Demand is no longer aggregated across sectors when processing/plotting in E1 (#169)
- Optimized storage capacities are printed into results matrix (#188)
- Sector diagrams now also include SOC diagrams (#189)
- Sources can now have variable costs (#173)
- \#182 Boolean simulation settings now also take affect
- Demand is no longer aggregated across sectors when processing/plotting in E1 (#169)

## [0.1.1] -2020-01-30

### Added
- test for running the main function (#109)
- the user can run the tool simply with `python mvs_tool.py` (#109)
### Fixed
- \#108 (#109)


## [0.1.0] - 2020-01-29

### Added
- tests for the A0 module (#87)
- badge for coveralls.io (#90)
- tests for the parsing of arguments (#97)
- exceptions for missing input file/folder (#98)
### Changed 
- removed unused class structure in all modules, execution stay the same (#86)
- link to build for this repository instead of previous one (#95)
- use argparser to parse the arguments from command line (#97)
- the full path of input folder containing csv is now required (#98)
### Removed
- argument parsing using sys.argv (#97)

## [0.0.3] - 2020-01-22

### Added
- LICENSE.md with GPL v2.0 (#38, smartie2076)
- folder "docs" and content to generate readthedocs (#39, smartie2076)
- Started readthedocs homepage (not working): https://readthedocs.org/projects/mvs-eland/ (#39, smartie2076, #57, Bachibouzouk)
- new feature to create the input json file from a collection of csv files (@Piranias)
- new module added: A1_csv_to_json.py (@Piranias)
- Badges for build and docs (#70, Bachibouzouk)
- Setup file (#72, Bachibouzouk)
- Parameters can now be a list of values, eg. efficiencies for two busses or multiple input/output vectors (#52, @marc-juanpera) 
- Parameters can now be a timeseries (eg. efficiency of a converter, electricity prices) (#37, #82, @marc-juanpera) 
- Parameters can now be defined as a list as well as as a timeseries (#52,#82, @marc-juanpera) 

### Changed
- requirements.txt only includes packages needed for users of MVS (#39, smartie2076)
- test_requirements.txt includes packages used by developers of MVS (#39, smartie2076)
- CONTRIBUTING: Now with read the docs (@smartie2076)
- README: Now with contextualization of MVS, setup & installation, utilization of and contributing to MVS (#47, smartie2076)
- directory structure of input/ (#49 @Piranias)
- json data structure reduced to 2 (main) levels: goup and asset (#49 @smartie2076)
- logging now stores into appropriate logfile (@smartie2076)
- change code_folder to src (#80)

### Removed
- Output files excluded from repro  (@smartie2076)

## [0.0.2] - 2019-11-25

### Added
- Introduced test for correct code formatting (blacks, closed issue #31, #18)
- Now unlimited number of busses possible
- Now with monthly peak demand pricing 
- Two test json files
- Files to create wiki page "Exemplary Workflow"

### Changed
- Introduced new code structure (folder "code") and updated relative import paths (closed #17)
- Introduced (basic) plots of optimized capacities and costs (addresses issue #29)
- CONTRIBUTING
- CHANGELOG
- Tests and travis file
- requirements.txt

### Removed
- Excel input file
- Python files to read from excel

## [0.0.1] - 2019-10-14

### Added
- CONTRIBUTING (#8)
- CHANGELOG (#8)
- Tests (#8, #10)

### Changed
- relative imports (#10)
- moved `mvs_eland_tool`'s content in a function (#10)

### Removed
- yet another thing<|MERGE_RESOLUTION|>--- conflicted
+++ resolved
@@ -19,7 +19,6 @@
 -
 ```
 
-<<<<<<< HEAD
 ## [0.3.3] - 2020-08-19
 
 ### Added
@@ -65,8 +64,6 @@
 - Image path for readthedocs (Model_Assumpation.rst) (#492)
 
 
-=======
->>>>>>> c373cc96
 ## [0.3.2] 2020-08-04
 
 ### Added
@@ -119,10 +116,7 @@
 - Add Plotly-based blots (line diagrams for energy flows and bar charts) to `F2_autoreport.py` (#439)
 - LCOE_ASSET (Levelized Cost of Energy of Asset) explaination in KPI documentation (#458)
 - Heat demand profiles with option of using monitored weather data (ambient temperature) at the use case UVtgV. note: file not provided so far (#474)
-<<<<<<< HEAD
 - Solar generation profiles with option of using monitored weather data (ambient temp, ghi, dhi) at the use case uvtgv. note: file not provided so far (#475)
-=======
->>>>>>> c373cc96
 - Benchmark test for simple case grid and diesel without test for fuel consumption (#386)
 - Example docstring to readthedocs (#489)
 
