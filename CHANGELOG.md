# Changelog
All notable changes to this project will be documented in this file.

The format is inspired from [Keep a Changelog](http://keepachangelog.com/en/1.0.0/)
and the versioning aim to respect [Semantic Versioning](http://semver.org/spec/v2.0.0.html).

Here is a template for new release sections

```
## [_._._] - 20XX-MM-DD

### Added
-
### Changed
-
### Removed
-
```

## [Unreleased]

### Added

- Description of validation scheme into readthedocs (#306)
- Flowchart and relative description (#305)
- License is referenced
- Pull request template (#198)
- Issue template (#212)
- File `troubleshooting.rst` to readthedocs
- Tests for the module C1 (only used function) (#152)
- Save network graph as png to output folder if new parameter `store_nx_graph` is true (#242)
- Tests for the module B0 (#140, #255)
- Possibility to move the json file after reading it (useful if json file created from csv files
) (#255)
- Benchmark test for csv inputs (#254)
- File `simulating_with_the_mvs.rst` to readthedocs: How to use the input files (csv/json) (#130), how to create an own simulation/project
tipps for module building, and hint that units in the MVS are not checked (PR #229)
- Images for `simulating_with_the_mvs.rst`: images/energy_system.png, images/energy_system_model.png, images/folder_structure_inputs.png
- Tables for `simulating_with_the_mvs.rst`: tables/example_multiple_inputs_energyConversion.csv, tables/example_scalar_as_timeseries_energyConversion.csv
- Test for the module A1 (#141)
- Test for the module E3 (#143)
- Test for the module F0 (#142, #304)
- Test for the module E0 (#146)
- Test for module F1 (#157, #297, #284)
- Benchmark test with only PV and grid (#258)
- Module F2 for auto-reporting results of MVS simulation (#232)
- Json entries including paths to all plotted graphs (#232)
- Test for module C2 (#151)
- Tests for storage for the module A1 (#299)
- Benchmark test with only battery and grid (#302)
- Possibility to save the report generated in F2 as a pdf (#284)
- Test for module D2 (#147)
- Possibility to run benchmark tests selectively and make sure they are all run on master branch
 (#320)
- Tests for the module D1 (still - partly - open: transformers, sources. finished: sinks, storages, other functions) (#149)
 - Test function names for E1 (#145)
- Possibility to deploy the report of the results in a browser (#323)
- Test for the module D0 (#150)
- Some test for module C0 (#148)
<<<<<<< HEAD
- Technical parameters (#223, #257): Energy flows (aggregated) per asset, Renewable share
=======
- A main() function to be used by a server which only accepts json variable and returns json
 variable (not saving to a file) (#327)
>>>>>>> 2bfcfad5

### Changed
- Shore power randomization improved + amount of available docks can be chosen (#202)
- Update kwargs of main func in docstring and in documentation (#208)
- `troubleshooting.rst`: Added help for `pygraphviz` (#218), `xlrd` (#11), `json.decoder.JSONDecodeError` (#206)
- FileNotFoundError messages in A0 (#227)
- Update json file `mvs_config.json`: Default with no peak demand pricing. Replace string "False" by boolean `false`. Remove depreciated parameters from `simulation_settings`(`input_file_name`, `overwrite`, `path_input_file`, `path_input_folder`, `path_input_sequences`, `path_output_folder`, `path_output_folder_inputs`) (#234)
- Renamed `plot_nx_graph` to `display_nx_graph` and added `store_nx_graph` (#242)
- variables `required_files_list` and `ALLOWED_FILES` have been replaced by `REQUIRED_FILES` (#251)
- the columns of the storage_xx files are renamed and the specific parameters for each column are checked in A1 (#259)
- Default input files from "inputs": Changed some parameters (#143) 
- Separated functions in F0 to ease testing (#142)
- Moved some functions between F0 and F1, rearranged functions in F1 (#157)
- Call timeseries plot function for each bus (#278)
- rename "storage" parameter in A1 and tests_A1 to "asset_is_a_storage"
- Serialize the DataFrame and arrays into the json_with_results.json (#304)
- Convert serialized DataFrame and arrays back into these types in the B0.load_json function
 (#304, #322, #326)
- The input from the csv files produce the same json than the json file (#286)
 - Move the CSS styling code to a style sheet (#317)
 - Change the input data for creating the dataframes for generating the optimization and costs' tables from xlsx file to json (#317) 
 - Rename mvs_eland_tool/mvs_eland_tool.py --> mvs_eland_tool/local_deploy.py (#327)
 - Now main (local use) and run_simulation (server use) are available in mvs_eland_tool package
  (#327)
 
### Removed
- Removed parameter ´oemof_file_name´ from ´simulation_settings.csv´ (#150), as well as from all input files etc. The name is hardcoded now.

### Fixed
- Rename "boolean" to "bool" in example json file (#214)
- Fix json file (#203)
- Fix searching for dict key "input_bus_name" (#210) and using input_name instead of output_name (#219)
- Delete duplicated entry of `plot_nx_graph` from json file (#209)
- Fix plotting error in F1, plot only if Data frame is not empty (#230, #234)
- Fix naming error for storages (#166)
- Benchmark test that the simulation is running with default settings (#254)
- Fix specific parameters for each storage column (#259)
- Overwrite local results when running through brenchmark tests (#260)
- Allow more than one separator for csv files(#263)
- fix plotting pie chart for costs, if statement added if no costs are available (#267)
- Fix long label resulting from total project costs (#270)
- Bug when the output path had contained an unexisting folder within an unexisting folder it
 would return an error (#278)
 - Display SOC (#278)
 - Automatic update of the test coverage with coveralls.io (#307)
- Logging message for maximumCap value (#310)
- Create_app function in F0 for standalone execution (#317)
- Crashing evaluation when `evaluated_period < 365/peak_demand_pricing_periods` (#331) by raising an error

## [0.2.0] - 2020-03-13

### Added
- Readthedocs documentation for input parameters (#128)
- Doctring of module A0 (#138)
- Constants in `src/constants.py` (#153, #154)
- Readthedocs documentation for installation (#162)
- Plotting an networkx graph can now be turned of/on via "plot_nx_graph" in simulation_settings (#172)
- Plot all timeseries used as input data (#171)
- Integrate new parameter maximumCap as nominal value for energyProduction assets, ie. PV or wind plants (#125 )
- Integrate new parameter maximumCap as nominal value for storage assets and transformers (PR #243, comp. issue #125)

### Changed
- Give priority from kwargs on command line arguments (#112, #138)
- Docstrings of module A1 (#113)
- Changed keyword argument to positional argument for `create_input_json` function (#113)
- function `get_user_inputs` renamed `process_user_arguments` (#138)
- Tests for the module A0 (#138)
- Terminal commands (#135)
- PR request template (open/done/not applicable) (#205)
- URL of coverall badge (#265) 
- Function converting json to dict (#142)

### Removed
- Function welcome from module A0 (#138)
- Parameters `input_file_name`, `overwrite`, `path_input_file`, `path_input_folder`, `path_input_sequences`, `path_output_folder`, `path_output_folder_inputs` from `simulation_settings.csv` (#178)

### Fixed
- Input directory of csv files specified by user is handed to `load_data_from_csv.create_input_json()` (#112)
- \#111 & \#114 fix user choice of output folder via command line arguments(#115)
- Demand is no longer aggregated across sectors when processing/plotting in E1 (#169)
- Optimized storage capacities are printed into results matrix (#188)
- Sector diagrams now also include SOC diagrams (#189)
- Sources can now have variable costs (#173)
- \#182 Boolean simulation settings now also take affect
- Demand is no longer aggregated across sectors when processing/plotting in E1 (#169)

## [0.1.1] -2020-01-30

### Added
- test for running the main function (#109)
- the user can run the tool simply with `python mvs_tool.py` (#109)
### Fixed
- \#108 (#109)


## [0.1.0] - 2020-01-29

### Added
- tests for the A0 module (#87)
- badge for coveralls.io (#90)
- tests for the parsing of arguments (#97)
- exceptions for missing input file/folder (#98)
### Changed 
- removed unused class structure in all modules, execution stay the same (#86)
- link to build for this repository instead of previous one (#95)
- use argparser to parse the arguments from command line (#97)
- the full path of input folder containing csv is now required (#98)
### Removed
- argument parsing using sys.argv (#97)

## [0.0.3] - 2020-01-22

### Added
- LICENSE.md with GPL v2.0 (#38, smartie2076)
- folder "docs" and content to generate readthedocs (#39, smartie2076)
- Started readthedocs homepage (not working): https://readthedocs.org/projects/mvs-eland/ (#39, smartie2076, #57, Bachibouzouk)
- new feature to create the input json file from a collection of csv files (@Piranias)
- new module added: A1_csv_to_json.py (@Piranias)
- Badges for build and docs (#70, Bachibouzouk)
- Setup file (#72, Bachibouzouk)
- Parameters can now be a list of values, eg. efficiencies for two busses or multiple input/output vectors (#52, @marc-juanpera) 
- Parameters can now be a timeseries (eg. efficiency of a converter, electricity prices) (#37, #82, @marc-juanpera) 
- Parameters can now be defined as a list as well as as a timeseries (#52,#82, @marc-juanpera) 

### Changed
- requirements.txt only includes packages needed for users of MVS (#39, smartie2076)
- test_requirements.txt includes packages used by developers of MVS (#39, smartie2076)
- CONTRIBUTING: Now with read the docs (@smartie2076)
- README: Now with contextualization of MVS, setup & installation, utilization of and contributing to MVS (#47, smartie2076)
- directory structure of input/ (#49 @Piranias)
- json data structure reduced to 2 (main) levels: goup and asset (#49 @smartie2076)
- logging now stores into appropriate logfile (@smartie2076)
- change code_folder to src (#80)

### Removed
- Output files excluded from repro  (@smartie2076)

## [0.0.2] - 2019-11-25

### Added
- Introduced test for correct code formatting (blacks, closed issue #31, #18)
- Now unlimited number of busses possible
- Now with monthly peak demand pricing 
- Two test json files
- Files to create wiki page "Exemplary Workflow"

### Changed
- Introduced new code structure (folder "code") and updated relative import paths (closed #17)
- Introduced (basic) plots of optimized capacities and costs (addresses issue #29)
- CONTRIBUTING
- CHANGELOG
- Tests and travis file
- requirements.txt

### Removed
- Excel input file
- Python files to read from excel

## [0.0.1] - 2019-10-14

### Added
- CONTRIBUTING (#8)
- CHANGELOG (#8)
- Tests (#8, #10)

### Changed
- relative imports (#10)
- moved `mvs_eland_tool`'s content in a function (#10)

### Removed
- yet another thing
<|MERGE_RESOLUTION|>--- conflicted
+++ resolved
@@ -57,12 +57,9 @@
 - Possibility to deploy the report of the results in a browser (#323)
 - Test for the module D0 (#150)
 - Some test for module C0 (#148)
-<<<<<<< HEAD
 - Technical parameters (#223, #257): Energy flows (aggregated) per asset, Renewable share
-=======
 - A main() function to be used by a server which only accepts json variable and returns json
  variable (not saving to a file) (#327)
->>>>>>> 2bfcfad5
 
 ### Changed
 - Shore power randomization improved + amount of available docks can be chosen (#202)
@@ -233,4 +230,4 @@
 - moved `mvs_eland_tool`'s content in a function (#10)
 
 ### Removed
-- yet another thing
+- yet another thing