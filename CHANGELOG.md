# Changelog
All notable changes to this project will be documented in this file.

The format is inspired from [Keep a Changelog](http://keepachangelog.com/en/1.0.0/)
and the versioning aim to respect [Semantic Versioning](http://semver.org/spec/v2.0.0.html).

Here is a template for new release sections

```
## [_._._] - 20XX-MM-DD

### Added
-
### Changed
-
### Removed
-
```

## [Unreleased]

### Added
- Also components that have no investment costs now have a value (of 0) for COST_INVESTMENT and COST_UPFRONT (#493)
- Display error message when feed-in tariff > electricity price of any  asset in 'energyProvider.csv'. (#497)
- Added pie plots created using Plotly library to the auto-report (#482) 
- Added functions to `F2_autoreport.py` that save the images of plots generated using Plotly to `MVS_outputs` folder as `.png` (#499)
- Inserted doc-strings in the definitions of all the functions in `F2_autoreport.py` (#505)
- Functions in F1 to create plotly static `.png` files (#512)
- New argument for MVS execution: `-png` to store plotly graphs to file (#512)
<<<<<<< HEAD
- Logging error message if a cell is left empty for a parameter in the csvs (see `A1`) (#492)
- Logging error message if a bus connects less then three assets including the excess sink, as in that case the energy system model is likely to be incomplete (`C1.check_for_sufficient_assets_on_busses()`) (#492)
=======
- Benchmark test for peak demand pricing for grid and battery case (#510)
>>>>>>> e1f18447

### Changed
- Move and rename json converter and parser to B0 module (#464)
- Modified json converter to avoid stringifying special types such as pandas.Dataframes (#464)
- Changed the font family used in the plots in F2_autoreport.py and changed the wording of some comments (#496)
- Changed styling of plots, mainly how legends appear in the PDF report (#482) 
- Move and rename json converter and parser to B0 module (#464)
- Modified json converter to avoid stringifying special types such as pandas.Dataframes (#464)
- Changed the font family used in the plots in F2_autoreport.py and changed the wording of some comments (#496)
- Replaced parameter strings by variables (#500)
- Changed the font family used in the plots in F2_autoreport.py and changed the wording of some comments (#496)
- Moved function `C0.determine_lifetime_price_dispatch()` to C2 with all its sub-functions.  (#495)
- Changed calculation of `LIFETIME_PRICE_DISPATCH` for lists and pd.Series (see dosctrings of `C2.get_lifetime_price_dispatch_list`, `C2.get_lifetime_price_dispatch_timeseries`) (#495)
- Changed dostring format in `C2` to numpy (#495)
- Deactivated function `C2.fuel_price_present_value` as it is not used and TBD (#495)
- Modified the doc-strings in the definitions of some functions to abide by the formatting rules of numpy doc-strings (#505)
- Suppressed the log messages of the Flask server (for report webapp) (#509) 
- Move bulk data preparation code for report from F2 into E1 and F1 modules and into functions (#511, #512)
- F2 now calls functions from F1 to prepare the figures of the report (#512)
- Dispatchable (fuel) sources can now be defined by adding a column to the `energyProduction.csv` and setting `file_name==None` (#492)
- Updated `Model_Assumptions.rst`: Minimal description of dispatchable fuel sources (#492)
- `tests/inputs` energyAssets are updated (#492)
- Fixed test_benchmark_AD_grid_diesel() - now this one tests fuel source and diesel at once (#492)

### Removed
- Functions to generate plots with matplotlib in F1 (#512)
- Many tests that checked if matplot lib plots were stored to file, not replaced by new tests for storing plotly graphs to file (#512)

### Fixed
- Image path for readthedocs (Model_Assumpation.rst) (#492)

## [0.3.2] 2020-08-04

### Added
- `Model_Assumptions` added, including outline for component models, bulletpoints on limitations, energyProviders and peak demand pricing model. (#454)

### Changed
- Definition of busses from assets: Now all INFLOW_DIRECTION / OUTFLOW_DIRECTION are translated into ENERGY_BUSSES (#454, #387)
- An excess sink is created for each and every bus (#454)
- Splitting functions in `C0` and adding tests for them: `C0.define_sink()`, `C0.define_source()` and `C0.define_dso_sinks_and_sources()` (#454)
- Instead of defining multiple DSO sources for modelling peak demand pricing, now a single source is defined and another level added with transformers that, with an availability limited to a peak demand pricing period, only represent the costs of peak demand pricing in the specific period. (#454)
- Moved function `C0.plot_input_timeseries()` to `F1.plot_input_timeseries()` (#454)
- Add required parameter "unit" to energyProviders.csv. Used for defining the units of the peak demand pricing transformer. (#454)
- Updated `F2` for new DSO/excess sink structure: DSO feedin and excess sink removal from demands now universal (#454)
- Replace `logging.warning` for dispatch price of sources in case of DSOs - this is now only an `logging.info`
- Added global variables for KPI connected to renewable energy use (TOTAL_RENEWABLE_GENERATION_IN_LES = "Total internal renewable generation", TOTAL_NON_RENEWABLE_GENERATION_IN_LES = "Total internal non-renewable generation", TOTAL_RENEWABLE_ENERGY_USE = "Total renewable energy use", TOTAL_NON_RENEWABLE_ENERGY_USE = "Total non-renewable energy use") (#454)
- Updated to disagregated `oemof-solph==0.4.1`, which required changing the `requirements.txt` as well as the usage of `oemof` within the MVS (#405)

### Removed
-

### Fixed
- Peak demand pricing feature (#454)

## [0.3.1] - 2020-07-30

### Added
- Release protocol in CONTRIBUTING.md file (#353)
- Custom heat demand profile generation (#371)
- Add custom solar thermal collector generation profile (#370)
- Input template folder for easy generation of new simulations (#374), later also for tests of the input folder
- Tests for ABE usecase (grid, PV, battery) (#385)
- Test to verify that input folders have all required parameters (#398)
- New `dict` `REQUIRED_MVS_PARAMETERS` to gather the required parameters from the csv or json
 input type (#398)
- `utils.py` module in `src` to gather the functions `find_input_folders` and `compare_input_parameters_with_reference` which can be used to find and validate input folders (#398)
- Code and test for checking for new parameters in csv and raising warning message if not defined (`A1.check_for_newly_added_parameters`). This then also adds a default value to the new parameter  (#384)
- Exception if an energyVector does not have internal generation or consumption from a DSO, and is only supplied by energy conversion from another sector: renewable share = 0. (#384)
- Tests for source components in D1 (#391)
- Option `-i` for `python mvs_report.py`, `python mvs_report.py -h` for help (#407)
- Pyppeteer package for OS X users in troubleshooting (#414)
- Add an enhancement to the auto-report by printing the log messages such as warnings and errors (#417)
- New `dict` `REQUIRED_JSON_PARAMETERS` to gather the required parameters from the json input files (#432)
- `.readthedocs.yml` configuration file (#435, #436)
- Calculation of levelized cost of energy (`LCOE_ASSET`) of each asset in E2 (#438)
- Tests for LCOE function in test_E2_economics (#438)
- Output of `scalars.xlsx`now also includes `INSTALLED_CAP` and `LCOE_ASSET`(#438)
- File "constants_output.py" to contain all keys included in "scalars.xlsx" (#453)
- Installation help for `pygraphviz` on Win10/64bit systems in `troubleshooting.rst` (#379)
- Add Plotly-based blots (line diagrams for energy flows and bar charts) to `F2_autoreport.py` (#439)
- LCOE_ASSET (Levelized Cost of Energy of Asset) explaination in KPI documentation (#458)
- Heat demand profiles with option of using monitored weather data (ambient temperature) at the use case uvtgv. note: file not provided so far (#474)
- Solar generation profiles with option of using monitored weather data (ambient temp, ghi, dhi) at the use case uvtgv. note: file not provided so far (#475)
- Benchmark test for simple case grid and diesel without test for fuel consumption (#386)
- Example docstring to readthedocs (#489)

### Changed
- Use selenium to print the automatic project report, `python mvs_report.py -h` for help (#356)
- Sort parameters in csv´s within the input folder (#374)
- Change relative folder path to absolute in tests files (#396)
- Replace all variables wacc, discount_factor and project_lifetime in the project (#383)
- Improve styling of the pfd report (#369)
- `LIST_OF_NEW_PARAMETERS` renamed `EXTRA_CSV_PARAMETERS` and moved from `A1` to `constants.py
` (#384)
- Order of parameters in tests/inputs, fixed missing parameters  (#384)
- Only a single output flow for sources (instead of multiple possible) as discussed in #149  (#391)
- Move `existing` parameter into Investment objects of D1 components (was before added to output flow) (#391)
- Use pyppeteers instead of selenium to emulate the webbrowser and print the pdf report
 automatically (#407)
- Update flowchart again (#409)
- Label of storage components (storage capacity, input power, output power) will by default be redefined to the name of the storage and this component (#415)
- Version number and date is only to be edited in one file (#419)
- Add `ìnputs` folder to `.gitignore` (#401)
- Change the calculation of the residual value for specific capex in C2 and test_C2 (#289, #247, PR #431): Now the present value of the residual value is considered
- Explicitly return the dataframe with parameters value in function
 `check_for_newly_added_parameter` (#428)
- Rename function `check_for_newly_added_parameter` in `check_for_official_extra_parameters` (#428)
- Add `ìnputs` folder to `.gitignore` (#401)
- Readthedocs links to simple scenario `tests/inputs` (#420)
- Adapt and add logging messages for components added to the model in D1 (#429)
- Moved list of keys to be printed in "scalars.xlsx" to "constants_output.py" (#453)
- Renamed "peak_flow" to `PEAK_FLOW` and "average_flow" to `AVERAGE_FLOW` (#453)
- Changed function "E2.lcoe_asset()" and its tests, now processes one asset at a time (#453)
- Added arguments `"-f", "-log", "warning"` to all `parse_args` and `main()` in `tests` (#456)
- File `Developing.rst` with new description of tests and conventions (#456)
- Added a setup_class (remove dir) to `test_B0.TestTemporaryJsonFileDisposal` (#379)
- Created function to read version number and date from file instead of importing it from module
 (#463)
- Fixed E0.store_results_matrix(), now available types: 'str', 'bool', 'None', dict (with key VALUE), else ('int'/'float'). If KPI not in asset, no value is attributed. Added test for function (#468, #470)
- Fixed main() calls in 'test_F1_plotting.py' (#468)
- Added `pyppdf==0.0.12` to `requirements.txt` (#473)
- Tests for A0: Now new dirs are only created if not existant
- Function `A0.check_output_folder()`, now after `shutil.rmtree` we still `try-except os.mkdirs`, this fixes local issues with `FileExistsError`.  (#474)
- Added `pyppdf==0.0.12` to `requirements.txt` (#473)

### Removed
- Selenium to print the automatic project report for help (#407)
- `MaximumCap` from list of required parameters for `energyStorage` assets (#415)
- `inputs` folder (#401)
- `tests/test_benchmark.py` module (#401)
- Outdated table of tests of MVS `docs/tables/table_tests.csv` (#456)
- Removed function C0.complete_missing_cost_data() as this should be covered by A1 for csv files (#379)
- Old plots in `F2_autoreport.py` generated with matplotlib (#439)
- Parameter `restore_from_oemof_file` from all files (inputs, tests) (#483)

### Fixed
- Deleted columns from ´fixcost.csv´ as this is currently not used (#362)
- Issue #357 Bug connected to global variables (#356)
- Issue #168 Duplicate of timeseries files (#388)
- Warnings from local readthedocs compilation (#426)
- Issue #430 Bug on local install (#437)
- Input folder `tests/inputs` with simple example scenario (#420)
- Description of storage efficiency in readthedocs (#457)
- Bug connected to global variables (#356)
- MVS can now be run with argument `-pdf` (fix pyppeteer issue) (#473)
- Adapted benchmark tests input folders to template (#386)
- Local failing pytests (`FileExistsError`) on Ubuntu and Win10 (#474, #483)
- 9 Warnings due to excess parameter `restore_from_oemof_file` (#483)

## [0.3.0] - 2020-06-08

### Added
- Test for re-running a simulation with `json_input_processed.json` file (#343)

### Changed
- Test input files (#343)
- All parameters of the json/csv input files are now defined by constant variables (i.e, `CRATE="crate"` instead of string `"crate"`) (#346)
- Use "is" instead of "==" in if clauses for True, False and None (#346)
- Categorize constants in 'constants_json_strings.py' (#347)
- Renaming CAPEX_FIX = "capex_fix" into COST_DEVELOPMENT = "development_costs" (#347, #350)
- Renaming CAPEX_VAR = "capex_var" into SPECIFIC_COST = "specific_costs" (#347, #350)
- Renaming OPEX_FIX = "opex_fix" into SPECIFIC_COST_OM = "specific_costs_om" (#347, #350)
- Renaming OPEX_VAR = "opex_var" into PRICE_DISPATCH = "dispatch_price" (#347, #350)
- Change last strings into global constants in "constants_json_strings.py" (#349)
- Autoreport now refers to actual project and scenario name + ID (#349)


## [0.2.1] - 2020-05-28

### Added
- Tests for the module B0 (#140, #255)
- Tests for the module A1 (#141)
- Tests for the module E3 (#143)
- Tests for the module F0 (#142, #304, #335)
- Some tests for E2 (#144)
- Tests function names for E1 (#145)
- Tests for the module E0 (#146)
- Tests for module D2 (#147)
- Some tests for module C0 (#148)
- Tests for the module D1 (still - partly - open: transformers, sources. finished: sinks, storages, other functions) (#149)
- Tests for the module D0 (#150)
- Tests for module C2 (#151)
- Tests for the module C1 (only used function) (#152)
- Tests for module F1 (#157, #297, #284)
- Pull request template (#198)
- Issue template (#212)
- File `troubleshooting.rst` to readthedocs (#229)
- File `simulating_with_the_mvs.rst` to readthedocs: How to use the input files (csv/json) (#130), how to create an own simulation/project
tipps for module building, and hint that units in the MVS are not checked (#229)
- Images for `simulating_with_the_mvs.rst`: images/energy_system.png, images/energy_system_model
.png, images/folder_structure_inputs.png (#229)
- Tables for `simulating_with_the_mvs.rst`: files_to_be_displayed/example_multiple_inputs_energyConversion.csv
, files_to_be_displayed/example_scalar_as_timeseries_energyConversion.csv (#229)
- Benchmark test for csv inputs (#254)
- Benchmark test with only PV and grid (#258)
- Module F2 for auto-reporting results of MVS simulation (#232)
- Json entries including paths to all plotted graphs (#232)
- Technical parameters: Energy flows (aggregated) per asset, Renewable share (#223, #257)
- Save network graph as png to output folder if new parameter `store_nx_graph` is true (#242)
- Tests for storage for the module A1 (#299)
- Benchmark test with only battery and grid (#302)
- Flowchart and relative description (#305)
- Reference to license (#305)
- Description of validation scheme into readthedocs (#306)
- Possibility to save the report generated in F2 as a pdf (#284)
- Possibility to run benchmark tests selectively and make sure they are all run on master branch
 (#320)
- Possibility to deploy the report of the results in a browser (#323)
- A main() function to be used by a server which only accepts json variable and returns json
 variable (not saving to a file) (#327)
- Add information about the feature to view the web app and generate PDF of the automatic report to readthedocs (#283)

### Changed
- Default input files from "inputs": Changed some parameters (#143)
- Moved some functions between F0 and F1, rearranged functions in F1 (#157)
- Shore power randomization improved + amount of available docks can be chosen (#202)
- Update kwargs of main func in docstring and in documentation (#208)
- `troubleshooting.rst`: Added help for `pygraphviz` (#218), `xlrd` (#11), `json.decoder.JSONDecodeError` (#206)
- FileNotFoundError messages in A0 (#227)
- Update json file `mvs_config.json`: Default with no peak demand pricing. Replace string "False" by boolean `false`. Remove depreciated parameters from `simulation_settings`(`input_file_name`, `overwrite`, `path_input_file`, `path_input_folder`, `path_input_sequences`, `path_output_folder`, `path_output_folder_inputs`) (#234)
- Renamed `plot_nx_graph` to `display_nx_graph` and added `store_nx_graph` (#242)
- Variables `required_files_list` and `ALLOWED_FILES` have been replaced by `REQUIRED_FILES` (#251)
- The columns of the storage_xx files are renamed and the specific parameters for each column are
 checked in A1 (#259)
- Possibility to move the json file after reading it (useful if json file created from csv files
) (#255)
- Call timeseries plot function for each bus (#278)
- The input from the csv files produce the same json than the json file (#286)
- Rename "storage" parameter in A1 and tests_A1 to "asset_is_a_storage" (#300)
- Serialize the DataFrame and arrays into the json_with_results.json (#304)
- Convert serialized DataFrame and arrays back into these types in the B0.load_json function
 (#304, #322, #326)
- Move the CSS styling code to a style sheet (#317)
- Change the input data for creating the dataframes for generating the optimization and costs' tables from xlsx file to json (#317) 
- Rename mvs_eland_tool/mvs_eland_tool.py --> mvs_eland_tool/local_deploy.py (#327)
- Now main (local use) and run_simulation (server use) are available in mvs_eland_tool package
  (#327)

 
### Removed
- Removed parameter ´oemof_file_name´ from ´simulation_settings.csv´, as well as from all input
 files etc. The name is hardcoded now (#150)

### Fixed
- Fix naming error for storages (#166)
- Fix json file (#203)
- Delete duplicated entry of `plot_nx_graph` from json file (#209)
- Rename "boolean" to "bool" in example json file (#214)
- Fix searching for dict key "input_bus_name" (#210) and using input_name instead of output_name (#219)
- Fix plotting error in F1, plot only if Data frame is not empty (#230, #234)
- Benchmark test that the simulation is running with default settings (#254)
- Fix specific parameters for each storage column (#259)
- Overwrite local results when running through brenchmark tests (#260)
- Allow more than one separator for csv files(#263)
- Fix plotting pie chart for costs, if statement added if no costs are available (#267)
- Fix long label resulting from total project costs (#270)
- Bug when the output path had contained an unexisting folder within an unexisting folder it
 would return an error (#278)
- Display SOC (#278)
- Automatic update of the test coverage with coveralls.io (#307)
- Logging message for maximumCap value (#310)
- Create_app function in F0 for standalone execution (#317)
- Crashing evaluation when `evaluated_period < 365/peak_demand_pricing_periods` by raising an
 error (#331) 

## [0.2.0] - 2020-03-13

### Added
- Readthedocs documentation for input parameters (#128)
- Doctring of module A0 (#138)
- Constants in `src/constants.py` (#153, #154)
- Readthedocs documentation for installation (#162)
- Plotting an networkx graph can now be turned of/on via "plot_nx_graph" in simulation_settings (#172)
- Plot all timeseries used as input data (#171)
- Integrate new parameter maximumCap as nominal value for energyProduction assets, ie. PV or wind plants (#125 )
- Integrate new parameter maximumCap as nominal value for storage assets and transformers (PR #243, comp. issue #125)

### Changed
- Give priority from kwargs on command line arguments (#112, #138)
- Docstrings of module A1 (#113)
- Changed keyword argument to positional argument for `create_input_json` function (#113)
- function `get_user_inputs` renamed `process_user_arguments` (#138)
- Tests for the module A0 (#138)
- Terminal commands (#135)
- PR request template (open/done/not applicable) (#205)
- URL of coverall badge (#265) 
- Function converting json to dict (#142)

### Removed
- Function welcome from module A0 (#138)
- Parameters `input_file_name`, `overwrite`, `path_input_file`, `path_input_folder`, `path_input_sequences`, `path_output_folder`, `path_output_folder_inputs` from `simulation_settings.csv` (#178)

### Fixed
- Input directory of csv files specified by user is handed to `load_data_from_csv.create_input_json()` (#112)
- \#111 & \#114 fix user choice of output folder via command line arguments(#115)
- Demand is no longer aggregated across sectors when processing/plotting in E1 (#169)
- Optimized storage capacities are printed into results matrix (#188)
- Sector diagrams now also include SOC diagrams (#189)
- Sources can now have variable costs (#173)
- \#182 Boolean simulation settings now also take affect
- Demand is no longer aggregated across sectors when processing/plotting in E1 (#169)

## [0.1.1] -2020-01-30

### Added
- test for running the main function (#109)
- the user can run the tool simply with `python mvs_tool.py` (#109)
### Fixed
- \#108 (#109)


## [0.1.0] - 2020-01-29

### Added
- tests for the A0 module (#87)
- badge for coveralls.io (#90)
- tests for the parsing of arguments (#97)
- exceptions for missing input file/folder (#98)
### Changed 
- removed unused class structure in all modules, execution stay the same (#86)
- link to build for this repository instead of previous one (#95)
- use argparser to parse the arguments from command line (#97)
- the full path of input folder containing csv is now required (#98)
### Removed
- argument parsing using sys.argv (#97)

## [0.0.3] - 2020-01-22

### Added
- LICENSE.md with GPL v2.0 (#38, smartie2076)
- folder "docs" and content to generate readthedocs (#39, smartie2076)
- Started readthedocs homepage (not working): https://readthedocs.org/projects/mvs-eland/ (#39, smartie2076, #57, Bachibouzouk)
- new feature to create the input json file from a collection of csv files (@Piranias)
- new module added: A1_csv_to_json.py (@Piranias)
- Badges for build and docs (#70, Bachibouzouk)
- Setup file (#72, Bachibouzouk)
- Parameters can now be a list of values, eg. efficiencies for two busses or multiple input/output vectors (#52, @marc-juanpera) 
- Parameters can now be a timeseries (eg. efficiency of a converter, electricity prices) (#37, #82, @marc-juanpera) 
- Parameters can now be defined as a list as well as as a timeseries (#52,#82, @marc-juanpera) 

### Changed
- requirements.txt only includes packages needed for users of MVS (#39, smartie2076)
- test_requirements.txt includes packages used by developers of MVS (#39, smartie2076)
- CONTRIBUTING: Now with read the docs (@smartie2076)
- README: Now with contextualization of MVS, setup & installation, utilization of and contributing to MVS (#47, smartie2076)
- directory structure of input/ (#49 @Piranias)
- json data structure reduced to 2 (main) levels: goup and asset (#49 @smartie2076)
- logging now stores into appropriate logfile (@smartie2076)
- change code_folder to src (#80)

### Removed
- Output files excluded from repro  (@smartie2076)

## [0.0.2] - 2019-11-25

### Added
- Introduced test for correct code formatting (blacks, closed issue #31, #18)
- Now unlimited number of busses possible
- Now with monthly peak demand pricing 
- Two test json files
- Files to create wiki page "Exemplary Workflow"

### Changed
- Introduced new code structure (folder "code") and updated relative import paths (closed #17)
- Introduced (basic) plots of optimized capacities and costs (addresses issue #29)
- CONTRIBUTING
- CHANGELOG
- Tests and travis file
- requirements.txt

### Removed
- Excel input file
- Python files to read from excel

## [0.0.1] - 2019-10-14

### Added
- CONTRIBUTING (#8)
- CHANGELOG (#8)
- Tests (#8, #10)

### Changed
- relative imports (#10)
- moved `mvs_eland_tool`'s content in a function (#10)

### Removed
- yet another thing<|MERGE_RESOLUTION|>--- conflicted
+++ resolved
@@ -27,12 +27,9 @@
 - Inserted doc-strings in the definitions of all the functions in `F2_autoreport.py` (#505)
 - Functions in F1 to create plotly static `.png` files (#512)
 - New argument for MVS execution: `-png` to store plotly graphs to file (#512)
-<<<<<<< HEAD
+- Benchmark test for peak demand pricing for grid and battery case (#510)
 - Logging error message if a cell is left empty for a parameter in the csvs (see `A1`) (#492)
 - Logging error message if a bus connects less then three assets including the excess sink, as in that case the energy system model is likely to be incomplete (`C1.check_for_sufficient_assets_on_busses()`) (#492)
-=======
-- Benchmark test for peak demand pricing for grid and battery case (#510)
->>>>>>> e1f18447
 
 ### Changed
 - Move and rename json converter and parser to B0 module (#464)
