--- conflicted
+++ resolved
@@ -81,12 +81,10 @@
 - Refactor module imports in `cli.py` and `server.py` (#783)
 - Limit index of availability timeseries to simulation timeindex (`C0.define_availability_of_peak_demand_pricing_assets`) (#783)
 - Call `E1.cut_below_micro` in `E1.get_flows`, `E1.get_optimal_cap` and `E1.get_storage_results` (#791) 
-<<<<<<< HEAD
 - Split preprocessing function `D2.prepare_constraint_minimal_degree_of_autonomy()` into two functions that can be used by multiple constraints: `D2.prepare_demand_assets()` and `D2.prepare_energy_provider_consumption_sources()`, also adapted tests (#796)
 - Edited epa parser so that net zero energy constraint is added in `utils.data_parser.convert_epa_params_to_mvs()` (#796)
-=======
 - Update definition of degree of net zero energy (#797)
->>>>>>> 5d4eced3
+
 
 ### Removed
 - Remove `MissingParameterWarning` and use `logging.warning` instead (#761)
