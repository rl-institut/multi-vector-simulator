--- conflicted
+++ resolved
@@ -22,11 +22,8 @@
 ## [Unreleased]
 
 ### Added
-<<<<<<< HEAD
+- `E-Land_Requirements.rst`: Official E-Land requirement list as well as progress on functional and non-functional requirements (#590)
 - Add pytests for `E4.detect_excessive_excess_generation_in_bus()` (#591)
-=======
-- `E-Land_Requirements.rst`: Official E-Land requirement list as well as progress on functional and non-functional requirements (#590)
->>>>>>> 5eab0ffd
 
 ### Changed
 - Order of readthedocs content (#590)
