# Changelog
All notable changes to this project will be documented in this file.

The format is inspired from [Keep a Changelog](http://keepachangelog.com/en/1.0.0/)
and the versioning aim to respect [Semantic Versioning](http://semver.org/spec/v2.0.0.html).

Here is a template for new release sections

```
## [_._._] - 20XX-MM-DD

### Added
-
### Changed 
-
### Removed
-
```

## [Developer version] - 2020-MM-DD

### Added
- LICENSE.md with GPL v2.0 (#38, smartie2076)
- folder "docs" and content to generate readthedocs (#39, smartie2076)
- Started readthedocs homepage (not working): https://readthedocs.org/projects/mvs-eland/ (#39, smartie2076, #57, Bachibouzouk)
<<<<<<< HEAD
- new feature to create the input json file from a collection of csv files (@Piranias)
- new module added: A1_csv_to_json.py (@Piranias)
=======
- Badges for build and docs (#70, Bachibouzouk)
- Setup file (#72, Bachibouzouk)
>>>>>>> e9e4f213

### Changed
- requirements.txt only includes packages needed for users of MVS (#39, smartie2076)
- test_requirements.txt includes packages used by developers of MVS (#39, smartie2076)
- CONTRIBUTING: Now with read the docs (@smartie2076)
- README: Now with contextualization of MVS, setup & installation, utilization of and contributing to MVS (#47, smartie2076)
- CHANGELOG.md (@Piranias, @smartie2076)
- directory structure of input/ (@Piranias)

### Removed
- Output files excluded from repro  (@smartie2076)

## [0.0.2] - 2019-11-25

### Added
- Introduced test for correct code formatting (blacks, closed issue #31, #18)
- Now unlimited number of busses possible
- Now with monthly peak demand pricing 
- Two test json files
- Files to create wiki page "Exemplary Workflow"

### Changed
- Introduced new code structure (folder "code") and updated relative import paths (closed #17)
- Introduced (basic) plots of optimized capacities and costs (addresses issue #29)
- CONTRIBUTING
- CHANGELOG
- Tests and travis file
- requirements.txt

### Removed
- Excel input file
- Python files to read from excel

## [0.0.1] - 2019-10-14

### Added
- CONTRIBUTING (#8)
- CHANGELOG (#8)
- Tests (#8, #10)

### Changed
- relative imports (#10)
- moved `mvs_eland_tool`'s content in a function (#10)

### Removed
- yet another thing

<|MERGE_RESOLUTION|>--- conflicted
+++ resolved
@@ -23,21 +23,20 @@
 - LICENSE.md with GPL v2.0 (#38, smartie2076)
 - folder "docs" and content to generate readthedocs (#39, smartie2076)
 - Started readthedocs homepage (not working): https://readthedocs.org/projects/mvs-eland/ (#39, smartie2076, #57, Bachibouzouk)
-<<<<<<< HEAD
 - new feature to create the input json file from a collection of csv files (@Piranias)
 - new module added: A1_csv_to_json.py (@Piranias)
-=======
 - Badges for build and docs (#70, Bachibouzouk)
 - Setup file (#72, Bachibouzouk)
->>>>>>> e9e4f213
 
 ### Changed
 - requirements.txt only includes packages needed for users of MVS (#39, smartie2076)
 - test_requirements.txt includes packages used by developers of MVS (#39, smartie2076)
 - CONTRIBUTING: Now with read the docs (@smartie2076)
 - README: Now with contextualization of MVS, setup & installation, utilization of and contributing to MVS (#47, smartie2076)
-- CHANGELOG.md (@Piranias, @smartie2076)
-- directory structure of input/ (@Piranias)
+- CHANGELOG.md 
+- directory structure of input/ (#49 @Piranias)
+- json data structure reduced to 2 (main) levels: goup and asset (#49 @smartie2076)
+- logging now stores into appropriate logfile (@smartie2076)
 
 ### Removed
 - Output files excluded from repro  (@smartie2076)
