# Changelog
All notable changes to this project will be documented in this file.

The format is inspired from [Keep a Changelog](http://keepachangelog.com/en/1.0.0/)
and the versioning aim to respect [Semantic Versioning](http://semver.org/spec/v2.0.0.html).

Here is a template for new release sections

```
## [_._._] - 20XX-MM-DD

### Added
-
### Changed
-
### Removed
-
```

## [Unreleased]

### Added
- Release protocol in CONTRIBUTING.md file (#353)
- Custom heat demand profile generation (#371)
- Add custom solar thermal collector generation profile (#370)
- Input template folder for easy generation of new simulations (#374), later also for tests of the input folder
- Tests for ABE usecase (grid, PV, battery) (#385)
- Test to verify that input folders have all required parameters (#398)
- New `dict` `REQUIRED_MVS_PARAMETERS` to gather the required parameters from the csv or json
 input type (#398)
 - `utils.py` module in `src` to gather the functions `find_input_folders` and `compare_input_parameters_with_reference` which can be used to find and validate input folders (#398)
- Code and test for checking for new parameters in csv and raising warning message if not defined (`A1.check_for_newly_added_parameters`). This then also adds a default value to the new parameter  (#384)
- Exception if an energyVector does not have internal generation or consumption from a DSO, and is only supplied by energy conversion from another sector: renewable share = 0. (#384)
 - Tests for source components in D1 (#391)
 - Option `-i` for `python mvs_report.py`, `python mvs_report.py -h` for help (#407)
 - Pyppeteer package for OS X users in troubleshooting (#414)
 - Add an enhancement to the auto-report by printing the log messages such as warnings and errors (#417)
 - New `dict` `REQUIRED_JSON_PARAMETERS` to gather the required parameters from the json input files (#432)
 - `.readthedocs.yml` configuration file (#435, #436)
 - Calculation of levelized cost of energy (`LCOE_ASSET`) of each asset in E2 (#438)
 - Tests for LCOE function in test_E2_economics (#438)
 - Output of `scalars.xlsx`now also includes `INSTALLED_CAP` and `LCOE_ASSET`(#438)
- File "constants_output.py" to contain all keys included in "scalars.xlsx" (#453)

### Changed
- Use selenium to print the automatic project report, `python mvs_report.py -h` for help (#356)
- Sort parameters in csv´s within the input folder (#374)
- Change relative folder path to absolute in tests files (#396)
- Replace all variables wacc, discount_factor and project_lifetime in the project (#383)
- Improve styling of the pfd report (#369)
- `LIST_OF_NEW_PARAMETERS` renamed `EXTRA_CSV_PARAMETERS` and moved from `A1` to `constants.py
` (#384)
- Order of parameters in tests/inputs, fixed missing parameters  (#384)
- Only a single output flow for sources (instead of multiple possible) as discussed in #149  (#391)
- Move `existing` parameter into Investment objects of D1 components (was before added to output flow) (#391)
- Use pyppeteers instead of selenium to emulate the webbrowser and print the pdf report
 automatically (#407)
- Update flowchart again (#409)
- Label of storage components (storage capacity, input power, output power) will by default be redefined to the name of the storage and this component (#415)
- Version number and date is only to be edited in one file (#419)
- Add `ìnputs` folder to `.gitignore` (#401)
- Change the calculation of the residual value for specific capex in C2 and test_C2 (#289, #247, PR #431): Now the present value of the residual value is considered
- Explicitly return the dataframe with parameters value in function
 `check_for_newly_added_parameter` (#428)
- Rename function `check_for_newly_added_parameter` in `check_for_official_extra_parameters` (#428)
<<<<<<< HEAD
- Work in progress: Excess sink is created for each and every bus
=======
- Add `ìnputs` folder to `.gitignore` (#401)
- Readthedocs links to simple scenario `tests/inputs` (#420)
- Adapt and add logging messages for components added to the model in D1 (#429)
- Moved list of keys to be printed in "scalars.xlsx" to "constants_output.py" (#453)
- Renamed "peak_flow" to `PEAK_FLOW` and "average_flow" to `AVERAGE_FLOW` (#453)
- Changed function "E2.lcoe_asset()" and its tests, now processes one asset at a time (#453)
>>>>>>> ad2d69f5

### Removed
- Selenium to print the automatic project report for help (#407)
- `MaximumCap` from list of required parameters for `energyStorage` assets (#415)
- `inputs` folder (#401)
- `tests/test_benchmark.py` module (#401)

### Fixed
- Deleted columns from ´fixcost.csv´ as this is currently not used (#362)
- Issue #357 Bug connected to global variables (#356)
- Issue #168 Duplicate of timeseries files (#388)
- Warnings from local readthedocs compilation (#426)
- Issue #430 Bug on local install (#437)
- Input folder `tests/inputs` with simple example scenario (#420)

## [0.3.0] - 2020-06-08

### Added
- Test for re-running a simulation with `json_input_processed.json` file (#343)

### Changed
- Test input files (#343)
- All parameters of the json/csv input files are now defined by constant variables (i.e, `CRATE="crate"` instead of string `"crate"`) (#346)
- Use "is" instead of "==" in if clauses for True, False and None (#346)
- Categorize constants in 'constants_json_strings.py' (#347)
- Renaming CAPEX_FIX = "capex_fix" into COST_DEVELOPMENT = "development_costs" (#347, #350)
- Renaming CAPEX_VAR = "capex_var" into SPECIFIC_COST = "specific_costs" (#347, #350)
- Renaming OPEX_FIX = "opex_fix" into SPECIFIC_COST_OM = "specific_costs_om" (#347, #350)
- Renaming OPEX_VAR = "opex_var" into PRICE_DISPATCH = "dispatch_price" (#347, #350)
- Change last strings into global constants in "constants_json_strings.py" (#349)
- Autoreport now refers to actual project and scenario name + ID (#349)


## [0.2.1] - 2020-05-28

### Added
- Tests for the module B0 (#140, #255)
- Tests for the module A1 (#141)
- Tests for the module E3 (#143)
- Tests for the module F0 (#142, #304, #335)
- Some tests for E2 (#144)
- Tests function names for E1 (#145)
- Tests for the module E0 (#146)
- Tests for module D2 (#147)
- Some tests for module C0 (#148)
- Tests for the module D1 (still - partly - open: transformers, sources. finished: sinks, storages, other functions) (#149)
- Tests for the module D0 (#150)
- Tests for module C2 (#151)
- Tests for the module C1 (only used function) (#152)
- Tests for module F1 (#157, #297, #284)
- Pull request template (#198)
- Issue template (#212)
- File `troubleshooting.rst` to readthedocs (#229)
- File `simulating_with_the_mvs.rst` to readthedocs: How to use the input files (csv/json) (#130), how to create an own simulation/project
tipps for module building, and hint that units in the MVS are not checked (#229)
- Images for `simulating_with_the_mvs.rst`: images/energy_system.png, images/energy_system_model
.png, images/folder_structure_inputs.png (#229)
- Tables for `simulating_with_the_mvs.rst`: tables/example_multiple_inputs_energyConversion.csv
, tables/example_scalar_as_timeseries_energyConversion.csv (#229)
- Benchmark test for csv inputs (#254)
- Benchmark test with only PV and grid (#258)
- Module F2 for auto-reporting results of MVS simulation (#232)
- Json entries including paths to all plotted graphs (#232)
- Technical parameters: Energy flows (aggregated) per asset, Renewable share (#223, #257)
- Save network graph as png to output folder if new parameter `store_nx_graph` is true (#242)
- Tests for storage for the module A1 (#299)
- Benchmark test with only battery and grid (#302)
- Flowchart and relative description (#305)
- Reference to license (#305)
- Description of validation scheme into readthedocs (#306)
- Possibility to save the report generated in F2 as a pdf (#284)
- Possibility to run benchmark tests selectively and make sure they are all run on master branch
 (#320)
- Possibility to deploy the report of the results in a browser (#323)
- A main() function to be used by a server which only accepts json variable and returns json
 variable (not saving to a file) (#327)
- Add information about the feature to view the web app and generate PDF of the automatic report to readthedocs (#283)

### Changed
- Default input files from "inputs": Changed some parameters (#143)
- Moved some functions between F0 and F1, rearranged functions in F1 (#157)
- Shore power randomization improved + amount of available docks can be chosen (#202)
- Update kwargs of main func in docstring and in documentation (#208)
- `troubleshooting.rst`: Added help for `pygraphviz` (#218), `xlrd` (#11), `json.decoder.JSONDecodeError` (#206)
- FileNotFoundError messages in A0 (#227)
- Update json file `mvs_config.json`: Default with no peak demand pricing. Replace string "False" by boolean `false`. Remove depreciated parameters from `simulation_settings`(`input_file_name`, `overwrite`, `path_input_file`, `path_input_folder`, `path_input_sequences`, `path_output_folder`, `path_output_folder_inputs`) (#234)
- Renamed `plot_nx_graph` to `display_nx_graph` and added `store_nx_graph` (#242)
- Variables `required_files_list` and `ALLOWED_FILES` have been replaced by `REQUIRED_FILES` (#251)
- The columns of the storage_xx files are renamed and the specific parameters for each column are
 checked in A1 (#259)
- Possibility to move the json file after reading it (useful if json file created from csv files
) (#255)
- Call timeseries plot function for each bus (#278)
- The input from the csv files produce the same json than the json file (#286)
- Rename "storage" parameter in A1 and tests_A1 to "asset_is_a_storage" (#300)
- Serialize the DataFrame and arrays into the json_with_results.json (#304)
- Convert serialized DataFrame and arrays back into these types in the B0.load_json function
 (#304, #322, #326)
- Move the CSS styling code to a style sheet (#317)
- Change the input data for creating the dataframes for generating the optimization and costs' tables from xlsx file to json (#317) 
- Rename mvs_eland_tool/mvs_eland_tool.py --> mvs_eland_tool/local_deploy.py (#327)
- Now main (local use) and run_simulation (server use) are available in mvs_eland_tool package
  (#327)

 
### Removed
- Removed parameter ´oemof_file_name´ from ´simulation_settings.csv´, as well as from all input
 files etc. The name is hardcoded now (#150)

### Fixed
- Fix naming error for storages (#166)
- Fix json file (#203)
- Delete duplicated entry of `plot_nx_graph` from json file (#209)
- Rename "boolean" to "bool" in example json file (#214)
- Fix searching for dict key "input_bus_name" (#210) and using input_name instead of output_name (#219)
- Fix plotting error in F1, plot only if Data frame is not empty (#230, #234)
- Benchmark test that the simulation is running with default settings (#254)
- Fix specific parameters for each storage column (#259)
- Overwrite local results when running through brenchmark tests (#260)
- Allow more than one separator for csv files(#263)
- Fix plotting pie chart for costs, if statement added if no costs are available (#267)
- Fix long label resulting from total project costs (#270)
- Bug when the output path had contained an unexisting folder within an unexisting folder it
 would return an error (#278)
- Display SOC (#278)
- Automatic update of the test coverage with coveralls.io (#307)
- Logging message for maximumCap value (#310)
- Create_app function in F0 for standalone execution (#317)
- Crashing evaluation when `evaluated_period < 365/peak_demand_pricing_periods` by raising an
 error (#331) 

## [0.2.0] - 2020-03-13

### Added
- Readthedocs documentation for input parameters (#128)
- Doctring of module A0 (#138)
- Constants in `src/constants.py` (#153, #154)
- Readthedocs documentation for installation (#162)
- Plotting an networkx graph can now be turned of/on via "plot_nx_graph" in simulation_settings (#172)
- Plot all timeseries used as input data (#171)
- Integrate new parameter maximumCap as nominal value for energyProduction assets, ie. PV or wind plants (#125 )
- Integrate new parameter maximumCap as nominal value for storage assets and transformers (PR #243, comp. issue #125)

### Changed
- Give priority from kwargs on command line arguments (#112, #138)
- Docstrings of module A1 (#113)
- Changed keyword argument to positional argument for `create_input_json` function (#113)
- function `get_user_inputs` renamed `process_user_arguments` (#138)
- Tests for the module A0 (#138)
- Terminal commands (#135)
- PR request template (open/done/not applicable) (#205)
- URL of coverall badge (#265) 
- Function converting json to dict (#142)

### Removed
- Function welcome from module A0 (#138)
- Parameters `input_file_name`, `overwrite`, `path_input_file`, `path_input_folder`, `path_input_sequences`, `path_output_folder`, `path_output_folder_inputs` from `simulation_settings.csv` (#178)

### Fixed
- Input directory of csv files specified by user is handed to `load_data_from_csv.create_input_json()` (#112)
- \#111 & \#114 fix user choice of output folder via command line arguments(#115)
- Demand is no longer aggregated across sectors when processing/plotting in E1 (#169)
- Optimized storage capacities are printed into results matrix (#188)
- Sector diagrams now also include SOC diagrams (#189)
- Sources can now have variable costs (#173)
- \#182 Boolean simulation settings now also take affect
- Demand is no longer aggregated across sectors when processing/plotting in E1 (#169)

## [0.1.1] -2020-01-30

### Added
- test for running the main function (#109)
- the user can run the tool simply with `python mvs_tool.py` (#109)
### Fixed
- \#108 (#109)


## [0.1.0] - 2020-01-29

### Added
- tests for the A0 module (#87)
- badge for coveralls.io (#90)
- tests for the parsing of arguments (#97)
- exceptions for missing input file/folder (#98)
### Changed 
- removed unused class structure in all modules, execution stay the same (#86)
- link to build for this repository instead of previous one (#95)
- use argparser to parse the arguments from command line (#97)
- the full path of input folder containing csv is now required (#98)
### Removed
- argument parsing using sys.argv (#97)

## [0.0.3] - 2020-01-22

### Added
- LICENSE.md with GPL v2.0 (#38, smartie2076)
- folder "docs" and content to generate readthedocs (#39, smartie2076)
- Started readthedocs homepage (not working): https://readthedocs.org/projects/mvs-eland/ (#39, smartie2076, #57, Bachibouzouk)
- new feature to create the input json file from a collection of csv files (@Piranias)
- new module added: A1_csv_to_json.py (@Piranias)
- Badges for build and docs (#70, Bachibouzouk)
- Setup file (#72, Bachibouzouk)
- Parameters can now be a list of values, eg. efficiencies for two busses or multiple input/output vectors (#52, @marc-juanpera) 
- Parameters can now be a timeseries (eg. efficiency of a converter, electricity prices) (#37, #82, @marc-juanpera) 
- Parameters can now be defined as a list as well as as a timeseries (#52,#82, @marc-juanpera) 

### Changed
- requirements.txt only includes packages needed for users of MVS (#39, smartie2076)
- test_requirements.txt includes packages used by developers of MVS (#39, smartie2076)
- CONTRIBUTING: Now with read the docs (@smartie2076)
- README: Now with contextualization of MVS, setup & installation, utilization of and contributing to MVS (#47, smartie2076)
- directory structure of input/ (#49 @Piranias)
- json data structure reduced to 2 (main) levels: goup and asset (#49 @smartie2076)
- logging now stores into appropriate logfile (@smartie2076)
- change code_folder to src (#80)

### Removed
- Output files excluded from repro  (@smartie2076)

## [0.0.2] - 2019-11-25

### Added
- Introduced test for correct code formatting (blacks, closed issue #31, #18)
- Now unlimited number of busses possible
- Now with monthly peak demand pricing 
- Two test json files
- Files to create wiki page "Exemplary Workflow"

### Changed
- Introduced new code structure (folder "code") and updated relative import paths (closed #17)
- Introduced (basic) plots of optimized capacities and costs (addresses issue #29)
- CONTRIBUTING
- CHANGELOG
- Tests and travis file
- requirements.txt

### Removed
- Excel input file
- Python files to read from excel

## [0.0.1] - 2019-10-14

### Added
- CONTRIBUTING (#8)
- CHANGELOG (#8)
- Tests (#8, #10)

### Changed
- relative imports (#10)
- moved `mvs_eland_tool`'s content in a function (#10)

### Removed
- yet another thing<|MERGE_RESOLUTION|>--- conflicted
+++ resolved
@@ -63,16 +63,13 @@
 - Explicitly return the dataframe with parameters value in function
  `check_for_newly_added_parameter` (#428)
 - Rename function `check_for_newly_added_parameter` in `check_for_official_extra_parameters` (#428)
-<<<<<<< HEAD
-- Work in progress: Excess sink is created for each and every bus
-=======
 - Add `ìnputs` folder to `.gitignore` (#401)
 - Readthedocs links to simple scenario `tests/inputs` (#420)
 - Adapt and add logging messages for components added to the model in D1 (#429)
 - Moved list of keys to be printed in "scalars.xlsx" to "constants_output.py" (#453)
 - Renamed "peak_flow" to `PEAK_FLOW` and "average_flow" to `AVERAGE_FLOW` (#453)
 - Changed function "E2.lcoe_asset()" and its tests, now processes one asset at a time (#453)
->>>>>>> ad2d69f5
+- Work in progress: Excess sink is created for each and every bus
 
 ### Removed
 - Selenium to print the automatic project report for help (#407)
