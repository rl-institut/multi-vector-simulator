--- conflicted
+++ resolved
@@ -34,9 +34,6 @@
 - Added more energy carriers and their weights to the list of already available energy carriers in constants.py (#621)
 - Three new KPI's added to MVS_output.rst read the docs page: Onsite energy fraction, Onsite energy matching, Degree of autonomy (#609)
 - New constant variables: `LOGS = "logs"`, `WARNINGS = "warnings"`, `ERRORS = "errors"` (#623)
-<<<<<<< HEAD
-- Three new KPI's added to E3: Onsite energy fraction, Onsite energy matching, Degree of autonomy (#609)
-=======
 - Tests for `D1.transformer()` (#596)
 - Add economic model equations in readthedocs (#581)
 - Add component model equations and energy balance adapted to sector coupled example (#581)
@@ -44,7 +41,7 @@
 - Create mapping between EPA and MVS parameter names (#625)
 - Create parameter parser from EPA to MVS (#625)
 - Create parameter parser from MVS to EPA (#625)
->>>>>>> 7649baf3
+- Three new KPI's added to E3: Onsite energy fraction, Onsite energy matching, Degree of autonomy (#609)
 
 ### Changed
 - Order of readthedocs content (#590)
