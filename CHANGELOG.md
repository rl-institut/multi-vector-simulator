# Changelog
All notable changes to this project will be documented in this file.

The format is inspired from [Keep a Changelog](http://keepachangelog.com/en/1.0.0/)
and the versioning aim to respect [Semantic Versioning](http://semver.org/spec/v2.0.0.html).

Here is a template for new release sections

```
## [_._._] - 20XX-MM-DD

### Added
-
### Changed
-
### Removed
-
```

## [Unreleased]

### Added
- Release protocol in CONTRIBUTING.md file (#353)
<<<<<<< HEAD
- Tests for ABE usecase (grid, PV, battery)
=======
- Custom heat demand profile generation (#371)
- Add custom solar thermal collector generation profile (#370)
- Input template folder for easy generation of new simulations (#374), later also for tests of the input folder

>>>>>>> e8c5e40c
### Changed
- Use selenium to print the automatic project report, `python mvs_report.py -h` for help (#356)
- Sorted parameters in csv´s withing the input folder (#374)
- Change relative folder path to absolute in tests files (#396)
- Replace all variables wacc, discount_factor and project_lifetime in the project (#383)

### Removed

### Fixed
- Deleted columns from ´fixcost.csv´ as this is currently not used (#362)
- Issue #357 Bug connected to global variables (#356)
- Issue #168 Duplicate of timeseries files (#388)

## [0.3.0] - 2020-06-08

### Added
- Test for re-running a simulation with `json_input_processed.json` file (#343)

### Changed
- Test input files (#343)
- All parameters of the json/csv input files are now defined by constant variables (i.e, `CRATE="crate"` instead of string `"crate"`) (#346)
- Use "is" instead of "==" in if clauses for True, False and None (#346)
- Categorize constants in 'constants_json_strings.py' (#347)
- Renaming CAPEX_FIX = "capex_fix" into COST_DEVELOPMENT = "development_costs" (#347, #350)
- Renaming CAPEX_VAR = "capex_var" into SPECIFIC_COST = "specific_costs" (#347, #350)
- Renaming OPEX_FIX = "opex_fix" into SPECIFIC_COST_OM = "specific_costs_om" (#347, #350)
- Renaming OPEX_VAR = "opex_var" into PRICE_DISPATCH = "dispatch_price" (#347, #350)
- Change last strings into global constants in "constants_json_strings.py" (#349)
- Autoreport now refers to actual project and scenario name + ID (#349)


## [0.2.1] - 2020-05-28

### Added
- Tests for the module B0 (#140, #255)
- Tests for the module A1 (#141)
- Tests for the module E3 (#143)
- Tests for the module F0 (#142, #304, #335)
- Some tests for E2 (#144)
- Tests function names for E1 (#145)
- Tests for the module E0 (#146)
- Tests for module D2 (#147)
- Some tests for module C0 (#148)
- Tests for the module D1 (still - partly - open: transformers, sources. finished: sinks, storages, other functions) (#149)
- Tests for the module D0 (#150)
- Tests for module C2 (#151)
- Tests for the module C1 (only used function) (#152)
- Tests for module F1 (#157, #297, #284)
- Pull request template (#198)
- Issue template (#212)
- File `troubleshooting.rst` to readthedocs (#229)
- File `simulating_with_the_mvs.rst` to readthedocs: How to use the input files (csv/json) (#130), how to create an own simulation/project
tipps for module building, and hint that units in the MVS are not checked (#229)
- Images for `simulating_with_the_mvs.rst`: images/energy_system.png, images/energy_system_model
.png, images/folder_structure_inputs.png (#229)
- Tables for `simulating_with_the_mvs.rst`: tables/example_multiple_inputs_energyConversion.csv
, tables/example_scalar_as_timeseries_energyConversion.csv (#229)
- Benchmark test for csv inputs (#254)
- Benchmark test with only PV and grid (#258)
- Module F2 for auto-reporting results of MVS simulation (#232)
- Json entries including paths to all plotted graphs (#232)
- Technical parameters: Energy flows (aggregated) per asset, Renewable share (#223, #257)
- Save network graph as png to output folder if new parameter `store_nx_graph` is true (#242)
- Tests for storage for the module A1 (#299)
- Benchmark test with only battery and grid (#302)
- Flowchart and relative description (#305)
- Reference to license (#305)
- Description of validation scheme into readthedocs (#306)
- Possibility to save the report generated in F2 as a pdf (#284)
- Possibility to run benchmark tests selectively and make sure they are all run on master branch
 (#320)
- Possibility to deploy the report of the results in a browser (#323)
- A main() function to be used by a server which only accepts json variable and returns json
 variable (not saving to a file) (#327)
- Add information about the feature to view the web app and generate PDF of the automatic report to readthedocs (#283)

### Changed
- Default input files from "inputs": Changed some parameters (#143)
- Moved some functions between F0 and F1, rearranged functions in F1 (#157)
- Shore power randomization improved + amount of available docks can be chosen (#202)
- Update kwargs of main func in docstring and in documentation (#208)
- `troubleshooting.rst`: Added help for `pygraphviz` (#218), `xlrd` (#11), `json.decoder.JSONDecodeError` (#206)
- FileNotFoundError messages in A0 (#227)
- Update json file `mvs_config.json`: Default with no peak demand pricing. Replace string "False" by boolean `false`. Remove depreciated parameters from `simulation_settings`(`input_file_name`, `overwrite`, `path_input_file`, `path_input_folder`, `path_input_sequences`, `path_output_folder`, `path_output_folder_inputs`) (#234)
- Renamed `plot_nx_graph` to `display_nx_graph` and added `store_nx_graph` (#242)
- Variables `required_files_list` and `ALLOWED_FILES` have been replaced by `REQUIRED_FILES` (#251)
- The columns of the storage_xx files are renamed and the specific parameters for each column are
 checked in A1 (#259)
- Possibility to move the json file after reading it (useful if json file created from csv files
) (#255)
- Call timeseries plot function for each bus (#278)
- The input from the csv files produce the same json than the json file (#286)
- Rename "storage" parameter in A1 and tests_A1 to "asset_is_a_storage" (#300)
- Serialize the DataFrame and arrays into the json_with_results.json (#304)
- Convert serialized DataFrame and arrays back into these types in the B0.load_json function
 (#304, #322, #326)
- Move the CSS styling code to a style sheet (#317)
- Change the input data for creating the dataframes for generating the optimization and costs' tables from xlsx file to json (#317) 
- Rename mvs_eland_tool/mvs_eland_tool.py --> mvs_eland_tool/local_deploy.py (#327)
- Now main (local use) and run_simulation (server use) are available in mvs_eland_tool package
  (#327)

 
### Removed
- Removed parameter ´oemof_file_name´ from ´simulation_settings.csv´, as well as from all input
 files etc. The name is hardcoded now (#150)

### Fixed
- Fix naming error for storages (#166)
- Fix json file (#203)
- Delete duplicated entry of `plot_nx_graph` from json file (#209)
- Rename "boolean" to "bool" in example json file (#214)
- Fix searching for dict key "input_bus_name" (#210) and using input_name instead of output_name (#219)
- Fix plotting error in F1, plot only if Data frame is not empty (#230, #234)
- Benchmark test that the simulation is running with default settings (#254)
- Fix specific parameters for each storage column (#259)
- Overwrite local results when running through brenchmark tests (#260)
- Allow more than one separator for csv files(#263)
- Fix plotting pie chart for costs, if statement added if no costs are available (#267)
- Fix long label resulting from total project costs (#270)
- Bug when the output path had contained an unexisting folder within an unexisting folder it
 would return an error (#278)
- Display SOC (#278)
- Automatic update of the test coverage with coveralls.io (#307)
- Logging message for maximumCap value (#310)
- Create_app function in F0 for standalone execution (#317)
- Crashing evaluation when `evaluated_period < 365/peak_demand_pricing_periods` by raising an
 error (#331) 

## [0.2.0] - 2020-03-13

### Added
- Readthedocs documentation for input parameters (#128)
- Doctring of module A0 (#138)
- Constants in `src/constants.py` (#153, #154)
- Readthedocs documentation for installation (#162)
- Plotting an networkx graph can now be turned of/on via "plot_nx_graph" in simulation_settings (#172)
- Plot all timeseries used as input data (#171)
- Integrate new parameter maximumCap as nominal value for energyProduction assets, ie. PV or wind plants (#125 )
- Integrate new parameter maximumCap as nominal value for storage assets and transformers (PR #243, comp. issue #125)

### Changed
- Give priority from kwargs on command line arguments (#112, #138)
- Docstrings of module A1 (#113)
- Changed keyword argument to positional argument for `create_input_json` function (#113)
- function `get_user_inputs` renamed `process_user_arguments` (#138)
- Tests for the module A0 (#138)
- Terminal commands (#135)
- PR request template (open/done/not applicable) (#205)
- URL of coverall badge (#265) 
- Function converting json to dict (#142)

### Removed
- Function welcome from module A0 (#138)
- Parameters `input_file_name`, `overwrite`, `path_input_file`, `path_input_folder`, `path_input_sequences`, `path_output_folder`, `path_output_folder_inputs` from `simulation_settings.csv` (#178)

### Fixed
- Input directory of csv files specified by user is handed to `load_data_from_csv.create_input_json()` (#112)
- \#111 & \#114 fix user choice of output folder via command line arguments(#115)
- Demand is no longer aggregated across sectors when processing/plotting in E1 (#169)
- Optimized storage capacities are printed into results matrix (#188)
- Sector diagrams now also include SOC diagrams (#189)
- Sources can now have variable costs (#173)
- \#182 Boolean simulation settings now also take affect
- Demand is no longer aggregated across sectors when processing/plotting in E1 (#169)

## [0.1.1] -2020-01-30

### Added
- test for running the main function (#109)
- the user can run the tool simply with `python mvs_tool.py` (#109)
### Fixed
- \#108 (#109)


## [0.1.0] - 2020-01-29

### Added
- tests for the A0 module (#87)
- badge for coveralls.io (#90)
- tests for the parsing of arguments (#97)
- exceptions for missing input file/folder (#98)
### Changed 
- removed unused class structure in all modules, execution stay the same (#86)
- link to build for this repository instead of previous one (#95)
- use argparser to parse the arguments from command line (#97)
- the full path of input folder containing csv is now required (#98)
### Removed
- argument parsing using sys.argv (#97)

## [0.0.3] - 2020-01-22

### Added
- LICENSE.md with GPL v2.0 (#38, smartie2076)
- folder "docs" and content to generate readthedocs (#39, smartie2076)
- Started readthedocs homepage (not working): https://readthedocs.org/projects/mvs-eland/ (#39, smartie2076, #57, Bachibouzouk)
- new feature to create the input json file from a collection of csv files (@Piranias)
- new module added: A1_csv_to_json.py (@Piranias)
- Badges for build and docs (#70, Bachibouzouk)
- Setup file (#72, Bachibouzouk)
- Parameters can now be a list of values, eg. efficiencies for two busses or multiple input/output vectors (#52, @marc-juanpera) 
- Parameters can now be a timeseries (eg. efficiency of a converter, electricity prices) (#37, #82, @marc-juanpera) 
- Parameters can now be defined as a list as well as as a timeseries (#52,#82, @marc-juanpera) 

### Changed
- requirements.txt only includes packages needed for users of MVS (#39, smartie2076)
- test_requirements.txt includes packages used by developers of MVS (#39, smartie2076)
- CONTRIBUTING: Now with read the docs (@smartie2076)
- README: Now with contextualization of MVS, setup & installation, utilization of and contributing to MVS (#47, smartie2076)
- directory structure of input/ (#49 @Piranias)
- json data structure reduced to 2 (main) levels: goup and asset (#49 @smartie2076)
- logging now stores into appropriate logfile (@smartie2076)
- change code_folder to src (#80)

### Removed
- Output files excluded from repro  (@smartie2076)

## [0.0.2] - 2019-11-25

### Added
- Introduced test for correct code formatting (blacks, closed issue #31, #18)
- Now unlimited number of busses possible
- Now with monthly peak demand pricing 
- Two test json files
- Files to create wiki page "Exemplary Workflow"

### Changed
- Introduced new code structure (folder "code") and updated relative import paths (closed #17)
- Introduced (basic) plots of optimized capacities and costs (addresses issue #29)
- CONTRIBUTING
- CHANGELOG
- Tests and travis file
- requirements.txt

### Removed
- Excel input file
- Python files to read from excel

## [0.0.1] - 2019-10-14

### Added
- CONTRIBUTING (#8)
- CHANGELOG (#8)
- Tests (#8, #10)

### Changed
- relative imports (#10)
- moved `mvs_eland_tool`'s content in a function (#10)

### Removed
- yet another thing<|MERGE_RESOLUTION|>--- conflicted
+++ resolved
@@ -21,14 +21,11 @@
 
 ### Added
 - Release protocol in CONTRIBUTING.md file (#353)
-<<<<<<< HEAD
-- Tests for ABE usecase (grid, PV, battery)
-=======
 - Custom heat demand profile generation (#371)
 - Add custom solar thermal collector generation profile (#370)
 - Input template folder for easy generation of new simulations (#374), later also for tests of the input folder
-
->>>>>>> e8c5e40c
+- Tests for ABE usecase (grid, PV, battery)
+
 ### Changed
 - Use selenium to print the automatic project report, `python mvs_report.py -h` for help (#356)
 - Sorted parameters in csv´s withing the input folder (#374)
