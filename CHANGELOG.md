# Changelog
All notable changes to this project will be documented in this file.

The format is inspired from [Keep a Changelog](http://keepachangelog.com/en/1.0.0/)
and the versioning aim to respect [Semantic Versioning](http://semver.org/spec/v2.0.0.html).

Here is a template for new release sections

```
## [_._._] - 20XX-MM-DD

### Added
-
### Changed
-
### Removed
-
### Fixed
- optimizedAddCap of non-dispatchable sources: multiply maximumCap by max(timeseries(kWh/kWp)) to fix issue #446 (#498)
```

## [Unreleased]

### Added
<<<<<<< HEAD
- Error message if time series of non-dispatchable sources do not meet requirement: values betw. 0 and 1. (#498)
- Requirement for time series of non-dispatchable sources in readthedocs (#498)

=======
- Instruction to install graphviz on windows in `docs/troubleshooting.rst` (#572)
>>>>>>> 4f1b3305
### Changed
- Modify `setup.py` to upload the code as package on pypi.org (#570)
### Removed
-
### Fixed
- Update the release protocol in `CONTRIBUTING.md` file (#576)

## [0.4.1] - 2020-09-21

### Added
- Evaluation of excess energy for each of the energy carriers and for the whole system. The excess per sector and their energy equivalent may currently be faulty (comp. issue #559) (#555)
- Debug messages for pytests: `C0`, `D2` (#555, #560)
- Labels on capacity barplot bars (#567)

### Changed
- `C1.total_demand_each_sector()` to `C1.total_demand_and_excess_each_sector()`, now also evaluating the excess energy flows (#555)
- `energyBusses` now is defined by: `LABEL, ASSET_LIST, ENERGY_VECTOR`, all functions using `energyBusses` now follow this nomenclature (#555)
- Energy excess sinks now also have parameter `ENERGY_VECTOR` (#555)
- `C0.define_sink` now always defines a sink that is capacity-optimized (#555)
- `D1.sink_dispatchable()`, renamed to `D1.sink_dispatchable_optimize()` now adds a capacity-optimized, dispatchable sink. (#555) 
- Simulation data `tests/inputs`: Oemof-solph results are not stored (#555)
- Change logging level of some messages from `logging.info` to `logging.debug` (#555)
- Move and rename json input files for D0 and D1 tests (`test_data_for_D0.json` to `tests/test_data/inputs_for_D0/mvs_config.json`, `test_data_for_D1.json` to `tests/test_data/inputs_for_D1/mvs_config.json`), add required parameters (#555) 
- Change requirements/test.txt: `black==19.10b0`, as otherwise there are incompatabilities (#555)
- `D2.prepare_constraint_minimal_renewable_share`, including logging messages and pytest (#560)
- Change the import path of the modules for automatic docstrings import in `docs/Code.rst` (#564)
- Fix the docstrings with math expressions (need to add `r` before the `"""` of the docstring
) (#564)
- Rename the function in F1 module `plot_flows` to `plot_instant_power` (#567)
- Change flow to power in the instanteous power figures (#567)
- `F1.plot_piecharts_of_costs()` now cites costs with currect currency and avoids decimal numbers (#561)

### Fixed
- `C1.check_feedin_tariff()` now also accepts `isinstance(diff, int)` (#552)
- Feed-in sinks of the DSOs now are capacity-optimized and can actually be used (#555)
- Incorrectly applied minimal renewable share criterion (#560)
- Pdf report generation (#566)
- Update fresh install instructions for developers (#565)
- Graphs of the report now use appropriate currency (#561)

## [0.4.0] - 2020-09-01

### Added
- Docstrings for E2 (#520)
- New constant variable: `SIMULATION_RESULTS="simulation_results"` (#520)
- Explicit calculation of replacement costs (`C2.get_replacement_costs()`), so that they can be used in `E2` for installed capacities and optimal additional capacities (#520)
- New constant variable: JSON_WITH_RESULTS="json_with_results.json" (#520)
- Benchmark test "Economic_KPI_C2_E2" to test economic evaluations in C2 and E2 (#520)
- Possibility to add an upper bound  on the number of days to display in a timeseries' plot (#526)
- Graph of the energy system model to the report (#528)
- Function to encode images into dash app's layout (#528)
- System KPI now printed in automatic report (section "Energy system key performance indicators"), draft (#525)
- Added units to system-wide cost KPI in excel and in report. Some of these changes might need to be reworked when elaborating on units for the report (#525)
- `References.rst` to the readthedocs, which should gather all the references of the MVS (#525)
- New system-wide KPI:
    - Demand per energy carrier, in original unit and electricity equivalent with `E3.total_demand_each_sector()` (#525)
    - Attributed cost per energy carrier, related to the its share in the total demand equivalent  with `E3.total_demand_each_sector()` (#525)
    - LCOE per energy carrier `E3.add_levelized_cost_of_energy_carriers()` (#525)
- Default values for energy carrier "Heat" for `DEFAULT_WEIGHTS_ENERGY_CARRIERS` with `{UNIT: "KWh_eleq/kWh_therm", VALUE: 1}`. This is still TBD, as there is no source for this ratio yet (#525)
- Default unit for energy carriers defined in `DEFAULT_WEIGHTS_ENERGY_CARRIERS`: ENERGY_CARRIER_UNIT. Might be used to define the units of flows and LCOE. (#525)
- New constant variables: TIMESERIES_TOTAL, TIMESERIES_AVERAGE, LOGFILE, RENEWABLE_SHARE, TOTAL_DEMAND, SUFFIX_ELECTRICITY_EQUIVALENT, ATTRIBUTED_COSTS, LCOeleq, DEGREE_OF_SECTOR_COUPLING (#525)
- New constant variable: OEMOF_BUSSES, MINIMAL_RENEWABLE_SHARE, CONSTRAINTS (#538)
- New required input csv: `constraints.csv` including possible constraints for the energy system. Added to all input folders. (#538)
- Added error message: New energy carriers always have to be added to `DEFAULT_WEIGHTS_ENERGY_CARRIERS` (`C0.check_if_energy_carrier_is_defined_in_DEFAULT_WEIGHTS_ENERGY_CARRIERS()`, applied to `ENERGY_VECTOR` and to fuel sources) (#538)
- Added minimal renewable share contraint though  `D2.constraint_minimal_renewable_share()` and added description of the constraint in `Model_Assumptions.rst` (#538)
- Benchmark test for minimal renewable share constraint (#538)
- Benchmark test `test_benchmark_AFG_grid_heatpump_heat` for a sector-coupled energy system, including electricity and heat, with a heat pump and an energy price as time series (#524)
- Benchmark test descriptions for `test_benchmark_simple_scenarios.py` (#524)
- Create `src/mvs_eland/utils` subpackage (contains `constants.py`, `constants_json_string.py
`, `constants_output.py` (#501)


### Changed
- Changed structure for `E2.get_cost()` and complete disaggregation of the formulas used in it (#520)
- Added pytest for many `E2` functions (#520)
- Changed and added pytests in for `C2` (#520)
- All energyProviders that have key `FILENAME` (and, therefore, a timeseries), are now of `DISPATCHABILITY = False`(#520)
- Changed structure of `E2.lcoe_assets()` so that each asset has a defined LCOE_ASSET. If `sum(FLOW)==0` of an asset, the LCOE_ASSET (utilization LCOE) is defined to be 0 (#520)
- Color lists for plots are provided by user and are not hard coded anymore (#527)
- Replace function `F1.draw_graph` by the class `F1.ESGraphRenderer` and use `graphviz` instead of
 `networkx` to draw the graph of the energy system model (#528) 
- Rename variable `PLOTS_NX` to `PLOTS_ES` (#528)
- Changed `requirements.txt` (removing and updating dependencies) (#528)
- A png of the energy system model graph is only saved if either `-png` or `-pdf` options are chosen (#530)
- Accepting string "TRUE"/"FALSE" now for boolean parameters (#534)
- Order of pages in the readthedocs.io (#525)
- Reactivated KPI: Renewable share. Updated pytests (#525)
- Extended `DEFAULT_WEIGHTS_ENERGY_CARRIERS` by `Diesel` and `Gas`, added explaination in `Model_Assumptions.rs` (#538)
- Create `dict_model` with constant variables in `D0` and update in `D1` (#538)
- Separate the installation of the packages needed for the report generation from the mvs
 simulation (#501)
- Move all source files in `srv/mvs_eland` (#501)
- Move the content of the previous `src/utils.py` module to  `src/mvs_eland/utils/__init__.py` (#501)
- Rename `tests/constants.py` --> `tests/_constants.py` (#501)
- Refactor modules calls (mostly `src.` is replaced by `mvs_eland.`) (#501)
- Move `mvs_eland_tool` folder's content in `src/mvs_eland` (#501)
- Gather all requirements files in a `requirements` folder and read the requirement from there for `setup.py` (#501)
- Update `install_requires` and `extra_requires` in `setup.py` (#501)

### Removed
- `E2.add_costs_and_total`() (#520)
- Calculation of energy expenditures using `price` (#520)
- Function `F1.plot_input_timeseries` which is based on `matplotlib` (#527)
- Dependency to `matplotlib` (#528)
- Remove `STORE_NX_GRAPH` and `DISPLAY_NX_GRAPH` variables (#530)
- Remove `tests/__init__.py` (#501)
- Delete `mvs_eland_tool` folder (#501)

### Fixed
- Calculation of `cost_upfront` required a multiplication (#520)
- Fixed `E2.convert_components_to_dataframe()`, Key error (#520)
- Fixed `F1.extract_plot_data_and_title()`, Key error (#520)
- Fixed hard-coded energy vector of ENERGY_PRODUCTION units in E1.convert_components_to_dataframe(#520)
- Generating report for multiple sectors (#534)
- Fixed hard-coded energy vector of `ENERGY_PRODUCTION` units in `E1.convert_components_to_dataframe` (#520)
- Fixed parsing issue in `A1.conversion()`, incl. pytest (#538)
- Quick fix to read a timeseries for `"price"` in `C0.define_source()` (#524)
- Fix `C1.check_feedin_tariff()`: Now also applyable to timeseries of feed-in tariff or electricity prices (#524)
- Add a warning message if the timeseries of demands or resources are empty (#543)
- Fix failing KPI test (due to newer pandas version) (#501)

## [0.3.3] - 2020-08-19

### Added
- Also components that have no investment costs now have a value (of 0) for COST_INVESTMENT and COST_UPFRONT (#493)
- Display error message when feed-in tariff > electricity price of any  asset in 'energyProvider.csv'. (#497)
- Added pie plots created using Plotly library to the auto-report (#482) 
- Added functions to `F2_autoreport.py` that save the images of plots generated using Plotly to `MVS_outputs` folder as `.png` (#499)
- Inserted docstrings in the definitions of all the functions in `F2_autoreport.py` (#505)
- Functions in F1 to create plotly static `.png` files (#512)
- New argument for MVS execution: `-png` to store plotly graphs to file (#512)
- Benchmark test for peak demand pricing for grid and battery case (#510)
- Logging error message if a cell is left empty for a parameter in the csvs (see `A1`) (#492)
- Logging error message if a bus connects less then three assets including the excess sink, as in that case the energy system model is likely to be incomplete (`C1.check_for_sufficient_assets_on_busses()`) (#492)

### Changed
- Move and rename json converter and parser to B0 module (#464)
- Modified json converter to avoid stringifying special types such as pandas.Dataframes (#464)
- Changed the font family used in the plots in F2_autoreport.py and changed the wording of some comments (#496)
- Changed styling of plots, mainly how legends appear in the PDF report (#482) 
- Move and rename json converter and parser to B0 module (#464)
- Modified json converter to avoid stringifying special types such as pandas.Dataframes (#464)
- Changed the font family used in the plots in F2_autoreport.py and changed the wording of some comments (#496)
- Replaced parameter strings by variables (#500)
- Changed the font family used in the plots in F2_autoreport.py and changed the wording of some comments (#496)
- Moved function `C0.determine_lifetime_price_dispatch()` to C2 with all its sub-functions.  (#495)
- Changed calculation of `LIFETIME_PRICE_DISPATCH` for lists and pd.Series (see dosctrings of `C2.get_lifetime_price_dispatch_list`, `C2.get_lifetime_price_dispatch_timeseries`) (#495)
- Changed dostring format in `C2` to numpy (#495)
- Deactivated function `C2.fuel_price_present_value` as it is not used and TBD (#495)
- Modified the doc-strings in the definitions of some functions to abide by the formatting rules of numpy doc-strings (#505)
- Suppressed the log messages of the Flask server (for report webapp) (#509) 
- Move bulk data preparation code for report from F2 into E1 and F1 modules and into functions (#511, #512)
- F2 now calls functions from F1 to prepare the figures of the report (#512)
- Dispatchable (fuel) sources can now be defined by adding a column to the `energyProduction.csv` and setting `file_name==None` (#492)
- Updated `Model_Assumptions.rst`: Minimal description of dispatchable fuel sources (#492)
- `tests/inputs` energyAssets are updated (#492)
- Fixed test_benchmark_AD_grid_diesel() - now this one tests fuel source and diesel at once (#492)

### Removed
- Functions to generate plots with matplotlib in F1 (#512)
- Many tests that checked if matplot lib plots were stored to file, not replaced by new tests for storing plotly graphs to file (#512)

### Fixed
- Image path for readthedocs (Model_Assumpation.rst) (#492)

## [0.3.2] 2020-08-04

### Added
- `Model_Assumptions` added, including outline for component models, bulletpoints on limitations, energyProviders and peak demand pricing model. (#454)

### Changed
- Definition of busses from assets: Now all INFLOW_DIRECTION / OUTFLOW_DIRECTION are translated into ENERGY_BUSSES (#454, #387)
- An excess sink is created for each and every bus (#454)
- Splitting functions in `C0` and adding tests for them: `C0.define_sink()`, `C0.define_source()` and `C0.define_dso_sinks_and_sources()` (#454)
- Instead of defining multiple DSO sources for modelling peak demand pricing, now a single source is defined and another level added with transformers that, with an availability limited to a peak demand pricing period, only represent the costs of peak demand pricing in the specific period. (#454)
- Moved function `C0.plot_input_timeseries()` to `F1.plot_input_timeseries()` (#454)
- Add required parameter "unit" to energyProviders.csv. Used for defining the units of the peak demand pricing transformer. (#454)
- Updated `F2` for new DSO/excess sink structure: DSO feedin and excess sink removal from demands now universal (#454)
- Replace `logging.warning` for dispatch price of sources in case of DSOs - this is now only an `logging.info`
- Added global variables for KPI connected to renewable energy use (TOTAL_RENEWABLE_GENERATION_IN_LES = "Total internal renewable generation", TOTAL_NON_RENEWABLE_GENERATION_IN_LES = "Total internal non-renewable generation", TOTAL_RENEWABLE_ENERGY_USE = "Total renewable energy use", TOTAL_NON_RENEWABLE_ENERGY_USE = "Total non-renewable energy use") (#454)
- Updated to disagregated `oemof-solph==0.4.1`, which required changing the `requirements.txt` as well as the usage of `oemof` within the MVS (#405)

### Removed
-

### Fixed
- Peak demand pricing feature (#454)


## [0.3.1] - 2020-07-30

### Added
- Release protocol in `CONTRIBUTING.md` file (#353)
- Custom heat demand profile generation (#371)
- Add custom solar thermal collector generation profile (#370)
- Input template folder for easy generation of new simulations (#374), later also for tests of the input folder
- Tests for ABE usecase (grid, PV, battery) (#385)
- Test to verify that input folders have all required parameters (#398)
- New `dict` `REQUIRED_MVS_PARAMETERS` to gather the required parameters from the csv or json
 input type (#398)
- `utils.py` module in `src` to gather the functions `find_input_folders` and `compare_input_parameters_with_reference` which can be used to find and validate input folders (#398)
- Code and test for checking for new parameters in csv and raising warning message if not defined (`A1.check_for_newly_added_parameters`). This then also adds a default value to the new parameter  (#384)
- Exception if an energyVector does not have internal generation or consumption from a DSO, and is only supplied by energy conversion from another sector: renewable share = 0. (#384)
- Tests for source components in D1 (#391)
- Option `-i` for `python mvs_report.py`, `python mvs_report.py -h` for help (#407)
- Pyppeteer package for OS X users in troubleshooting (#414)
- Add an enhancement to the auto-report by printing the log messages such as warnings and errors (#417)
- New `dict` `REQUIRED_JSON_PARAMETERS` to gather the required parameters from the json input files (#432)
- `.readthedocs.yml` configuration file (#435, #436)
- Calculation of levelized cost of energy (`LCOE_ASSET`) of each asset in E2 (#438)
- Tests for LCOE function in `test_E2_economics` (#438)
- Output of `scalars.xlsx`now also includes `INSTALLED_CAP` and `LCOE_ASSET`(#438)
- File `constants_output.py` to contain all keys included in `scalars.xlsx` (#453)
- Installation help for `pygraphviz` on Win10/64bit systems in `troubleshooting.rst` (#379)
- Add Plotly-based blots (line diagrams for energy flows and bar charts) to `F2_autoreport.py` (#439)
- LCOE_ASSET (Levelized Cost of Energy of Asset) explaination in KPI documentation (#458)
- Heat demand profiles with option of using monitored weather data (ambient temperature) at the use case UVtgV. note: file not provided so far (#474)
- Solar generation profiles with option of using monitored weather data (ambient temp, ghi, dhi) at the use case uvtgv. note: file not provided so far (#475)
- Benchmark test for simple case grid and diesel without test for fuel consumption (#386)
- Example docstring to readthedocs (#489)

### Changed
- Use selenium to print the automatic project report, `python mvs_report.py -h` for help (#356)
- Sort parameters in csv´s within the input folder (#374)
- Change relative folder path to absolute in tests files (#396)
- Replace all variables wacc, discount_factor and project_lifetime in the project (#383)
- Improve styling of the pdf report (#369)
- `LIST_OF_NEW_PARAMETERS` renamed `EXTRA_CSV_PARAMETERS` and moved from `A1` to `constants.py
` (#384)
- Order of parameters in `tests/inputs`, fixed missing parameters  (#384)
- Only a single output flow for sources (instead of multiple possible) as discussed in #149  (#391)
- Move `existing` parameter into Investment objects of D1 components (was before added to output flow) (#391)
- Use pyppeteers instead of selenium to emulate the webbrowser and print the pdf report
 automatically (#407)
- Update flowchart again (#409)
- Label of storage components (storage capacity, input power, output power) will by default be redefined to the name of the storage and this component (#415)
- Version number and date is only to be edited in one file (#419)
- Add `ìnputs` folder to `.gitignore` (#401)
- Change the calculation of the residual value for specific capex in C2 and test_C2 (#289, #247, PR #431): Now the present value of the residual value is considered
- Explicitly return the dataframe with parameters value in function
 `check_for_newly_added_parameter` (#428)
- Rename function `check_for_newly_added_parameter` in `check_for_official_extra_parameters` (#428)
- Add `ìnputs` folder to `.gitignore` (#401)
- Readthedocs links to simple scenario `tests/inputs` (#420)
- Adapt and add logging messages for components added to the model in D1 (#429)
- Moved list of keys to be printed in `scalars.xlsx` to `constants_output.py` (#453)
- Renamed `"peak_flow"` to `PEAK_FLOW` and `"average_flow"` to `AVERAGE_FLOW` (#453)
- Changed function `E2.lcoe_asset()` and its tests, now processes one asset at a time (#453)
- Added arguments ``-f`, `-log`, `warning`` to all `parse_args` and `main()` in `tests` (#456)
- File `Developing.rst` with new description of tests and conventions (#456)
- Added a `setup_class` (remove dir) to `test_B0.TestTemporaryJsonFileDisposal` (#379)
- Created function to read version number and date from file instead of importing it from module
 (#463)
- Fixed `E0.store_results_matrix()`, now available types: `str`, `bool`, `None`, dict (with key VALUE), else (`int`/`float`). If KPI not in asset, no value is attributed. Added test for function (#468, #470)
- Fixed `main()` calls in `test_F1_plotting.py` (#468)
- Added `pyppdf==0.0.12` to `requirements.txt` (#473)
- Tests for A0: Now new dirs are only created if not existant
- Function `A0.check_output_folder()`, now after `shutil.rmtree` we still `try-except os.mkdirs`, this fixes local issues with `FileExistsError`.  (#474)
- Added `pyppdf==0.0.12` to `requirements.txt` (#473)

### Removed
- Selenium to print the automatic project report for help (#407)
- `MaximumCap` from list of required parameters for `energyStorage` assets (#415)
- `inputs` folder (#401)
- `tests/test_benchmark.py` module (#401)
- Outdated table of tests of MVS `docs/tables/table_tests.csv` (#456)
- Removed function `C0.complete_missing_cost_data()` as this should be covered by A1 for csv files (#379)
- Old plots in `F2_autoreport.py` generated with matplotlib (#439)
- Parameter `restore_from_oemof_file` from all files (inputs, tests) (#483)
- Deleted columns from `fixcost.csv` as this is currently not used (#362)

### Fixed
- Bug connected to global variables (#356)
- Duplicate of timeseries files (#388)
- Warnings from local readthedocs compilation (#426)
- Bug on local install (#437)
- Input folder `tests/inputs` with simple example scenario (#420)
- Description of storage efficiency in readthedocs (#457)
- MVS can now be run with argument `-pdf` (fix pyppeteer issue) (#473)
- Adapted benchmark tests input folders to template (#386)
- Local failing pytests (`FileExistsError`) on Ubuntu and Win10 (#474, #483)
- 9 Warnings due to excess parameter `restore_from_oemof_file` (#483)

## [0.3.0] - 2020-06-08

### Added
- Test for re-running a simulation with `json_input_processed.json` file (#343)

### Changed
- Test input files (#343)
- All parameters of the json/csv input files are now defined by constant variables (i.e, `CRATE="crate"` instead of string `"crate"`) (#346)
- Use `is` instead of `==` in if clauses for True, False and None (#346)
- Categorize constants in `constants_json_strings.py` (#347)
- Renaming CAPEX_FIX = "capex_fix" into COST_DEVELOPMENT = "development_costs" (#347, #350)
- Renaming CAPEX_VAR = "capex_var" into SPECIFIC_COST = "specific_costs" (#347, #350)
- Renaming OPEX_FIX = "opex_fix" into SPECIFIC_COST_OM = "specific_costs_om" (#347, #350)
- Renaming OPEX_VAR = "opex_var" into PRICE_DISPATCH = "dispatch_price" (#347, #350)
- Change last strings into global constants in "constants_json_strings.py" (#349)
- Autoreport now refers to actual project and scenario name + ID (#349)


## [0.2.1] - 2020-05-28

### Added
- Tests for the module B0 (#140, #255)
- Tests for the module A1 (#141)
- Tests for the module E3 (#143)
- Tests for the module F0 (#142, #304, #335)
- Some tests for E2 (#144)
- Tests function names for E1 (#145)
- Tests for the module E0 (#146)
- Tests for module D2 (#147)
- Some tests for module C0 (#148)
- Tests for the module D1 (still - partly - open: transformers, sources. finished: sinks, storages, other functions) (#149)
- Tests for the module D0 (#150)
- Tests for module C2 (#151)
- Tests for the module C1 (only used function) (#152)
- Tests for module F1 (#157, #297, #284)
- Pull request template (#198)
- Issue template (#212)
- File `troubleshooting.rst` to readthedocs (#229)
- File `simulating_with_the_mvs.rst` to readthedocs: How to use the input files (csv/json) (#130), how to create an own simulation/project
tipps for module building, and hint that units in the MVS are not checked (#229)
- Images for `simulating_with_the_mvs.rst`: images/energy_system.png, images/energy_system_model
.png, images/folder_structure_inputs.png (#229)
- Tables for `simulating_with_the_mvs.rst`: files_to_be_displayed/example_multiple_inputs_energyConversion.csv
, files_to_be_displayed/example_scalar_as_timeseries_energyConversion.csv (#229)
- Benchmark test for csv inputs (#254)
- Benchmark test with only PV and grid (#258)
- Module F2 for auto-reporting results of MVS simulation (#232)
- Json entries including paths to all plotted graphs (#232)
- Technical parameters: Energy flows (aggregated) per asset, Renewable share (#223, #257)
- Save network graph as png to output folder if new parameter `store_nx_graph` is true (#242)
- Tests for storage for the module A1 (#299)
- Benchmark test with only battery and grid (#302)
- Flowchart and relative description (#305)
- Reference to license (#305)
- Description of validation scheme into readthedocs (#306)
- Possibility to save the report generated in F2 as a pdf (#284)
- Possibility to run benchmark tests selectively and make sure they are all run on master branch
 (#320)
- Possibility to deploy the report of the results in a browser (#323)
- A main() function to be used by a server which only accepts json variable and returns json
 variable (not saving to a file) (#327)
- Add information about the feature to view the web app and generate PDF of the automatic report to readthedocs (#283)

### Changed
- Default input files from "inputs": Changed some parameters (#143)
- Moved some functions between F0 and F1, rearranged functions in F1 (#157)
- Shore power randomization improved + amount of available docks can be chosen (#202)
- Update kwargs of main func in docstring and in documentation (#208)
- `troubleshooting.rst`: Added help for `pygraphviz` (#218), `xlrd` (#11), `json.decoder.JSONDecodeError` (#206)
- FileNotFoundError messages in A0 (#227)
- Update json file `mvs_config.json`: Default with no peak demand pricing. Replace string "False" by boolean `false`. Remove depreciated parameters from `simulation_settings`(`input_file_name`, `overwrite`, `path_input_file`, `path_input_folder`, `path_input_sequences`, `path_output_folder`, `path_output_folder_inputs`) (#234)
- Renamed `plot_nx_graph` to `display_nx_graph` and added `store_nx_graph` (#242)
- Variables `required_files_list` and `ALLOWED_FILES` have been replaced by `REQUIRED_FILES` (#251)
- The columns of the storage_xx files are renamed and the specific parameters for each column are
 checked in A1 (#259)
- Possibility to move the json file after reading it (useful if json file created from csv files
) (#255)
- Call timeseries plot function for each bus (#278)
- The input from the csv files produce the same json than the json file (#286)
- Rename "storage" parameter in A1 and tests_A1 to "asset_is_a_storage" (#300)
- Serialize the DataFrame and arrays into the json_with_results.json (#304)
- Convert serialized DataFrame and arrays back into these types in the B0.load_json function
 (#304, #322, #326)
- Move the CSS styling code to a style sheet (#317)
- Change the input data for creating the dataframes for generating the optimization and costs' tables from xlsx file to json (#317) 
- Rename mvs_eland_tool/mvs_eland_tool.py --> mvs_eland_tool/local_deploy.py (#327)
- Now main (local use) and run_simulation (server use) are available in mvs_eland_tool package
  (#327)

 
### Removed
- Removed parameter `oemof_file_name` from `simulation_settings.csv`, as well as from all input
 files etc. The name is hardcoded now (#150)

### Fixed
- Fix naming error for storages (#166)
- Fix json file (#203)
- Delete duplicated entry of `plot_nx_graph` from json file (#209)
- Rename "boolean" to "bool" in example json file (#214)
- Fix searching for dict key "input_bus_name" (#210) and using input_name instead of output_name (#219)
- Fix plotting error in F1, plot only if Data frame is not empty (#230, #234)
- Benchmark test that the simulation is running with default settings (#254)
- Fix specific parameters for each storage column (#259)
- Overwrite local results when running through brenchmark tests (#260)
- Allow more than one separator for csv files(#263)
- Fix plotting pie chart for costs, if statement added if no costs are available (#267)
- Fix long label resulting from total project costs (#270)
- Bug when the output path had contained an unexisting folder within an unexisting folder it
 would return an error (#278)
- Display SOC (#278)
- Automatic update of the test coverage with coveralls.io (#307)
- Logging message for maximumCap value (#310)
- Create_app function in F0 for standalone execution (#317)
- Crashing evaluation when `evaluated_period < 365/peak_demand_pricing_periods` by raising an
 error (#331) 

## [0.2.0] - 2020-03-13

### Added
- Readthedocs documentation for input parameters (#128)
- Doctring of module A0 (#138)
- Constants in `src/constants.py` (#153, #154)
- Readthedocs documentation for installation (#162)
- Plotting an networkx graph can now be turned of/on via "plot_nx_graph" in simulation_settings (#172)
- Plot all timeseries used as input data (#171)
- Integrate new parameter maximumCap as nominal value for energyProduction assets, ie. PV or wind plants (#125 )
- Integrate new parameter maximumCap as nominal value for storage assets and transformers (PR #243, comp. issue #125)

### Changed
- Give priority from kwargs on command line arguments (#112, #138)
- Docstrings of module A1 (#113)
- Changed keyword argument to positional argument for `create_input_json` function (#113)
- function `get_user_inputs` renamed `process_user_arguments` (#138)
- Tests for the module A0 (#138)
- Terminal commands (#135)
- PR request template (open/done/not applicable) (#205)
- URL of coverall badge (#265) 
- Function converting json to dict (#142)

### Removed
- Function welcome from module A0 (#138)
- Parameters `input_file_name`, `overwrite`, `path_input_file`, `path_input_folder`, `path_input_sequences`, `path_output_folder`, `path_output_folder_inputs` from `simulation_settings.csv` (#178)

### Fixed
- Input directory of csv files specified by user is handed to `load_data_from_csv.create_input_json()` (#112)
- \#111 & \#114 fix user choice of output folder via command line arguments(#115)
- Demand is no longer aggregated across sectors when processing/plotting in E1 (#169)
- Optimized storage capacities are printed into results matrix (#188)
- Sector diagrams now also include SOC diagrams (#189)
- Sources can now have variable costs (#173)
- \#182 Boolean simulation settings now also take affect
- Demand is no longer aggregated across sectors when processing/plotting in E1 (#169)

## [0.1.1] -2020-01-30

### Added
- test for running the main function (#109)
- the user can run the tool simply with `python mvs_tool.py` (#109)
### Fixed
- \#108 (#109)


## [0.1.0] - 2020-01-29

### Added
- tests for the A0 module (#87)
- badge for coveralls.io (#90)
- tests for the parsing of arguments (#97)
- exceptions for missing input file/folder (#98)
### Changed 
- removed unused class structure in all modules, execution stay the same (#86)
- link to build for this repository instead of previous one (#95)
- use argparser to parse the arguments from command line (#97)
- the full path of input folder containing csv is now required (#98)
### Removed
- argument parsing using sys.argv (#97)

## [0.0.3] - 2020-01-22

### Added
- LICENSE.md with GPL v2.0 (#38, smartie2076)
- folder "docs" and content to generate readthedocs (#39, smartie2076)
- Started readthedocs homepage (not working): https://readthedocs.org/projects/mvs-eland/ (#39, smartie2076, #57, Bachibouzouk)
- new feature to create the input json file from a collection of csv files (@Piranias)
- new module added: A1_csv_to_json.py (@Piranias)
- Badges for build and docs (#70, Bachibouzouk)
- Setup file (#72, Bachibouzouk)
- Parameters can now be a list of values, eg. efficiencies for two busses or multiple input/output vectors (#52, @marc-juanpera) 
- Parameters can now be a timeseries (eg. efficiency of a converter, electricity prices) (#37, #82, @marc-juanpera) 
- Parameters can now be defined as a list as well as as a timeseries (#52,#82, @marc-juanpera) 

### Changed
- requirements.txt only includes packages needed for users of MVS (#39, smartie2076)
- test_requirements.txt includes packages used by developers of MVS (#39, smartie2076)
- CONTRIBUTING: Now with read the docs (@smartie2076)
- README: Now with contextualization of MVS, setup & installation, utilization of and contributing to MVS (#47, smartie2076)
- directory structure of input/ (#49 @Piranias)
- json data structure reduced to 2 (main) levels: goup and asset (#49 @smartie2076)
- logging now stores into appropriate logfile (@smartie2076)
- change code_folder to src (#80)

### Removed
- Output files excluded from repro  (@smartie2076)

## [0.0.2] - 2019-11-25

### Added
- Introduced test for correct code formatting (blacks, closed issue #31, #18)
- Now unlimited number of busses possible
- Now with monthly peak demand pricing 
- Two test json files
- Files to create wiki page "Exemplary Workflow"

### Changed
- Introduced new code structure (folder "code") and updated relative import paths (closed #17)
- Introduced (basic) plots of optimized capacities and costs (addresses issue #29)
- CONTRIBUTING
- CHANGELOG
- Tests and travis file
- requirements.txt

### Removed
- Excel input file
- Python files to read from excel

## [0.0.1] - 2019-10-14

### Added
- CONTRIBUTING (#8)
- CHANGELOG (#8)
- Tests (#8, #10)

### Changed
- relative imports (#10)
- moved `mvs_eland_tool`'s content in a function (#10)

### Removed
- yet another thing<|MERGE_RESOLUTION|>--- conflicted
+++ resolved
@@ -16,25 +16,23 @@
 ### Removed
 -
 ### Fixed
-- optimizedAddCap of non-dispatchable sources: multiply maximumCap by max(timeseries(kWh/kWp)) to fix issue #446 (#498)
+-
 ```
 
 ## [Unreleased]
 
 ### Added
-<<<<<<< HEAD
+- Instruction to install graphviz on windows in `docs/troubleshooting.rst` (#572)
 - Error message if time series of non-dispatchable sources do not meet requirement: values betw. 0 and 1. (#498)
 - Requirement for time series of non-dispatchable sources in readthedocs (#498)
 
-=======
-- Instruction to install graphviz on windows in `docs/troubleshooting.rst` (#572)
->>>>>>> 4f1b3305
 ### Changed
 - Modify `setup.py` to upload the code as package on pypi.org (#570)
 ### Removed
 -
 ### Fixed
 - Update the release protocol in `CONTRIBUTING.md` file (#576)
+- optimizedAddCap of non-dispatchable sources: multiply maximumCap by max(timeseries(kWh/kWp)) to fix issue #446 (#498)
 
 ## [0.4.1] - 2020-09-21
 
