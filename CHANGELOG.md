--- conflicted
+++ resolved
@@ -23,12 +23,8 @@
 
 ### Added
 - Evaluation of excess energy for each of the energy carriers and for the whole system. The excess per sector and their energy equivalent may currently be faulty (comp. issue #559) (#555)
-<<<<<<< HEAD
-- Debug messages for `C0` tests (#555)
+- Debug messages for pytests: `C0`, `D2` (#555, #560)
 - Requirement for time series of non-dispatchable sources: values betw. 0 and 1. (#498)
-=======
-- Debug messages for pytests: `C0`, `D2` (#555, #560)
->>>>>>> 2b543a7e
 
 ### Changed
 - `C1.total_demand_each_sector()` to `C1.total_demand_and_excess_each_sector()`, now also evaluating the excess energy flows (#555)
@@ -47,11 +43,8 @@
 ### Fixed
 - `C1.check_feedin_tariff()` now also accepts `isinstance(diff, int)` (#552)
 - Feed-in sinks of the DSOs now are capacity-optimized and can actually be used (#555)
-<<<<<<< HEAD
+- Incorrectly applied minimal renewable share criterion (#560)
 - optimizedAddCap of non-dispatchable sources: multiply maximumCap by max(timeseries(kWh/kWp)) to fix issue #446 (#498)
-=======
-- Incorrectly applied minimal renewable share criterion (#560)
->>>>>>> 2b543a7e
 
 ## [0.4.0] - 2020-09-01
 
