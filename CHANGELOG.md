# Changelog
All notable changes to this project will be documented in this file.

The format is inspired from [Keep a Changelog](http://keepachangelog.com/en/1.0.0/)
and the versioning aim to respect [Semantic Versioning](http://semver.org/spec/v2.0.0.html).

Here is a template for new release sections

```
## [_._._] - 20XX-MM-DD

### Added
-
### Changed
-
### Removed
-
```

## [Unreleased]

### Added
- Release protocol in CONTRIBUTING.md file (#353)
- Custom heat demand profile generation (#371)
- Add custom solar thermal collector generation profile (#370)
- Input template folder for easy generation of new simulations (#374), later also for tests of the input folder
- Tests for ABE usecase (grid, PV, battery) (#385)
- Test to verify that input folders have all required parameters (#398)
- New `dict` `REQUIRED_MVS_PARAMETERS` to gather the required parameters from the csv or json
 input type (#398)
- `utils.py` module in `src` to gather the functions `find_input_folders
 ` and `compare_input_parameters_with_reference` which can be used to find and validate input
  folders (#398)
- Code and test for checking for new parameters in csv and raising warning message if not defined (`A1.check_for_newly_added_parameters`). This then also adds a default value to the new parameter  (#384)
- Exception if an energyVector does not have internal generation or consumption from a DSO, and is only supplied by energy conversion from another sector: renewable share = 0. (#384)
- Tests for source components in D1 (#391)
- Option `-i` for `python mvs_report.py`, `python mvs_report.py -h` for help (#407)
- Pyppeteer package for OS X users in troubleshooting (#414)
- Add an enhancement to the auto-report by printing the log messages such as warnings and errors (#417)
- New `dict` `REQUIRED_JSON_PARAMETERS` to gather the required parameters from the json input files (#432)
- `.readthedocs.yml` configuration file (#435, #436)
- Installation help for `pygraphviz` on Win10/64bit systems in `troubleshooting.rst` (#379)
- Function for unified parser arguments used in pytests (`PARSER_ARGS` in `tests/constants.py`) (#379)

### Changed
- Use selenium to print the automatic project report, `python mvs_report.py -h` for help (#356)
- Sort parameters in csv´s within the input folder (#374)
- Change relative folder path to absolute in tests files (#396)
- Replace all variables wacc, discount_factor and project_lifetime in the project (#383)
- Improve styling of the pfd report (#369)
- `LIST_OF_NEW_PARAMETERS` renamed `EXTRA_CSV_PARAMETERS` and moved from `A1` to `constants.py
` (#384)
- Order of parameters in tests/inputs, fixed missing parameters  (#384)
- Only a single output flow for sources (instead of multiple possible) as discussed in #149  (#391)
- Move `existing` parameter into Investment objects of D1 components (was before added to output flow) (#391)
- Use pyppeteers instead of selenium to emulate the webbrowser and print the pdf report
 automatically (#407)
- Update flowchart again (#409)
- Label of storage components (storage capacity, input power, output power) will by default be redefined to the name of the storage and this component (#415)
- Version number and date is only to be edited in one file (#419)
- Add `ìnputs` folder to `.gitignore` (#401)
- Change the calculation of the residual value for specific capex in C2 and test_C2 (#289, #247, PR #431): Now the present value of the residual value is considered
<<<<<<< HEAD
- Added global variables to `constants_json_str.csv`, defining units with them (#379)
- Some tests in A0, B0, F1 call `PARSER_ARGS` (#379)
- Added a setup_class (remove dir) to `test_B0.TestTemporaryJsonFileDisposal` (#379)
=======
- Explicitly return the dataframe with parameters value in function
 `check_for_newly_added_parameter` (#428)
- Rename function `check_for_newly_added_parameter` in `check_for_official_extra_parameters` (#428)
>>>>>>> 434a885d

### Removed
- Selenium to print the automatic project report for help (#407)
- `MaximumCap` from list of required parameters for `energyStorage` assets (#415)
- `inputs` folder (#401)
- `tests/test_benchmark.py` module (#401)
- Removed function C0.complete_missing_cost_data() as this should be covered by A1 for csv files (#379)

### Fixed
- Deleted columns from ´fixcost.csv´ as this is currently not used (#362)
- Issue #357 Bug connected to global variables (#356)
- Issue #168 Duplicate of timeseries files (#388)
- Warnings from local readthedocs compilation (#426)
- Issue #430 Bug on local install (#437)
- Bug connected to global variables (#356)

## [0.3.0] - 2020-06-08

### Added
- Test for re-running a simulation with `json_input_processed.json` file (#343)

### Changed
- Test input files (#343)
- All parameters of the json/csv input files are now defined by constant variables (i.e, `CRATE="crate"` instead of string `"crate"`) (#346)
- Use "is" instead of "==" in if clauses for True, False and None (#346)
- Categorize constants in 'constants_json_strings.py' (#347)
- Renaming CAPEX_FIX = "capex_fix" into COST_DEVELOPMENT = "development_costs" (#347, #350)
- Renaming CAPEX_VAR = "capex_var" into SPECIFIC_COST = "specific_costs" (#347, #350)
- Renaming OPEX_FIX = "opex_fix" into SPECIFIC_COST_OM = "specific_costs_om" (#347, #350)
- Renaming OPEX_VAR = "opex_var" into PRICE_DISPATCH = "dispatch_price" (#347, #350)
- Change last strings into global constants in "constants_json_strings.py" (#349)
- Autoreport now refers to actual project and scenario name + ID (#349)


## [0.2.1] - 2020-05-28

### Added
- Tests for the module B0 (#140, #255)
- Tests for the module A1 (#141)
- Tests for the module E3 (#143)
- Tests for the module F0 (#142, #304, #335)
- Some tests for E2 (#144)
- Tests function names for E1 (#145)
- Tests for the module E0 (#146)
- Tests for module D2 (#147)
- Some tests for module C0 (#148)
- Tests for the module D1 (still - partly - open: transformers, sources. finished: sinks, storages, other functions) (#149)
- Tests for the module D0 (#150)
- Tests for module C2 (#151)
- Tests for the module C1 (only used function) (#152)
- Tests for module F1 (#157, #297, #284)
- Pull request template (#198)
- Issue template (#212)
- File `troubleshooting.rst` to readthedocs (#229)
- File `simulating_with_the_mvs.rst` to readthedocs: How to use the input files (csv/json) (#130), how to create an own simulation/project
tipps for module building, and hint that units in the MVS are not checked (#229)
- Images for `simulating_with_the_mvs.rst`: images/energy_system.png, images/energy_system_model
.png, images/folder_structure_inputs.png (#229)
- Tables for `simulating_with_the_mvs.rst`: tables/example_multiple_inputs_energyConversion.csv
, tables/example_scalar_as_timeseries_energyConversion.csv (#229)
- Benchmark test for csv inputs (#254)
- Benchmark test with only PV and grid (#258)
- Module F2 for auto-reporting results of MVS simulation (#232)
- Json entries including paths to all plotted graphs (#232)
- Technical parameters: Energy flows (aggregated) per asset, Renewable share (#223, #257)
- Save network graph as png to output folder if new parameter `store_nx_graph` is true (#242)
- Tests for storage for the module A1 (#299)
- Benchmark test with only battery and grid (#302)
- Flowchart and relative description (#305)
- Reference to license (#305)
- Description of validation scheme into readthedocs (#306)
- Possibility to save the report generated in F2 as a pdf (#284)
- Possibility to run benchmark tests selectively and make sure they are all run on master branch
 (#320)
- Possibility to deploy the report of the results in a browser (#323)
- A main() function to be used by a server which only accepts json variable and returns json
 variable (not saving to a file) (#327)
- Add information about the feature to view the web app and generate PDF of the automatic report to readthedocs (#283)

### Changed
- Default input files from "inputs": Changed some parameters (#143)
- Moved some functions between F0 and F1, rearranged functions in F1 (#157)
- Shore power randomization improved + amount of available docks can be chosen (#202)
- Update kwargs of main func in docstring and in documentation (#208)
- `troubleshooting.rst`: Added help for `pygraphviz` (#218), `xlrd` (#11), `json.decoder.JSONDecodeError` (#206)
- FileNotFoundError messages in A0 (#227)
- Update json file `mvs_config.json`: Default with no peak demand pricing. Replace string "False" by boolean `false`. Remove depreciated parameters from `simulation_settings`(`input_file_name`, `overwrite`, `path_input_file`, `path_input_folder`, `path_input_sequences`, `path_output_folder`, `path_output_folder_inputs`) (#234)
- Renamed `plot_nx_graph` to `display_nx_graph` and added `store_nx_graph` (#242)
- Variables `required_files_list` and `ALLOWED_FILES` have been replaced by `REQUIRED_FILES` (#251)
- The columns of the storage_xx files are renamed and the specific parameters for each column are
 checked in A1 (#259)
- Possibility to move the json file after reading it (useful if json file created from csv files
) (#255)
- Call timeseries plot function for each bus (#278)
- The input from the csv files produce the same json than the json file (#286)
- Rename "storage" parameter in A1 and tests_A1 to "asset_is_a_storage" (#300)
- Serialize the DataFrame and arrays into the json_with_results.json (#304)
- Convert serialized DataFrame and arrays back into these types in the B0.load_json function
 (#304, #322, #326)
- Move the CSS styling code to a style sheet (#317)
- Change the input data for creating the dataframes for generating the optimization and costs' tables from xlsx file to json (#317) 
- Rename mvs_eland_tool/mvs_eland_tool.py --> mvs_eland_tool/local_deploy.py (#327)
- Now main (local use) and run_simulation (server use) are available in mvs_eland_tool package
  (#327)

 
### Removed
- Removed parameter ´oemof_file_name´ from ´simulation_settings.csv´, as well as from all input
 files etc. The name is hardcoded now (#150)

### Fixed
- Fix naming error for storages (#166)
- Fix json file (#203)
- Delete duplicated entry of `plot_nx_graph` from json file (#209)
- Rename "boolean" to "bool" in example json file (#214)
- Fix searching for dict key "input_bus_name" (#210) and using input_name instead of output_name (#219)
- Fix plotting error in F1, plot only if Data frame is not empty (#230, #234)
- Benchmark test that the simulation is running with default settings (#254)
- Fix specific parameters for each storage column (#259)
- Overwrite local results when running through brenchmark tests (#260)
- Allow more than one separator for csv files(#263)
- Fix plotting pie chart for costs, if statement added if no costs are available (#267)
- Fix long label resulting from total project costs (#270)
- Bug when the output path had contained an unexisting folder within an unexisting folder it
 would return an error (#278)
- Display SOC (#278)
- Automatic update of the test coverage with coveralls.io (#307)
- Logging message for maximumCap value (#310)
- Create_app function in F0 for standalone execution (#317)
- Crashing evaluation when `evaluated_period < 365/peak_demand_pricing_periods` by raising an
 error (#331) 

## [0.2.0] - 2020-03-13

### Added
- Readthedocs documentation for input parameters (#128)
- Doctring of module A0 (#138)
- Constants in `src/constants.py` (#153, #154)
- Readthedocs documentation for installation (#162)
- Plotting an networkx graph can now be turned of/on via "plot_nx_graph" in simulation_settings (#172)
- Plot all timeseries used as input data (#171)
- Integrate new parameter maximumCap as nominal value for energyProduction assets, ie. PV or wind plants (#125 )
- Integrate new parameter maximumCap as nominal value for storage assets and transformers (PR #243, comp. issue #125)

### Changed
- Give priority from kwargs on command line arguments (#112, #138)
- Docstrings of module A1 (#113)
- Changed keyword argument to positional argument for `create_input_json` function (#113)
- function `get_user_inputs` renamed `process_user_arguments` (#138)
- Tests for the module A0 (#138)
- Terminal commands (#135)
- PR request template (open/done/not applicable) (#205)
- URL of coverall badge (#265) 
- Function converting json to dict (#142)

### Removed
- Function welcome from module A0 (#138)
- Parameters `input_file_name`, `overwrite`, `path_input_file`, `path_input_folder`, `path_input_sequences`, `path_output_folder`, `path_output_folder_inputs` from `simulation_settings.csv` (#178)

### Fixed
- Input directory of csv files specified by user is handed to `load_data_from_csv.create_input_json()` (#112)
- \#111 & \#114 fix user choice of output folder via command line arguments(#115)
- Demand is no longer aggregated across sectors when processing/plotting in E1 (#169)
- Optimized storage capacities are printed into results matrix (#188)
- Sector diagrams now also include SOC diagrams (#189)
- Sources can now have variable costs (#173)
- \#182 Boolean simulation settings now also take affect
- Demand is no longer aggregated across sectors when processing/plotting in E1 (#169)

## [0.1.1] -2020-01-30

### Added
- test for running the main function (#109)
- the user can run the tool simply with `python mvs_tool.py` (#109)
### Fixed
- \#108 (#109)


## [0.1.0] - 2020-01-29

### Added
- tests for the A0 module (#87)
- badge for coveralls.io (#90)
- tests for the parsing of arguments (#97)
- exceptions for missing input file/folder (#98)
### Changed 
- removed unused class structure in all modules, execution stay the same (#86)
- link to build for this repository instead of previous one (#95)
- use argparser to parse the arguments from command line (#97)
- the full path of input folder containing csv is now required (#98)
### Removed
- argument parsing using sys.argv (#97)

## [0.0.3] - 2020-01-22

### Added
- LICENSE.md with GPL v2.0 (#38, smartie2076)
- folder "docs" and content to generate readthedocs (#39, smartie2076)
- Started readthedocs homepage (not working): https://readthedocs.org/projects/mvs-eland/ (#39, smartie2076, #57, Bachibouzouk)
- new feature to create the input json file from a collection of csv files (@Piranias)
- new module added: A1_csv_to_json.py (@Piranias)
- Badges for build and docs (#70, Bachibouzouk)
- Setup file (#72, Bachibouzouk)
- Parameters can now be a list of values, eg. efficiencies for two busses or multiple input/output vectors (#52, @marc-juanpera) 
- Parameters can now be a timeseries (eg. efficiency of a converter, electricity prices) (#37, #82, @marc-juanpera) 
- Parameters can now be defined as a list as well as as a timeseries (#52,#82, @marc-juanpera) 

### Changed
- requirements.txt only includes packages needed for users of MVS (#39, smartie2076)
- test_requirements.txt includes packages used by developers of MVS (#39, smartie2076)
- CONTRIBUTING: Now with read the docs (@smartie2076)
- README: Now with contextualization of MVS, setup & installation, utilization of and contributing to MVS (#47, smartie2076)
- directory structure of input/ (#49 @Piranias)
- json data structure reduced to 2 (main) levels: goup and asset (#49 @smartie2076)
- logging now stores into appropriate logfile (@smartie2076)
- change code_folder to src (#80)

### Removed
- Output files excluded from repro  (@smartie2076)

## [0.0.2] - 2019-11-25

### Added
- Introduced test for correct code formatting (blacks, closed issue #31, #18)
- Now unlimited number of busses possible
- Now with monthly peak demand pricing 
- Two test json files
- Files to create wiki page "Exemplary Workflow"

### Changed
- Introduced new code structure (folder "code") and updated relative import paths (closed #17)
- Introduced (basic) plots of optimized capacities and costs (addresses issue #29)
- CONTRIBUTING
- CHANGELOG
- Tests and travis file
- requirements.txt

### Removed
- Excel input file
- Python files to read from excel

## [0.0.1] - 2019-10-14

### Added
- CONTRIBUTING (#8)
- CHANGELOG (#8)
- Tests (#8, #10)

### Changed
- relative imports (#10)
- moved `mvs_eland_tool`'s content in a function (#10)

### Removed
- yet another thing<|MERGE_RESOLUTION|>--- conflicted
+++ resolved
@@ -60,15 +60,11 @@
 - Version number and date is only to be edited in one file (#419)
 - Add `ìnputs` folder to `.gitignore` (#401)
 - Change the calculation of the residual value for specific capex in C2 and test_C2 (#289, #247, PR #431): Now the present value of the residual value is considered
-<<<<<<< HEAD
-- Added global variables to `constants_json_str.csv`, defining units with them (#379)
+- Explicitly return the dataframe with parameters value in function
+ `check_for_newly_added_parameter` (#428)
+- Rename function `check_for_newly_added_parameter` in `check_for_official_extra_parameters` (#428)- Added global variables to `constants_json_str.csv`, defining units with them (#379)
 - Some tests in A0, B0, F1 call `PARSER_ARGS` (#379)
 - Added a setup_class (remove dir) to `test_B0.TestTemporaryJsonFileDisposal` (#379)
-=======
-- Explicitly return the dataframe with parameters value in function
- `check_for_newly_added_parameter` (#428)
-- Rename function `check_for_newly_added_parameter` in `check_for_official_extra_parameters` (#428)
->>>>>>> 434a885d
 
 ### Removed
 - Selenium to print the automatic project report for help (#407)
