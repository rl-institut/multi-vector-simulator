--- conflicted
+++ resolved
@@ -23,11 +23,8 @@
 - LICENSE.md with GPL v2.0 (#38, smartie2076)
 - folder "docs" and content to generate readthedocs (#39, smartie2076)
 - Started readthedocs homepage (not working): https://readthedocs.org/projects/mvs-eland/ (#39, smartie2076, #57, Bachibouzouk)
-<<<<<<< HEAD
-- Setup file (#72)
-=======
 - Badges for build and docs (#70, Bachibouzouk)
->>>>>>> 60b79387
+- Setup file (#72, Bachibouzouk)
 
 ### Changed
 - requirements.txt only includes packages needed for users of MVS (#39, smartie2076)
