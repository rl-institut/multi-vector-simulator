# Changelog
All notable changes to this project will be documented in this file.

The format is inspired from [Keep a Changelog](http://keepachangelog.com/en/1.0.0/)
and the versioning aim to respect [Semantic Versioning](http://semver.org/spec/v2.0.0.html).

Here is a template for new release sections

```
## [_._._] - 20XX-MM-DD

### Added
-
### Changed
-
### Removed
-
```

## [Unreleased]
### Added
- Doctring of module A0 (#138)
- Constants in `src/constants.py` (#153, #154)
- Plotting an networkx graph can now be turned of/on via "plot_nx_graph" in simulation_settings (#172)
- Plot all timeseries used as input data (#171)

### Changed
- Give priority from kwargs on command line arguments (#112, #138)
- Docstrings of module A1 (#113)
- Changed keyword argument to positional argument for `create_input_json` function (#113)
- function `get_user_inputs` renamed `process_user_arguments` (#138)
- Tests for the module A0 (#138)
Terminal commands changed (#135)
### Removed
- Function welcome from module A0 (#138)
- Parameters `input_file_name`, `overwrite`, `path_input_file`, `path_input_folder`, `path_input_sequences`, `path_output_folder`, `path_output_folder_inputs` from `simulation_settings.csv` (#178)
### Fixed
- Input directory of csv files specified by user is handed to `load_data_from_csv.create_input_json()` (#112)
- \#111 & \#114 fix user choice of output folder via command line arguments(#115)
<<<<<<< HEAD
- Demand is no longer aggregated across sectors when processing/plotting in E1 (#169)
=======
- Sources can now have variable costs (#173)
- \#182 Boolean simulation settings now also take affect
>>>>>>> 5fe15ea1

## [0.1.0] -2020-01-30

### Added
- test for running the main function (#109)
- the user can run the tool simply with `python mvs_tool.py` (#109)
### Fixed
- \#108 (#109)


## [0.1.0] - 2020-01-29

### Added
- tests for the A0 module (#87)
- badge for coveralls.io (#90)
- tests for the parsing of arguments (#97)
- exceptions for missing input file/folder (#98)
### Changed 
- removed unused class structure in all modules, execution stay the same (#86)
- link to build for this repository instead of previous one (#95)
- use argparser to parse the arguments from command line (#97)
- the full path of input folder containing csv is now required (#98)
### Removed
- argument parsing using sys.argv (#97)

## [0.0.3] - 2020-01-22

### Added
- LICENSE.md with GPL v2.0 (#38, smartie2076)
- folder "docs" and content to generate readthedocs (#39, smartie2076)
- Started readthedocs homepage (not working): https://readthedocs.org/projects/mvs-eland/ (#39, smartie2076, #57, Bachibouzouk)
- new feature to create the input json file from a collection of csv files (@Piranias)
- new module added: A1_csv_to_json.py (@Piranias)
- Badges for build and docs (#70, Bachibouzouk)
- Setup file (#72, Bachibouzouk)
- Parameters can now be a list of values, eg. efficiencies for two busses or multiple input/output vectors (#52, @marc-juanpera) 
- Parameters can now be a timeseries (eg. efficiency of a converter, electricity prices) (#37, #82, @marc-juanpera) 
- Parameters can now be defined as a list as well as as a timeseries (#52,#82, @marc-juanpera) 

### Changed
- requirements.txt only includes packages needed for users of MVS (#39, smartie2076)
- test_requirements.txt includes packages used by developers of MVS (#39, smartie2076)
- CONTRIBUTING: Now with read the docs (@smartie2076)
- README: Now with contextualization of MVS, setup & installation, utilization of and contributing to MVS (#47, smartie2076)
- directory structure of input/ (#49 @Piranias)
- json data structure reduced to 2 (main) levels: goup and asset (#49 @smartie2076)
- logging now stores into appropriate logfile (@smartie2076)
- change code_folder to src (#80)

### Removed
- Output files excluded from repro  (@smartie2076)

## [0.0.2] - 2019-11-25

### Added
- Introduced test for correct code formatting (blacks, closed issue #31, #18)
- Now unlimited number of busses possible
- Now with monthly peak demand pricing 
- Two test json files
- Files to create wiki page "Exemplary Workflow"

### Changed
- Introduced new code structure (folder "code") and updated relative import paths (closed #17)
- Introduced (basic) plots of optimized capacities and costs (addresses issue #29)
- CONTRIBUTING
- CHANGELOG
- Tests and travis file
- requirements.txt

### Removed
- Excel input file
- Python files to read from excel

## [0.0.1] - 2019-10-14

### Added
- CONTRIBUTING (#8)
- CHANGELOG (#8)
- Tests (#8, #10)

### Changed
- relative imports (#10)
- moved `mvs_eland_tool`'s content in a function (#10)

### Removed
- yet another thing
<|MERGE_RESOLUTION|>--- conflicted
+++ resolved
@@ -37,12 +37,9 @@
 ### Fixed
 - Input directory of csv files specified by user is handed to `load_data_from_csv.create_input_json()` (#112)
 - \#111 & \#114 fix user choice of output folder via command line arguments(#115)
-<<<<<<< HEAD
-- Demand is no longer aggregated across sectors when processing/plotting in E1 (#169)
-=======
 - Sources can now have variable costs (#173)
 - \#182 Boolean simulation settings now also take affect
->>>>>>> 5fe15ea1
+- Demand is no longer aggregated across sectors when processing/plotting in E1 (#169)
 
 ## [0.1.0] -2020-01-30
 
