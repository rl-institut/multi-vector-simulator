# Changelog
All notable changes to this project will be documented in this file.

The format is inspired from [Keep a Changelog](http://keepachangelog.com/en/1.0.0/)
and the versioning aim to respect [Semantic Versioning](http://semver.org/spec/v2.0.0.html).

Here is a template for new release sections

```
## [_._._] - 20XX-MM-DD

### Added
-
### Changed
-
### Removed
-
### Fixed
-
```

## [Unreleased]

### Added
- Evaluation of excess energy for each of the energy carriers and for the whole system. The excess per sector and their energy equivalent may currently be faulty (comp. issue #559) (#555)
- Debug messages for `C0` tests (#555)
<<<<<<< HEAD
- Requirement for time series of non-dispatchable sources: values betw. 0 and 1. (#498)
=======
>>>>>>> 2f82eeed

### Changed
- `C1.total_demand_each_sector()` to `C1.total_demand_and_excess_each_sector()`, now also evaluating the excess energy flows (#555)
- `energyBusses` now is defined by: `LABEL, ASSET_LIST, ENERGY_VECTOR`, all functions using `energyBusses` now follow this nomenclature (#555)
- Energy excess sinks now also have parameter `ENERGY_VECTOR` (#555)
- `C0.define_sink` now always defines a sink that is capacity-optimized (#555)
- `D1.sink_dispatchable()`, renamed to `D1.sink_dispatchable_optimize()` now adds a capacity-optimized, dispatchable sink. (#555) 
- Simulation data `tests/inputs`: Oemof-solph results are not stored (#555)
- Change logging level of some messages from `logging.info` to `logging.debug` (#555)
- Move and rename json input files for D0 and D1 tests (`test_data_for_D0.json` to `tests/test_data/inputs_for_D0/mvs_config.json`, `test_data_for_D1.json` to `tests/test_data/inputs_for_D1/mvs_config.json`), add required parameters (#555) 
- Change requirements/test.txt: `black==19.10b0`, as otherwise there are incompatabilities (#555)

### Removed
-

### Fixed
- `C1.check_feedin_tariff()` now also accepts `isinstance(diff, int)` (#552)
- Feed-in sinks of the DSOs now are capacity-optimized and can actually be used (#555)
<<<<<<< HEAD
- optimizedAddCap of non-dispatchable sources: multiply maximumCap by max(timeseries(kWh/kWp)) to fix issue #446 (#498)
=======
>>>>>>> 2f82eeed

## [0.4.0] - 2020-09-01

### Added
- Docstrings for E2 (#520)
- New constant variable: `SIMULATION_RESULTS="simulation_results"` (#520)
- Explicit calculation of replacement costs (`C2.get_replacement_costs()`), so that they can be used in `E2` for installed capacities and optimal additional capacities (#520)
- New constant variable: JSON_WITH_RESULTS="json_with_results.json" (#520)
- Benchmark test "Economic_KPI_C2_E2" to test economic evaluations in C2 and E2 (#520)
- Possibility to add an upper bound  on the number of days to display in a timeseries' plot (#526)
- Graph of the energy system model to the report (#528)
- Function to encode images into dash app's layout (#528)
- System KPI now printed in automatic report (section "Energy system key performance indicators"), draft (#525)
- Added units to system-wide cost KPI in excel and in report. Some of these changes might need to be reworked when elaborating on units for the report (#525)
- `References.rst` to the readthedocs, which should gather all the references of the MVS (#525)
- New system-wide KPI:
    - Demand per energy carrier, in original unit and electricity equivalent with `E3.total_demand_each_sector()` (#525)
    - Attributed cost per energy carrier, related to the its share in the total demand equivalent  with `E3.total_demand_each_sector()` (#525)
    - LCOE per energy carrier `E3.add_levelized_cost_of_energy_carriers()` (#525)
- Default values for energy carrier "Heat" for `DEFAULT_WEIGHTS_ENERGY_CARRIERS` with `{UNIT: "KWh_eleq/kWh_therm", VALUE: 1}`. This is still TBD, as there is no source for this ratio yet (#525)
- Default unit for energy carriers defined in `DEFAULT_WEIGHTS_ENERGY_CARRIERS`: ENERGY_CARRIER_UNIT. Might be used to define the units of flows and LCOE. (#525)
- New constant variables: TIMESERIES_TOTAL, TIMESERIES_AVERAGE, LOGFILE, RENEWABLE_SHARE, TOTAL_DEMAND, SUFFIX_ELECTRICITY_EQUIVALENT, ATTRIBUTED_COSTS, LCOeleq, DEGREE_OF_SECTOR_COUPLING (#525)
- New constant variable: OEMOF_BUSSES, MINIMAL_RENEWABLE_SHARE, CONSTRAINTS (#538)
- New required input csv: `constraints.csv` including possible constraints for the energy system. Added to all input folders. (#538)
- Added error message: New energy carriers always have to be added to `DEFAULT_WEIGHTS_ENERGY_CARRIERS` (`C0.check_if_energy_carrier_is_defined_in_DEFAULT_WEIGHTS_ENERGY_CARRIERS()`, applied to `ENERGY_VECTOR` and to fuel sources) (#538)
- Added minimal renewable share contraint though  `D2.constraint_minimal_renewable_share()` and added description of the constraint in `Model_Assumptions.rst` (#538)
- Benchmark test for minimal renewable share constraint (#538)
- Benchmark test `test_benchmark_AFG_grid_heatpump_heat` for a sector-coupled energy system, including electricity and heat, with a heat pump and an energy price as time series (#524)
- Benchmark test descriptions for `test_benchmark_simple_scenarios.py` (#524)
- Create `src/mvs_eland/utils` subpackage (contains `constants.py`, `constants_json_string.py
`, `constants_output.py` (#501)


### Changed
- Changed structure for `E2.get_cost()` and complete disaggregation of the formulas used in it (#520)
- Added pytest for many `E2` functions (#520)
- Changed and added pytests in for `C2` (#520)
- All energyProviders that have key `FILENAME` (and, therefore, a timeseries), are now of `DISPATCHABILITY = False`(#520)
- Changed structure of `E2.lcoe_assets()` so that each asset has a defined LCOE_ASSET. If `sum(FLOW)==0` of an asset, the LCOE_ASSET (utilization LCOE) is defined to be 0 (#520)
- Color lists for plots are provided by user and are not hard coded anymore (#527)
- Replace function `F1.draw_graph` by the class `F1.ESGraphRenderer` and use `graphviz` instead of
 `networkx` to draw the graph of the energy system model (#528) 
- Rename variable `PLOTS_NX` to `PLOTS_ES` (#528)
- Changed `requirements.txt` (removing and updating dependencies) (#528)
- A png of the energy system model graph is only saved if either `-png` or `-pdf` options are chosen (#530)
- Accepting string "TRUE"/"FALSE" now for boolean parameters (#534)
- Order of pages in the readthedocs.io (#525)
- Reactivated KPI: Renewable share. Updated pytests (#525)
- Extended `DEFAULT_WEIGHTS_ENERGY_CARRIERS` by `Diesel` and `Gas`, added explaination in `Model_Assumptions.rs` (#538)
- Create `dict_model` with constant variables in `D0` and update in `D1` (#538)
- Separate the installation of the packages needed for the report generation from the mvs
 simulation (#501)
- Move all source files in `srv/mvs_eland` (#501)
- Move the content of the previous `src/utils.py` module to  `src/mvs_eland/utils/__init__.py` (#501)
- Rename `tests/constants.py` --> `tests/_constants.py` (#501)
- Refactor modules calls (mostly `src.` is replaced by `mvs_eland.`) (#501)
- Move `mvs_eland_tool` folder's content in `src/mvs_eland` (#501)
- Gather all requirements files in a `requirements` folder and read the requirement from there for `setup.py` (#501)
- Update `install_requires` and `extra_requires` in `setup.py` (#501)

### Removed
- `E2.add_costs_and_total`() (#520)
- Calculation of energy expenditures using `price` (#520)
- Function `F1.plot_input_timeseries` which is based on `matplotlib` (#527)
- Dependency to `matplotlib` (#528)
- Remove `STORE_NX_GRAPH` and `DISPLAY_NX_GRAPH` variables (#530)
- Remove `tests/__init__.py` (#501)
- Delete `mvs_eland_tool` folder (#501)

### Fixed
- Calculation of `cost_upfront` required a multiplication (#520)
- Fixed `E2.convert_components_to_dataframe()`, Key error (#520)
- Fixed `F1.extract_plot_data_and_title()`, Key error (#520)
- Fixed hard-coded energy vector of ENERGY_PRODUCTION units in E1.convert_components_to_dataframe(#520)
- Generating report for multiple sectors (#534)
- Fixed hard-coded energy vector of `ENERGY_PRODUCTION` units in `E1.convert_components_to_dataframe` (#520)
- Fixed parsing issue in `A1.conversion()`, incl. pytest (#538)
- Quick fix to read a timeseries for `"price"` in `C0.define_source()` (#524)
- Fix `C1.check_feedin_tariff()`: Now also applyable to timeseries of feed-in tariff or electricity prices (#524)
- Add a warning message if the timeseries of demands or resources are empty (#543)
- Fix failing KPI test (due to newer pandas version) (#501)

## [0.3.3] - 2020-08-19

### Added
- Also components that have no investment costs now have a value (of 0) for COST_INVESTMENT and COST_UPFRONT (#493)
- Display error message when feed-in tariff > electricity price of any  asset in 'energyProvider.csv'. (#497)
- Added pie plots created using Plotly library to the auto-report (#482) 
- Added functions to `F2_autoreport.py` that save the images of plots generated using Plotly to `MVS_outputs` folder as `.png` (#499)
- Inserted docstrings in the definitions of all the functions in `F2_autoreport.py` (#505)
- Functions in F1 to create plotly static `.png` files (#512)
- New argument for MVS execution: `-png` to store plotly graphs to file (#512)
- Benchmark test for peak demand pricing for grid and battery case (#510)
- Logging error message if a cell is left empty for a parameter in the csvs (see `A1`) (#492)
- Logging error message if a bus connects less then three assets including the excess sink, as in that case the energy system model is likely to be incomplete (`C1.check_for_sufficient_assets_on_busses()`) (#492)

### Changed
- Move and rename json converter and parser to B0 module (#464)
- Modified json converter to avoid stringifying special types such as pandas.Dataframes (#464)
- Changed the font family used in the plots in F2_autoreport.py and changed the wording of some comments (#496)
- Changed styling of plots, mainly how legends appear in the PDF report (#482) 
- Move and rename json converter and parser to B0 module (#464)
- Modified json converter to avoid stringifying special types such as pandas.Dataframes (#464)
- Changed the font family used in the plots in F2_autoreport.py and changed the wording of some comments (#496)
- Replaced parameter strings by variables (#500)
- Changed the font family used in the plots in F2_autoreport.py and changed the wording of some comments (#496)
- Moved function `C0.determine_lifetime_price_dispatch()` to C2 with all its sub-functions.  (#495)
- Changed calculation of `LIFETIME_PRICE_DISPATCH` for lists and pd.Series (see dosctrings of `C2.get_lifetime_price_dispatch_list`, `C2.get_lifetime_price_dispatch_timeseries`) (#495)
- Changed dostring format in `C2` to numpy (#495)
- Deactivated function `C2.fuel_price_present_value` as it is not used and TBD (#495)
- Modified the doc-strings in the definitions of some functions to abide by the formatting rules of numpy doc-strings (#505)
- Suppressed the log messages of the Flask server (for report webapp) (#509) 
- Move bulk data preparation code for report from F2 into E1 and F1 modules and into functions (#511, #512)
- F2 now calls functions from F1 to prepare the figures of the report (#512)
- Dispatchable (fuel) sources can now be defined by adding a column to the `energyProduction.csv` and setting `file_name==None` (#492)
- Updated `Model_Assumptions.rst`: Minimal description of dispatchable fuel sources (#492)
- `tests/inputs` energyAssets are updated (#492)
- Fixed test_benchmark_AD_grid_diesel() - now this one tests fuel source and diesel at once (#492)

### Removed
- Functions to generate plots with matplotlib in F1 (#512)
- Many tests that checked if matplot lib plots were stored to file, not replaced by new tests for storing plotly graphs to file (#512)

### Fixed
- Image path for readthedocs (Model_Assumpation.rst) (#492)

## [0.3.2] 2020-08-04

### Added
- `Model_Assumptions` added, including outline for component models, bulletpoints on limitations, energyProviders and peak demand pricing model. (#454)

### Changed
- Definition of busses from assets: Now all INFLOW_DIRECTION / OUTFLOW_DIRECTION are translated into ENERGY_BUSSES (#454, #387)
- An excess sink is created for each and every bus (#454)
- Splitting functions in `C0` and adding tests for them: `C0.define_sink()`, `C0.define_source()` and `C0.define_dso_sinks_and_sources()` (#454)
- Instead of defining multiple DSO sources for modelling peak demand pricing, now a single source is defined and another level added with transformers that, with an availability limited to a peak demand pricing period, only represent the costs of peak demand pricing in the specific period. (#454)
- Moved function `C0.plot_input_timeseries()` to `F1.plot_input_timeseries()` (#454)
- Add required parameter "unit" to energyProviders.csv. Used for defining the units of the peak demand pricing transformer. (#454)
- Updated `F2` for new DSO/excess sink structure: DSO feedin and excess sink removal from demands now universal (#454)
- Replace `logging.warning` for dispatch price of sources in case of DSOs - this is now only an `logging.info`
- Added global variables for KPI connected to renewable energy use (TOTAL_RENEWABLE_GENERATION_IN_LES = "Total internal renewable generation", TOTAL_NON_RENEWABLE_GENERATION_IN_LES = "Total internal non-renewable generation", TOTAL_RENEWABLE_ENERGY_USE = "Total renewable energy use", TOTAL_NON_RENEWABLE_ENERGY_USE = "Total non-renewable energy use") (#454)
- Updated to disagregated `oemof-solph==0.4.1`, which required changing the `requirements.txt` as well as the usage of `oemof` within the MVS (#405)

### Removed
-

### Fixed
- Peak demand pricing feature (#454)


## [0.3.1] - 2020-07-30

### Added
- Release protocol in `CONTRIBUTING.md` file (#353)
- Custom heat demand profile generation (#371)
- Add custom solar thermal collector generation profile (#370)
- Input template folder for easy generation of new simulations (#374), later also for tests of the input folder
- Tests for ABE usecase (grid, PV, battery) (#385)
- Test to verify that input folders have all required parameters (#398)
- New `dict` `REQUIRED_MVS_PARAMETERS` to gather the required parameters from the csv or json
 input type (#398)
- `utils.py` module in `src` to gather the functions `find_input_folders` and `compare_input_parameters_with_reference` which can be used to find and validate input folders (#398)
- Code and test for checking for new parameters in csv and raising warning message if not defined (`A1.check_for_newly_added_parameters`). This then also adds a default value to the new parameter  (#384)
- Exception if an energyVector does not have internal generation or consumption from a DSO, and is only supplied by energy conversion from another sector: renewable share = 0. (#384)
- Tests for source components in D1 (#391)
- Option `-i` for `python mvs_report.py`, `python mvs_report.py -h` for help (#407)
- Pyppeteer package for OS X users in troubleshooting (#414)
- Add an enhancement to the auto-report by printing the log messages such as warnings and errors (#417)
- New `dict` `REQUIRED_JSON_PARAMETERS` to gather the required parameters from the json input files (#432)
- `.readthedocs.yml` configuration file (#435, #436)
- Calculation of levelized cost of energy (`LCOE_ASSET`) of each asset in E2 (#438)
- Tests for LCOE function in `test_E2_economics` (#438)
- Output of `scalars.xlsx`now also includes `INSTALLED_CAP` and `LCOE_ASSET`(#438)
- File `constants_output.py` to contain all keys included in `scalars.xlsx` (#453)
- Installation help for `pygraphviz` on Win10/64bit systems in `troubleshooting.rst` (#379)
- Add Plotly-based blots (line diagrams for energy flows and bar charts) to `F2_autoreport.py` (#439)
- LCOE_ASSET (Levelized Cost of Energy of Asset) explaination in KPI documentation (#458)
- Heat demand profiles with option of using monitored weather data (ambient temperature) at the use case UVtgV. note: file not provided so far (#474)
- Solar generation profiles with option of using monitored weather data (ambient temp, ghi, dhi) at the use case uvtgv. note: file not provided so far (#475)
- Benchmark test for simple case grid and diesel without test for fuel consumption (#386)
- Example docstring to readthedocs (#489)

### Changed
- Use selenium to print the automatic project report, `python mvs_report.py -h` for help (#356)
- Sort parameters in csv´s within the input folder (#374)
- Change relative folder path to absolute in tests files (#396)
- Replace all variables wacc, discount_factor and project_lifetime in the project (#383)
- Improve styling of the pdf report (#369)
- `LIST_OF_NEW_PARAMETERS` renamed `EXTRA_CSV_PARAMETERS` and moved from `A1` to `constants.py
` (#384)
- Order of parameters in `tests/inputs`, fixed missing parameters  (#384)
- Only a single output flow for sources (instead of multiple possible) as discussed in #149  (#391)
- Move `existing` parameter into Investment objects of D1 components (was before added to output flow) (#391)
- Use pyppeteers instead of selenium to emulate the webbrowser and print the pdf report
 automatically (#407)
- Update flowchart again (#409)
- Label of storage components (storage capacity, input power, output power) will by default be redefined to the name of the storage and this component (#415)
- Version number and date is only to be edited in one file (#419)
- Add `ìnputs` folder to `.gitignore` (#401)
- Change the calculation of the residual value for specific capex in C2 and test_C2 (#289, #247, PR #431): Now the present value of the residual value is considered
- Explicitly return the dataframe with parameters value in function
 `check_for_newly_added_parameter` (#428)
- Rename function `check_for_newly_added_parameter` in `check_for_official_extra_parameters` (#428)
- Add `ìnputs` folder to `.gitignore` (#401)
- Readthedocs links to simple scenario `tests/inputs` (#420)
- Adapt and add logging messages for components added to the model in D1 (#429)
- Moved list of keys to be printed in `scalars.xlsx` to `constants_output.py` (#453)
- Renamed `"peak_flow"` to `PEAK_FLOW` and `"average_flow"` to `AVERAGE_FLOW` (#453)
- Changed function `E2.lcoe_asset()` and its tests, now processes one asset at a time (#453)
- Added arguments ``-f`, `-log`, `warning`` to all `parse_args` and `main()` in `tests` (#456)
- File `Developing.rst` with new description of tests and conventions (#456)
- Added a `setup_class` (remove dir) to `test_B0.TestTemporaryJsonFileDisposal` (#379)
- Created function to read version number and date from file instead of importing it from module
 (#463)
- Fixed `E0.store_results_matrix()`, now available types: `str`, `bool`, `None`, dict (with key VALUE), else (`int`/`float`). If KPI not in asset, no value is attributed. Added test for function (#468, #470)
- Fixed `main()` calls in `test_F1_plotting.py` (#468)
- Added `pyppdf==0.0.12` to `requirements.txt` (#473)
- Tests for A0: Now new dirs are only created if not existant
- Function `A0.check_output_folder()`, now after `shutil.rmtree` we still `try-except os.mkdirs`, this fixes local issues with `FileExistsError`.  (#474)
- Added `pyppdf==0.0.12` to `requirements.txt` (#473)

### Removed
- Selenium to print the automatic project report for help (#407)
- `MaximumCap` from list of required parameters for `energyStorage` assets (#415)
- `inputs` folder (#401)
- `tests/test_benchmark.py` module (#401)
- Outdated table of tests of MVS `docs/tables/table_tests.csv` (#456)
- Removed function `C0.complete_missing_cost_data()` as this should be covered by A1 for csv files (#379)
- Old plots in `F2_autoreport.py` generated with matplotlib (#439)
- Parameter `restore_from_oemof_file` from all files (inputs, tests) (#483)
- Deleted columns from `fixcost.csv` as this is currently not used (#362)

### Fixed
- Bug connected to global variables (#356)
- Duplicate of timeseries files (#388)
- Warnings from local readthedocs compilation (#426)
- Bug on local install (#437)
- Input folder `tests/inputs` with simple example scenario (#420)
- Description of storage efficiency in readthedocs (#457)
- MVS can now be run with argument `-pdf` (fix pyppeteer issue) (#473)
- Adapted benchmark tests input folders to template (#386)
- Local failing pytests (`FileExistsError`) on Ubuntu and Win10 (#474, #483)
- 9 Warnings due to excess parameter `restore_from_oemof_file` (#483)

## [0.3.0] - 2020-06-08

### Added
- Test for re-running a simulation with `json_input_processed.json` file (#343)

### Changed
- Test input files (#343)
- All parameters of the json/csv input files are now defined by constant variables (i.e, `CRATE="crate"` instead of string `"crate"`) (#346)
- Use `is` instead of `==` in if clauses for True, False and None (#346)
- Categorize constants in `constants_json_strings.py` (#347)
- Renaming CAPEX_FIX = "capex_fix" into COST_DEVELOPMENT = "development_costs" (#347, #350)
- Renaming CAPEX_VAR = "capex_var" into SPECIFIC_COST = "specific_costs" (#347, #350)
- Renaming OPEX_FIX = "opex_fix" into SPECIFIC_COST_OM = "specific_costs_om" (#347, #350)
- Renaming OPEX_VAR = "opex_var" into PRICE_DISPATCH = "dispatch_price" (#347, #350)
- Change last strings into global constants in "constants_json_strings.py" (#349)
- Autoreport now refers to actual project and scenario name + ID (#349)


## [0.2.1] - 2020-05-28

### Added
- Tests for the module B0 (#140, #255)
- Tests for the module A1 (#141)
- Tests for the module E3 (#143)
- Tests for the module F0 (#142, #304, #335)
- Some tests for E2 (#144)
- Tests function names for E1 (#145)
- Tests for the module E0 (#146)
- Tests for module D2 (#147)
- Some tests for module C0 (#148)
- Tests for the module D1 (still - partly - open: transformers, sources. finished: sinks, storages, other functions) (#149)
- Tests for the module D0 (#150)
- Tests for module C2 (#151)
- Tests for the module C1 (only used function) (#152)
- Tests for module F1 (#157, #297, #284)
- Pull request template (#198)
- Issue template (#212)
- File `troubleshooting.rst` to readthedocs (#229)
- File `simulating_with_the_mvs.rst` to readthedocs: How to use the input files (csv/json) (#130), how to create an own simulation/project
tipps for module building, and hint that units in the MVS are not checked (#229)
- Images for `simulating_with_the_mvs.rst`: images/energy_system.png, images/energy_system_model
.png, images/folder_structure_inputs.png (#229)
- Tables for `simulating_with_the_mvs.rst`: files_to_be_displayed/example_multiple_inputs_energyConversion.csv
, files_to_be_displayed/example_scalar_as_timeseries_energyConversion.csv (#229)
- Benchmark test for csv inputs (#254)
- Benchmark test with only PV and grid (#258)
- Module F2 for auto-reporting results of MVS simulation (#232)
- Json entries including paths to all plotted graphs (#232)
- Technical parameters: Energy flows (aggregated) per asset, Renewable share (#223, #257)
- Save network graph as png to output folder if new parameter `store_nx_graph` is true (#242)
- Tests for storage for the module A1 (#299)
- Benchmark test with only battery and grid (#302)
- Flowchart and relative description (#305)
- Reference to license (#305)
- Description of validation scheme into readthedocs (#306)
- Possibility to save the report generated in F2 as a pdf (#284)
- Possibility to run benchmark tests selectively and make sure they are all run on master branch
 (#320)
- Possibility to deploy the report of the results in a browser (#323)
- A main() function to be used by a server which only accepts json variable and returns json
 variable (not saving to a file) (#327)
- Add information about the feature to view the web app and generate PDF of the automatic report to readthedocs (#283)

### Changed
- Default input files from "inputs": Changed some parameters (#143)
- Moved some functions between F0 and F1, rearranged functions in F1 (#157)
- Shore power randomization improved + amount of available docks can be chosen (#202)
- Update kwargs of main func in docstring and in documentation (#208)
- `troubleshooting.rst`: Added help for `pygraphviz` (#218), `xlrd` (#11), `json.decoder.JSONDecodeError` (#206)
- FileNotFoundError messages in A0 (#227)
- Update json file `mvs_config.json`: Default with no peak demand pricing. Replace string "False" by boolean `false`. Remove depreciated parameters from `simulation_settings`(`input_file_name`, `overwrite`, `path_input_file`, `path_input_folder`, `path_input_sequences`, `path_output_folder`, `path_output_folder_inputs`) (#234)
- Renamed `plot_nx_graph` to `display_nx_graph` and added `store_nx_graph` (#242)
- Variables `required_files_list` and `ALLOWED_FILES` have been replaced by `REQUIRED_FILES` (#251)
- The columns of the storage_xx files are renamed and the specific parameters for each column are
 checked in A1 (#259)
- Possibility to move the json file after reading it (useful if json file created from csv files
) (#255)
- Call timeseries plot function for each bus (#278)
- The input from the csv files produce the same json than the json file (#286)
- Rename "storage" parameter in A1 and tests_A1 to "asset_is_a_storage" (#300)
- Serialize the DataFrame and arrays into the json_with_results.json (#304)
- Convert serialized DataFrame and arrays back into these types in the B0.load_json function
 (#304, #322, #326)
- Move the CSS styling code to a style sheet (#317)
- Change the input data for creating the dataframes for generating the optimization and costs' tables from xlsx file to json (#317) 
- Rename mvs_eland_tool/mvs_eland_tool.py --> mvs_eland_tool/local_deploy.py (#327)
- Now main (local use) and run_simulation (server use) are available in mvs_eland_tool package
  (#327)

 
### Removed
- Removed parameter `oemof_file_name` from `simulation_settings.csv`, as well as from all input
 files etc. The name is hardcoded now (#150)

### Fixed
- Fix naming error for storages (#166)
- Fix json file (#203)
- Delete duplicated entry of `plot_nx_graph` from json file (#209)
- Rename "boolean" to "bool" in example json file (#214)
- Fix searching for dict key "input_bus_name" (#210) and using input_name instead of output_name (#219)
- Fix plotting error in F1, plot only if Data frame is not empty (#230, #234)
- Benchmark test that the simulation is running with default settings (#254)
- Fix specific parameters for each storage column (#259)
- Overwrite local results when running through brenchmark tests (#260)
- Allow more than one separator for csv files(#263)
- Fix plotting pie chart for costs, if statement added if no costs are available (#267)
- Fix long label resulting from total project costs (#270)
- Bug when the output path had contained an unexisting folder within an unexisting folder it
 would return an error (#278)
- Display SOC (#278)
- Automatic update of the test coverage with coveralls.io (#307)
- Logging message for maximumCap value (#310)
- Create_app function in F0 for standalone execution (#317)
- Crashing evaluation when `evaluated_period < 365/peak_demand_pricing_periods` by raising an
 error (#331) 

## [0.2.0] - 2020-03-13

### Added
- Readthedocs documentation for input parameters (#128)
- Doctring of module A0 (#138)
- Constants in `src/constants.py` (#153, #154)
- Readthedocs documentation for installation (#162)
- Plotting an networkx graph can now be turned of/on via "plot_nx_graph" in simulation_settings (#172)
- Plot all timeseries used as input data (#171)
- Integrate new parameter maximumCap as nominal value for energyProduction assets, ie. PV or wind plants (#125 )
- Integrate new parameter maximumCap as nominal value for storage assets and transformers (PR #243, comp. issue #125)

### Changed
- Give priority from kwargs on command line arguments (#112, #138)
- Docstrings of module A1 (#113)
- Changed keyword argument to positional argument for `create_input_json` function (#113)
- function `get_user_inputs` renamed `process_user_arguments` (#138)
- Tests for the module A0 (#138)
- Terminal commands (#135)
- PR request template (open/done/not applicable) (#205)
- URL of coverall badge (#265) 
- Function converting json to dict (#142)

### Removed
- Function welcome from module A0 (#138)
- Parameters `input_file_name`, `overwrite`, `path_input_file`, `path_input_folder`, `path_input_sequences`, `path_output_folder`, `path_output_folder_inputs` from `simulation_settings.csv` (#178)

### Fixed
- Input directory of csv files specified by user is handed to `load_data_from_csv.create_input_json()` (#112)
- \#111 & \#114 fix user choice of output folder via command line arguments(#115)
- Demand is no longer aggregated across sectors when processing/plotting in E1 (#169)
- Optimized storage capacities are printed into results matrix (#188)
- Sector diagrams now also include SOC diagrams (#189)
- Sources can now have variable costs (#173)
- \#182 Boolean simulation settings now also take affect
- Demand is no longer aggregated across sectors when processing/plotting in E1 (#169)

## [0.1.1] -2020-01-30

### Added
- test for running the main function (#109)
- the user can run the tool simply with `python mvs_tool.py` (#109)
### Fixed
- \#108 (#109)


## [0.1.0] - 2020-01-29

### Added
- tests for the A0 module (#87)
- badge for coveralls.io (#90)
- tests for the parsing of arguments (#97)
- exceptions for missing input file/folder (#98)
### Changed 
- removed unused class structure in all modules, execution stay the same (#86)
- link to build for this repository instead of previous one (#95)
- use argparser to parse the arguments from command line (#97)
- the full path of input folder containing csv is now required (#98)
### Removed
- argument parsing using sys.argv (#97)

## [0.0.3] - 2020-01-22

### Added
- LICENSE.md with GPL v2.0 (#38, smartie2076)
- folder "docs" and content to generate readthedocs (#39, smartie2076)
- Started readthedocs homepage (not working): https://readthedocs.org/projects/mvs-eland/ (#39, smartie2076, #57, Bachibouzouk)
- new feature to create the input json file from a collection of csv files (@Piranias)
- new module added: A1_csv_to_json.py (@Piranias)
- Badges for build and docs (#70, Bachibouzouk)
- Setup file (#72, Bachibouzouk)
- Parameters can now be a list of values, eg. efficiencies for two busses or multiple input/output vectors (#52, @marc-juanpera) 
- Parameters can now be a timeseries (eg. efficiency of a converter, electricity prices) (#37, #82, @marc-juanpera) 
- Parameters can now be defined as a list as well as as a timeseries (#52,#82, @marc-juanpera) 

### Changed
- requirements.txt only includes packages needed for users of MVS (#39, smartie2076)
- test_requirements.txt includes packages used by developers of MVS (#39, smartie2076)
- CONTRIBUTING: Now with read the docs (@smartie2076)
- README: Now with contextualization of MVS, setup & installation, utilization of and contributing to MVS (#47, smartie2076)
- directory structure of input/ (#49 @Piranias)
- json data structure reduced to 2 (main) levels: goup and asset (#49 @smartie2076)
- logging now stores into appropriate logfile (@smartie2076)
- change code_folder to src (#80)

### Removed
- Output files excluded from repro  (@smartie2076)

## [0.0.2] - 2019-11-25

### Added
- Introduced test for correct code formatting (blacks, closed issue #31, #18)
- Now unlimited number of busses possible
- Now with monthly peak demand pricing 
- Two test json files
- Files to create wiki page "Exemplary Workflow"

### Changed
- Introduced new code structure (folder "code") and updated relative import paths (closed #17)
- Introduced (basic) plots of optimized capacities and costs (addresses issue #29)
- CONTRIBUTING
- CHANGELOG
- Tests and travis file
- requirements.txt

### Removed
- Excel input file
- Python files to read from excel

## [0.0.1] - 2019-10-14

### Added
- CONTRIBUTING (#8)
- CHANGELOG (#8)
- Tests (#8, #10)

### Changed
- relative imports (#10)
- moved `mvs_eland_tool`'s content in a function (#10)

### Removed
- yet another thing<|MERGE_RESOLUTION|>--- conflicted
+++ resolved
@@ -24,10 +24,7 @@
 ### Added
 - Evaluation of excess energy for each of the energy carriers and for the whole system. The excess per sector and their energy equivalent may currently be faulty (comp. issue #559) (#555)
 - Debug messages for `C0` tests (#555)
-<<<<<<< HEAD
 - Requirement for time series of non-dispatchable sources: values betw. 0 and 1. (#498)
-=======
->>>>>>> 2f82eeed
 
 ### Changed
 - `C1.total_demand_each_sector()` to `C1.total_demand_and_excess_each_sector()`, now also evaluating the excess energy flows (#555)
@@ -46,10 +43,7 @@
 ### Fixed
 - `C1.check_feedin_tariff()` now also accepts `isinstance(diff, int)` (#552)
 - Feed-in sinks of the DSOs now are capacity-optimized and can actually be used (#555)
-<<<<<<< HEAD
 - optimizedAddCap of non-dispatchable sources: multiply maximumCap by max(timeseries(kWh/kWp)) to fix issue #446 (#498)
-=======
->>>>>>> 2f82eeed
 
 ## [0.4.0] - 2020-09-01
 
@@ -289,6 +283,7 @@
 - Bug on local install (#437)
 - Input folder `tests/inputs` with simple example scenario (#420)
 - Description of storage efficiency in readthedocs (#457)
+- Bug connected to global variables (#356)
 - MVS can now be run with argument `-pdf` (fix pyppeteer issue) (#473)
 - Adapted benchmark tests input folders to template (#386)
 - Local failing pytests (`FileExistsError`) on Ubuntu and Win10 (#474, #483)
