# Changelog
All notable changes to this project will be documented in this file.

The format is inspired from [Keep a Changelog](http://keepachangelog.com/en/1.0.0/)
and the versioning aim to respect [Semantic Versioning](http://semver.org/spec/v2.0.0.html).

Here is a template for new release sections

```
## [_._._] - 20XX-MM-DD

### Added
-
### Changed
-
### Removed
-
```

## [Unreleased]
### Added
- Doctring of module A0 (#138)
- Constants in `src/constants.py` (#153, #154)
<<<<<<< HEAD
- Plotting an networkx graph can now be turned of/on via "plot_nx_graph" in simulation_settings (#172)
=======
- Plot all timeseries used as input data (#171)
>>>>>>> ae52898d
### Changed
- Give priority from kwargs on command line arguments (#112, #138)
- Docstrings of module A1 (#113)
- Changed keyword argument to positional argument for `create_input_json` function (#113)
- function `get_user_inputs` renamed `process_user_arguments` (#138)
- Tests for the module A0 (#138)
Terminal commands changed (#135)
### Removed
- Function welcome from module A0 (#138)
### Fixed
- Input directory of csv files specified by user is handed to `load_data_from_csv.create_input_json()` (#112)
- \#111 & \#114 fix user choice of output folder via command line arguments(#115)

## [0.1.0] -2020-01-30

### Added
- test for running the main function (#109)
- the user can run the tool simply with `python mvs_tool.py` (#109)
### Fixed
- \#108 (#109)


## [0.1.0] - 2020-01-29

### Added
- tests for the A0 module (#87)
- badge for coveralls.io (#90)
- tests for the parsing of arguments (#97)
- exceptions for missing input file/folder (#98)
### Changed 
- removed unused class structure in all modules, execution stay the same (#86)
- link to build for this repository instead of previous one (#95)
- use argparser to parse the arguments from command line (#97)
- the full path of input folder containing csv is now required (#98)
### Removed
- argument parsing using sys.argv (#97)

## [0.0.3] - 2020-01-22

### Added
- LICENSE.md with GPL v2.0 (#38, smartie2076)
- folder "docs" and content to generate readthedocs (#39, smartie2076)
- Started readthedocs homepage (not working): https://readthedocs.org/projects/mvs-eland/ (#39, smartie2076, #57, Bachibouzouk)
- new feature to create the input json file from a collection of csv files (@Piranias)
- new module added: A1_csv_to_json.py (@Piranias)
- Badges for build and docs (#70, Bachibouzouk)
- Setup file (#72, Bachibouzouk)
- Parameters can now be a list of values, eg. efficiencies for two busses or multiple input/output vectors (#52, @marc-juanpera) 
- Parameters can now be a timeseries (eg. efficiency of a converter, electricity prices) (#37, #82, @marc-juanpera) 
- Parameters can now be defined as a list as well as as a timeseries (#52,#82, @marc-juanpera) 

### Changed
- requirements.txt only includes packages needed for users of MVS (#39, smartie2076)
- test_requirements.txt includes packages used by developers of MVS (#39, smartie2076)
- CONTRIBUTING: Now with read the docs (@smartie2076)
- README: Now with contextualization of MVS, setup & installation, utilization of and contributing to MVS (#47, smartie2076)
- directory structure of input/ (#49 @Piranias)
- json data structure reduced to 2 (main) levels: goup and asset (#49 @smartie2076)
- logging now stores into appropriate logfile (@smartie2076)
- change code_folder to src (#80)

### Removed
- Output files excluded from repro  (@smartie2076)

## [0.0.2] - 2019-11-25

### Added
- Introduced test for correct code formatting (blacks, closed issue #31, #18)
- Now unlimited number of busses possible
- Now with monthly peak demand pricing 
- Two test json files
- Files to create wiki page "Exemplary Workflow"

### Changed
- Introduced new code structure (folder "code") and updated relative import paths (closed #17)
- Introduced (basic) plots of optimized capacities and costs (addresses issue #29)
- CONTRIBUTING
- CHANGELOG
- Tests and travis file
- requirements.txt

### Removed
- Excel input file
- Python files to read from excel

## [0.0.1] - 2019-10-14

### Added
- CONTRIBUTING (#8)
- CHANGELOG (#8)
- Tests (#8, #10)

### Changed
- relative imports (#10)
- moved `mvs_eland_tool`'s content in a function (#10)

### Removed
- yet another thing
<|MERGE_RESOLUTION|>--- conflicted
+++ resolved
@@ -21,11 +21,9 @@
 ### Added
 - Doctring of module A0 (#138)
 - Constants in `src/constants.py` (#153, #154)
-<<<<<<< HEAD
 - Plotting an networkx graph can now be turned of/on via "plot_nx_graph" in simulation_settings (#172)
-=======
 - Plot all timeseries used as input data (#171)
->>>>>>> ae52898d
+
 ### Changed
 - Give priority from kwargs on command line arguments (#112, #138)
 - Docstrings of module A1 (#113)
