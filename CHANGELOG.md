# Changelog
All notable changes to this project will be documented in this file.

The format is inspired from [Keep a Changelog](http://keepachangelog.com/en/1.0.0/)
and the versioning aim to respect [Semantic Versioning](http://semver.org/spec/v2.0.0.html).

Here is a template for new release sections

```
## [_._._] - 20XX-MM-DD

### Added
-
### Changed
-
### Removed
-
```

## [Unreleased]

### Added
- Release protocol in CONTRIBUTING.md file (#353)
- Custom heat demand profile generation (#371)
- Add custom solar thermal collector generation profile (#370)
- Input template folder for easy generation of new simulations (#374), later also for tests of the input folder
- Tests for ABE usecase (grid, PV, battery) (#385)
- Test to verify that input folders have all required parameters (#398)
- New `dict` `REQUIRED_MVS_PARAMETERS` to gather the required parameters from the csv or json
 input type (#398)
 - `utils.py` module in `src` to gather the functions `find_input_folders` and `compare_input_parameters_with_reference` which can be used to find and validate input folders (#398)
- Code and test for checking for new parameters in csv and raising warning message if not defined (`A1.check_for_newly_added_parameters`). This then also adds a default value to the new parameter  (#384)
- Exception if an energyVector does not have internal generation or consumption from a DSO, and is only supplied by energy conversion from another sector: renewable share = 0. (#384)
 - Tests for source components in D1 (#391)
 - Option `-i` for `python mvs_report.py`, `python mvs_report.py -h` for help (#407)
 - Pyppeteer package for OS X users in troubleshooting (#414)
 - Add an enhancement to the auto-report by printing the log messages such as warnings and errors (#417)
 - New `dict` `REQUIRED_JSON_PARAMETERS` to gather the required parameters from the json input files (#432)
 - `.readthedocs.yml` configuration file (#435, #436)
 - Calculation of levelized cost of energy (`LCOE_ASSET`) of each asset in E2 (#438)
 - Tests for LCOE function in test_E2_economics (#438)
 - Output of `scalars.xlsx`now also includes `INSTALLED_CAP` and `LCOE_ASSET`(#438)
- File "constants_output.py" to contain all keys included in "scalars.xlsx" (#453)
- Installation help for `pygraphviz` on Win10/64bit systems in `troubleshooting.rst` (#379)
 - Add Plotly-based blots (line diagrams for energy flows and bar charts) to `F2_autoreport.py` (#439)
- LCOE_ASSET (Levelized Cost of Energy of Asset) explaination in KPI documentation (#458)
- Heat demand profiles with option of using monitored weather data (ambient temperature) at the use case uvtgv. note: file not provided so far (#474)
<<<<<<< HEAD
- Solar generation profiles with option of using monitored weather data (ambient temp, ghi, dhi) at the use case uvtgv. note: file not provided so far (#475)
=======
- Benchmark test for simple case grid and diesel without test for fuel consumption (#386)
>>>>>>> 4e952527

### Changed
- Use selenium to print the automatic project report, `python mvs_report.py -h` for help (#356)
- Sort parameters in csv´s within the input folder (#374)
- Change relative folder path to absolute in tests files (#396)
- Replace all variables wacc, discount_factor and project_lifetime in the project (#383)
- Improve styling of the pfd report (#369)
- `LIST_OF_NEW_PARAMETERS` renamed `EXTRA_CSV_PARAMETERS` and moved from `A1` to `constants.py
` (#384)
- Order of parameters in tests/inputs, fixed missing parameters  (#384)
- Only a single output flow for sources (instead of multiple possible) as discussed in #149  (#391)
- Move `existing` parameter into Investment objects of D1 components (was before added to output flow) (#391)
- Use pyppeteers instead of selenium to emulate the webbrowser and print the pdf report
 automatically (#407)
- Update flowchart again (#409)
- Label of storage components (storage capacity, input power, output power) will by default be redefined to the name of the storage and this component (#415)
- Version number and date is only to be edited in one file (#419)
- Add `ìnputs` folder to `.gitignore` (#401)
- Change the calculation of the residual value for specific capex in C2 and test_C2 (#289, #247, PR #431): Now the present value of the residual value is considered
- Explicitly return the dataframe with parameters value in function
 `check_for_newly_added_parameter` (#428)
- Rename function `check_for_newly_added_parameter` in `check_for_official_extra_parameters` (#428)
- Add `ìnputs` folder to `.gitignore` (#401)
- Readthedocs links to simple scenario `tests/inputs` (#420)
- Adapt and add logging messages for components added to the model in D1 (#429)
- Moved list of keys to be printed in "scalars.xlsx" to "constants_output.py" (#453)
- Renamed "peak_flow" to `PEAK_FLOW` and "average_flow" to `AVERAGE_FLOW` (#453)
- Changed function "E2.lcoe_asset()" and its tests, now processes one asset at a time (#453)
- Added arguments `"-f", "-log", "warning"` to all `parse_args` and `main()` in `tests` (#456)
- File `Developing.rst` with new description of tests and conventions (#456)
- Added a setup_class (remove dir) to `test_B0.TestTemporaryJsonFileDisposal` (#379)
- Created function to read version number and date from file instead of importing it from module
 (#463)
- Fixed E0.store_results_matrix(), now available types: 'str', 'bool', 'None', dict (with key VALUE), else ('int'/'float'). If KPI not in asset, no value is attributed. Added test for function (#468, #470)
- Fixed main() calls in 'test_F1_plotting.py' (#468)
- Added `pyppdf==0.0.12` to `requirements.txt` (#473)
- Tests for A0: Now new dirs are only created if not existant
- Function `A0.check_output_folder()`, now after `shutil.rmtree` we still `try-except os.mkdirs`, this fixes local issues with `FileExistsError`.  (#474)

### Removed
- Selenium to print the automatic project report for help (#407)
- `MaximumCap` from list of required parameters for `energyStorage` assets (#415)
- `inputs` folder (#401)
- `tests/test_benchmark.py` module (#401)
- Outdated table of tests of MVS `docs/tables/table_tests.csv` (#456)
- Removed function C0.complete_missing_cost_data() as this should be covered by A1 for csv files (#379)
- Old plots in `F2_autoreport.py` generated with matplotlib (#439)
- Parameter `restore_from_oemof_file` from all files (inputs, tests) (#483)

### Fixed
- Deleted columns from ´fixcost.csv´ as this is currently not used (#362)
- Issue #357 Bug connected to global variables (#356)
- Issue #168 Duplicate of timeseries files (#388)
- Warnings from local readthedocs compilation (#426)
- Issue #430 Bug on local install (#437)
- Input folder `tests/inputs` with simple example scenario (#420)
- Description of storage efficiency in readthedocs (#457)
- Bug connected to global variables (#356)
- MVS can now be run with argument `-pdf` (fix pyppeteer issue) (#473)
- Adapted benchmark tests input folders to template (#386)
- Local failing pytests (`FileExistsError`) on Ubuntu and Win10 (#474, #483)
- 9 Warnings due to excess parameter `restore_from_oemof_file` (#483)

## [0.3.0] - 2020-06-08

### Added
- Test for re-running a simulation with `json_input_processed.json` file (#343)

### Changed
- Test input files (#343)
- All parameters of the json/csv input files are now defined by constant variables (i.e, `CRATE="crate"` instead of string `"crate"`) (#346)
- Use "is" instead of "==" in if clauses for True, False and None (#346)
- Categorize constants in 'constants_json_strings.py' (#347)
- Renaming CAPEX_FIX = "capex_fix" into COST_DEVELOPMENT = "development_costs" (#347, #350)
- Renaming CAPEX_VAR = "capex_var" into SPECIFIC_COST = "specific_costs" (#347, #350)
- Renaming OPEX_FIX = "opex_fix" into SPECIFIC_COST_OM = "specific_costs_om" (#347, #350)
- Renaming OPEX_VAR = "opex_var" into PRICE_DISPATCH = "dispatch_price" (#347, #350)
- Change last strings into global constants in "constants_json_strings.py" (#349)
- Autoreport now refers to actual project and scenario name + ID (#349)


## [0.2.1] - 2020-05-28

### Added
- Tests for the module B0 (#140, #255)
- Tests for the module A1 (#141)
- Tests for the module E3 (#143)
- Tests for the module F0 (#142, #304, #335)
- Some tests for E2 (#144)
- Tests function names for E1 (#145)
- Tests for the module E0 (#146)
- Tests for module D2 (#147)
- Some tests for module C0 (#148)
- Tests for the module D1 (still - partly - open: transformers, sources. finished: sinks, storages, other functions) (#149)
- Tests for the module D0 (#150)
- Tests for module C2 (#151)
- Tests for the module C1 (only used function) (#152)
- Tests for module F1 (#157, #297, #284)
- Pull request template (#198)
- Issue template (#212)
- File `troubleshooting.rst` to readthedocs (#229)
- File `simulating_with_the_mvs.rst` to readthedocs: How to use the input files (csv/json) (#130), how to create an own simulation/project
tipps for module building, and hint that units in the MVS are not checked (#229)
- Images for `simulating_with_the_mvs.rst`: images/energy_system.png, images/energy_system_model
.png, images/folder_structure_inputs.png (#229)
- Tables for `simulating_with_the_mvs.rst`: tables/example_multiple_inputs_energyConversion.csv
, tables/example_scalar_as_timeseries_energyConversion.csv (#229)
- Benchmark test for csv inputs (#254)
- Benchmark test with only PV and grid (#258)
- Module F2 for auto-reporting results of MVS simulation (#232)
- Json entries including paths to all plotted graphs (#232)
- Technical parameters: Energy flows (aggregated) per asset, Renewable share (#223, #257)
- Save network graph as png to output folder if new parameter `store_nx_graph` is true (#242)
- Tests for storage for the module A1 (#299)
- Benchmark test with only battery and grid (#302)
- Flowchart and relative description (#305)
- Reference to license (#305)
- Description of validation scheme into readthedocs (#306)
- Possibility to save the report generated in F2 as a pdf (#284)
- Possibility to run benchmark tests selectively and make sure they are all run on master branch
 (#320)
- Possibility to deploy the report of the results in a browser (#323)
- A main() function to be used by a server which only accepts json variable and returns json
 variable (not saving to a file) (#327)
- Add information about the feature to view the web app and generate PDF of the automatic report to readthedocs (#283)

### Changed
- Default input files from "inputs": Changed some parameters (#143)
- Moved some functions between F0 and F1, rearranged functions in F1 (#157)
- Shore power randomization improved + amount of available docks can be chosen (#202)
- Update kwargs of main func in docstring and in documentation (#208)
- `troubleshooting.rst`: Added help for `pygraphviz` (#218), `xlrd` (#11), `json.decoder.JSONDecodeError` (#206)
- FileNotFoundError messages in A0 (#227)
- Update json file `mvs_config.json`: Default with no peak demand pricing. Replace string "False" by boolean `false`. Remove depreciated parameters from `simulation_settings`(`input_file_name`, `overwrite`, `path_input_file`, `path_input_folder`, `path_input_sequences`, `path_output_folder`, `path_output_folder_inputs`) (#234)
- Renamed `plot_nx_graph` to `display_nx_graph` and added `store_nx_graph` (#242)
- Variables `required_files_list` and `ALLOWED_FILES` have been replaced by `REQUIRED_FILES` (#251)
- The columns of the storage_xx files are renamed and the specific parameters for each column are
 checked in A1 (#259)
- Possibility to move the json file after reading it (useful if json file created from csv files
) (#255)
- Call timeseries plot function for each bus (#278)
- The input from the csv files produce the same json than the json file (#286)
- Rename "storage" parameter in A1 and tests_A1 to "asset_is_a_storage" (#300)
- Serialize the DataFrame and arrays into the json_with_results.json (#304)
- Convert serialized DataFrame and arrays back into these types in the B0.load_json function
 (#304, #322, #326)
- Move the CSS styling code to a style sheet (#317)
- Change the input data for creating the dataframes for generating the optimization and costs' tables from xlsx file to json (#317) 
- Rename mvs_eland_tool/mvs_eland_tool.py --> mvs_eland_tool/local_deploy.py (#327)
- Now main (local use) and run_simulation (server use) are available in mvs_eland_tool package
  (#327)

 
### Removed
- Removed parameter ´oemof_file_name´ from ´simulation_settings.csv´, as well as from all input
 files etc. The name is hardcoded now (#150)

### Fixed
- Fix naming error for storages (#166)
- Fix json file (#203)
- Delete duplicated entry of `plot_nx_graph` from json file (#209)
- Rename "boolean" to "bool" in example json file (#214)
- Fix searching for dict key "input_bus_name" (#210) and using input_name instead of output_name (#219)
- Fix plotting error in F1, plot only if Data frame is not empty (#230, #234)
- Benchmark test that the simulation is running with default settings (#254)
- Fix specific parameters for each storage column (#259)
- Overwrite local results when running through brenchmark tests (#260)
- Allow more than one separator for csv files(#263)
- Fix plotting pie chart for costs, if statement added if no costs are available (#267)
- Fix long label resulting from total project costs (#270)
- Bug when the output path had contained an unexisting folder within an unexisting folder it
 would return an error (#278)
- Display SOC (#278)
- Automatic update of the test coverage with coveralls.io (#307)
- Logging message for maximumCap value (#310)
- Create_app function in F0 for standalone execution (#317)
- Crashing evaluation when `evaluated_period < 365/peak_demand_pricing_periods` by raising an
 error (#331) 

## [0.2.0] - 2020-03-13

### Added
- Readthedocs documentation for input parameters (#128)
- Doctring of module A0 (#138)
- Constants in `src/constants.py` (#153, #154)
- Readthedocs documentation for installation (#162)
- Plotting an networkx graph can now be turned of/on via "plot_nx_graph" in simulation_settings (#172)
- Plot all timeseries used as input data (#171)
- Integrate new parameter maximumCap as nominal value for energyProduction assets, ie. PV or wind plants (#125 )
- Integrate new parameter maximumCap as nominal value for storage assets and transformers (PR #243, comp. issue #125)

### Changed
- Give priority from kwargs on command line arguments (#112, #138)
- Docstrings of module A1 (#113)
- Changed keyword argument to positional argument for `create_input_json` function (#113)
- function `get_user_inputs` renamed `process_user_arguments` (#138)
- Tests for the module A0 (#138)
- Terminal commands (#135)
- PR request template (open/done/not applicable) (#205)
- URL of coverall badge (#265) 
- Function converting json to dict (#142)

### Removed
- Function welcome from module A0 (#138)
- Parameters `input_file_name`, `overwrite`, `path_input_file`, `path_input_folder`, `path_input_sequences`, `path_output_folder`, `path_output_folder_inputs` from `simulation_settings.csv` (#178)

### Fixed
- Input directory of csv files specified by user is handed to `load_data_from_csv.create_input_json()` (#112)
- \#111 & \#114 fix user choice of output folder via command line arguments(#115)
- Demand is no longer aggregated across sectors when processing/plotting in E1 (#169)
- Optimized storage capacities are printed into results matrix (#188)
- Sector diagrams now also include SOC diagrams (#189)
- Sources can now have variable costs (#173)
- \#182 Boolean simulation settings now also take affect
- Demand is no longer aggregated across sectors when processing/plotting in E1 (#169)

## [0.1.1] -2020-01-30

### Added
- test for running the main function (#109)
- the user can run the tool simply with `python mvs_tool.py` (#109)
### Fixed
- \#108 (#109)


## [0.1.0] - 2020-01-29

### Added
- tests for the A0 module (#87)
- badge for coveralls.io (#90)
- tests for the parsing of arguments (#97)
- exceptions for missing input file/folder (#98)
### Changed 
- removed unused class structure in all modules, execution stay the same (#86)
- link to build for this repository instead of previous one (#95)
- use argparser to parse the arguments from command line (#97)
- the full path of input folder containing csv is now required (#98)
### Removed
- argument parsing using sys.argv (#97)

## [0.0.3] - 2020-01-22

### Added
- LICENSE.md with GPL v2.0 (#38, smartie2076)
- folder "docs" and content to generate readthedocs (#39, smartie2076)
- Started readthedocs homepage (not working): https://readthedocs.org/projects/mvs-eland/ (#39, smartie2076, #57, Bachibouzouk)
- new feature to create the input json file from a collection of csv files (@Piranias)
- new module added: A1_csv_to_json.py (@Piranias)
- Badges for build and docs (#70, Bachibouzouk)
- Setup file (#72, Bachibouzouk)
- Parameters can now be a list of values, eg. efficiencies for two busses or multiple input/output vectors (#52, @marc-juanpera) 
- Parameters can now be a timeseries (eg. efficiency of a converter, electricity prices) (#37, #82, @marc-juanpera) 
- Parameters can now be defined as a list as well as as a timeseries (#52,#82, @marc-juanpera) 

### Changed
- requirements.txt only includes packages needed for users of MVS (#39, smartie2076)
- test_requirements.txt includes packages used by developers of MVS (#39, smartie2076)
- CONTRIBUTING: Now with read the docs (@smartie2076)
- README: Now with contextualization of MVS, setup & installation, utilization of and contributing to MVS (#47, smartie2076)
- directory structure of input/ (#49 @Piranias)
- json data structure reduced to 2 (main) levels: goup and asset (#49 @smartie2076)
- logging now stores into appropriate logfile (@smartie2076)
- change code_folder to src (#80)

### Removed
- Output files excluded from repro  (@smartie2076)

## [0.0.2] - 2019-11-25

### Added
- Introduced test for correct code formatting (blacks, closed issue #31, #18)
- Now unlimited number of busses possible
- Now with monthly peak demand pricing 
- Two test json files
- Files to create wiki page "Exemplary Workflow"

### Changed
- Introduced new code structure (folder "code") and updated relative import paths (closed #17)
- Introduced (basic) plots of optimized capacities and costs (addresses issue #29)
- CONTRIBUTING
- CHANGELOG
- Tests and travis file
- requirements.txt

### Removed
- Excel input file
- Python files to read from excel

## [0.0.1] - 2019-10-14

### Added
- CONTRIBUTING (#8)
- CHANGELOG (#8)
- Tests (#8, #10)

### Changed
- relative imports (#10)
- moved `mvs_eland_tool`'s content in a function (#10)

### Removed
- yet another thing<|MERGE_RESOLUTION|>--- conflicted
+++ resolved
@@ -42,14 +42,11 @@
  - Output of `scalars.xlsx`now also includes `INSTALLED_CAP` and `LCOE_ASSET`(#438)
 - File "constants_output.py" to contain all keys included in "scalars.xlsx" (#453)
 - Installation help for `pygraphviz` on Win10/64bit systems in `troubleshooting.rst` (#379)
- - Add Plotly-based blots (line diagrams for energy flows and bar charts) to `F2_autoreport.py` (#439)
+- Add Plotly-based blots (line diagrams for energy flows and bar charts) to `F2_autoreport.py` (#439)
 - LCOE_ASSET (Levelized Cost of Energy of Asset) explaination in KPI documentation (#458)
 - Heat demand profiles with option of using monitored weather data (ambient temperature) at the use case uvtgv. note: file not provided so far (#474)
-<<<<<<< HEAD
 - Solar generation profiles with option of using monitored weather data (ambient temp, ghi, dhi) at the use case uvtgv. note: file not provided so far (#475)
-=======
 - Benchmark test for simple case grid and diesel without test for fuel consumption (#386)
->>>>>>> 4e952527
 
 ### Changed
 - Use selenium to print the automatic project report, `python mvs_report.py -h` for help (#356)
