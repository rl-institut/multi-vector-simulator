# Changelog
All notable changes to this project will be documented in this file.

The format is inspired from [Keep a Changelog](http://keepachangelog.com/en/1.0.0/)
and the versioning aim to respect [Semantic Versioning](http://semver.org/spec/v2.0.0.html).

Here is a template for new release sections

```
## [_._._] - 20XX-MM-DD

### Added
-
### Changed
-
### Removed
-
### Fixed
-
```

## [unreleased]

### Added
- Verification of the SoC values after simulation for any physically infeasible values with `E4.verify_state_of_charge` and added tests for this function (#739)
- Explanation in MVS_parameters_list.csv on how to deactivate the RES constraint. (#752)
- Add the new parameter `scenario_description` to input files and docs and a section in autoreport describing the scenario being simulated (#722)
- Add a new sub-section in RTD describing the suite of post-simulation tests carried out through functions in E4_verification.py (#753)
- Add KPI individual sectors to the report (#757)
- Add pytests for the minimal renewable share constraint of function `D2.add_constraints()` (#742)
- Throw an explanatory warning in `A1` module when csv file cannot be parsed (#675)
- Add `-d` option to `mvs_report` command to use hotreload of dash app for devs (#770)
- Add `utils.analysis` module for overall analysis functions (#679)
- Added pre-processing step with `C0.replace_nans_in_timeseries_with_0` to set NaNs occurring in provided timeseries to zero (#746)
- KPI processing function `E3.add_total_consumption_from_provider_electricity_equivalent()` incl. pytest (#726)
- Subsection `Minimal degree of autonomy constraint` for RTD, added parameter in parameter csv  (#730, #726)
- Minimal degree of autonomy constraint including pytest and benchmark test (#726)
- Add benchmark test for json benchmark file from EPA (EPA-MVS compatability) (#781)
- Add a try-except code block to catch fatal errors that cause simulation to terminate unsuccessfully (#754)
- The parameters `fixed_losses_relative` and `fixed_losses_absolute` were added. It is now possible to model a stratified thermal energy storage. The usage of this new component has been tested and documented (#718)
- It is now possible to model a stratified thermal energy storage. In this context, the two optional parameters `fixed_losses_relative` and `fixed_losses_absolute` were added and can be set in the `storage_*.csv` file. The usage of this new component was tested in `test_A1_csv_to_json.py`, `test_D1_model_components.py` and `test_benchmark_stratified_thermal_storage.py`. A documentation was added in the chapter `Modeling Assumptions of the MVS` (#718)
- Allow to run workflow manually from the Actions tab by adding `workflow_dispatch` to `main.yml` (#793)
- Added a note in Energy excess section in RTD (component models) saying that excess sinks are added automatically (#792)
- Added net zero energy KPI `degree of NZE` with `E3.equation_degree_of_net_zero_energy()` and `E3.add_degree_of_net_zero_energy()` (#776)
- Added tests for `E3.equation_degree_of_net_zero_energy()` and `E3.add_degree_of_net_zero_energy()` (#776)
- Added information about degree of NZE to RTD (#776)
- Function `E1.cut_below_micro` to round decision variables (capacities, flows) below threshold of plus/minus 10^-6 to 0, add warnings if negative value larger then threshold (invalid result). Includes pytests (#791)
<<<<<<< HEAD
- Added net zero energy (NZE) constraint with `D2.constraint_net_zero_energy()` and `D2.prepare_energy_provider_feedin_sinks()` (#796)
- Added test for `D2.prepare_energy_provider_feedin_sinks()` (#796)
- Added benchmark test for NZE constraint (#796)
- Added information about NZE constraint to RTD (#796)
- Added `net_zero_energy` parameter to all `constraints.csv` files and all json files (#796)
- Added `net_zero_energy` parameter to `MVS_parameters.rst` and `MVS_parameters_list.csv` (#796)
- Added verification of NZE constraint in `E4.net_zero_energy_constraint_test()`, added tests for this function (#796)
=======
- Update `component models` section in RTD with information on energy storages, heat pumps and HVAC. (#794)
>>>>>>> 26ba003d

### Changed
- Fix xlrd to xlrd==1.2.0 in requirements/default.txt (#716)
- Format KPI_UNCOUPLED_DICT to a `pd.DataFrame` (#757)
- Rename variable EXTRA_CSV_PARAMETERS to KNOWN_CSV_PARAMETERS (#761)
- If a required parameter is missing but is in the `KNOWN_EXTRA_PARAMETERS` dict in `constants.py`: do not flag it as missing and set its default value (#761)
- Gather all missing MVS parameters and raise a single error listing all of them (#761)
- Add `set_default_values` argument to the `B0.load_json` function to set default values of missing parameter which is listed in `KNOWN_EXTRA_PARAMETERS`(#761)
- Add `flag_missing_values` argument to the `B0_load_json` function to allow switching between `MissingParameterWarning` and `MissingParameterError`(#761)
- Write lp file only when executing `cli.py` (#675)
- Change C0.change_sign_of_feedin_tariff() - logging.info message if feedin=0 (#675)
- Update RTD instruction for instructions for the `mvs_tool` command (#770)
- Change `test_benchmark_special_features` (#746)
- Update "Input verification" section in `Model_Assmptions.rst` for NaNs (#746)
- (!) Major change: Definition of Degree of Autonomy (DA) updated in the RTD, also changed calculation of that KPI (#730, #726)
- Updated all input files to also include `minimal_degree_of_autonomy`, including `input_template`, `tests/inputs`, `tests/benchmark_test_inputs` (#726, #783)
- `E4.minimal_renewable_share_test()` into generic `E4.minimal_constraint_test()` so that it can be applied both to minimal renewable share and minimal degree of autonomy (#726)
- `C1.check_non_dispatchable_source_time_series()`, now verification not only applied to renewable assets, but all non-dispatchable assets (#726)
- Add `MINIMAL_DEGREE_OF_AUTONOMY` to EPA-MVS parser (`utils.data_parser.convert_epa_params_to_mvs()`)(#726)
- Provide the modeler with helpful messages enabling simpler identification and rectification of problems in their input files (#754)
- In `test_A1_csv_to_json.py` tests were added that check whether default values of `0` are set for `fixed_losses_relative` and `fixed_losses_absolute` in case the user does not pass these two parameters (#718)
- In `test_D1_model_components.py` tests were added that check whether the `GenericStorage` parameter `investment.minimum` is set to `0` in case `fixed_losses_relative` and `fixed_losses_absolute` are not passed and to `1` in case they are passed as times series or floats. At this time it is not possible to do an ivestment optimization of a stratified thermal energy storage without a non-zero `investment.minimum` (see this [issue](https://github.com/oemof/oemof-thermal/issues/174))  (#718)
- The two optional parameters `fixed_losses_relative` and `fixed_losses_absolute` were added in `tests/inputs/mvs_config.json` (#718)
- Adapted structure of component models in RTD to mirror EPA and MVS input data (#792)
- Refactor module imports in `cli.py` and `server.py` (#783)
- Limit index of availability timeseries to simulation timeindex (`C0.define_availability_of_peak_demand_pricing_assets`) (#783)
- Call `E1.cut_below_micro` in `E1.get_flows`, `E1.get_optimal_cap` and `E1.get_storage_results` (#791) 
- Split preprocessing function `D2.prepare_constraint_minimal_degree_of_autonomy()` into two functions that can be used by multiple constraints: `D2.prepare_demand_assets()` and `D2.prepare_energy_provider_consumption_sources()`, also adapted tests (#796)
- Edited epa parser so that net zero energy constraint is added in `utils.data_parser.convert_epa_params_to_mvs()` (#796)

### Removed
- Remove `MissingParameterWarning` and use `logging.warning` instead (#761)
- Remove redundant function `A1.check_for_official_extra_parameters` as `utils.compare_input_parameters_with_reference` works for both csv and json and will therefore be preferred (#761)
- Remove `STORE_OEMOF_RESULTS` variable (#675)
- Remove `F0.select_essential_results()` (#675)
- Removed `DSM` and `TYPE_ASSET` from `input_template/energyConsumption.csv`, also in `constants.py` (#726)
- Removed warning message about excess energy calculation that is outdated as #559 is solved (777)
- Remove `test_C1_verification.get_json()` as now not used (#783)

### Fixed
- Minor typos in D0, E4 and test_E4 files (#739)
- `utils.data_parser.convert_epa_params_to_mvs()` and `utils.data_parser.convert_mvs_params_to_epa()` now parse succesfully input files generated from EPA (#675)
- Fix issue (#763): Avoid displaying a energy sector demand table in report if it is empty (#770)
- Fix issue (#769): Fix argument parsing and error messages of `mvs_report` command (#770)
- Fix issue (#756): Avoid crashing report generation when internet not available (#770)
- Fixed display of math equations in RTD (#730)
- Fix `numpy.int32` error in `B0` (#778)
- `mvs_config.json` is generated again, now from `cli.py` (#783)
- Fix pytest `C1.test_check_non_dispatchable_source_time_series_passes` and `C1.test_check_non_dispatchable_source_time_series_results_in_error_msg` (#783)

## [0.5.4] - 2020-12-18

### Added
- Updated release protocol with info on credentials for test.pypi.org (step 9) and added "Fixed" to unreleased section of changelog.md in release protocol (#695)
- Added information about the API to the docs (#701)
- Added CO2 emission factors in the section `Model_Assumption.rst` (#697, #735)
- Added `energyBusses.csv` in RTD (#678)
- Add and link `rewableAsset` as parameter in RTD, specifically `MVS_parameters.rst` and `MVS_parameters_list.csv` (#710)
- Parameter `emission_factor` to `energyProduction` and `energyProviders` and to rtd (`MVS_parameters.rst` and `MVS_parameters_list.csv`) (#706)
- Parameter `total_emissions` in kgCO2eq/a to `constraints.csv` (#706)
- Constant variables `TOTAL_EMISSIONS` and `SPECIFIC_EMISSIONS_ELEQ` for emission KPIs, `MAXIMUM_EMISSIONS` for emission constraint and `UNIT_EMISSIONS` and `UNIT_SPECIFIC_EMISSIONS` for unit definitions (#706)
- Calculation of total emissions per production asset in `E3.calculate_emissions_from_flow()`, which are added to `KPI_SCALARS_DICT` (#706)
- KPI "Total emissions" in kgCO2eq/a per production asset (`E3.add_total_emissions()`) and KPI "Specific emissions per electricity equivalent" in kgCO2eq/kWheleq (`E3.add_specific_emissions_per_electricity_equivalent()`) (#706)
- Tests for functions `E3.calculate_emissions_from_flow()`, `E3.add_specific_emissions_per_electricity_equivalent()`) and `E3.add_total_emissions()` (#706)
- Added `emisson_factor` of providers to automatic source for providers in `C0.define_source()` and adapted tests (#706)
- Added information on calculation of total emissions in RTD in Simulation Outputs section (#706)
- Parameter `maximum_emissions` (`MAXIMUM_EMISSIONS`) to `constraints.csv`, unit: kgCO2eq/a (#706)
- Maximum emission constraint by `D2.constraint_maximum_emissions()` to `D2.add_constraints()` using `oemof.solph.constraints.emission_limit()`, also added tests (#714, #706)
- Benchmark test for maximum emission constraint in `test_benchmark_constraints.py` (#714, #706)
- Information on maximum emissions constraint to RTD, including help for the end-user to define the value for this constraint (#714, #706)
- A logging.warning (`C1.check_feasibility_of_maximum_emissions_constraint()`) if `maximum_emissions` constraint is used but no asset with zero emissions is optimized without maximum capacity constraint, also added tests (#714, #706)
- A logging.warning (`C1.check_emission_factor_of_providers()`) in case any of the providers has a renewable share of 100 % but an emission factor > 0, also added tests (#714, #706)
- Info on maximum emissions constraint benchmark test to RTD (#714, #706)
- Verification for maximum emissions contraint in `E4.maximum_emissions_test()`, also added tests (#714, #706)
- Added pytests for the function 'C0.compute_timeseries_properties()' (#705)

### Changed 
- Benchmark test for investment model (`Test_Economic_KPI.test_benchmark_Economic_KPI_C2_E2`): Expand test to LCOE as well as all all other system-wide economic parameters, transpose `test_data_economic_expected_values.csv`, change `test_data_economic_expected_values.xls` (#613)
- Adapt pre-processing for investment benchmark tests into a seperate function (#613)
- `COST_REPLACEMENT` is now a parameter that is included in output cost matrix (#613)
- Improved `Code.rst` for RTD code documentation (#704)
- All `.py` files to add a module description for RTD on top (#704)
- Converted `README` from `.md` to` .rst` format and updated `Installation.rst` file (#646)
- Updated `setup.py` to use the rst formatted README file
- Changed `C0.energyStorage()` for timeseries in storage parameters (hotfix) (#720)
- Input files and benchmark test `test_benchmark_special_features.Test_Parameter_Parsing()`: Now also including timeseries in a storage component (#723)
- Adapted `E0` tests to new parameter `emission_factor` (#706)
- Adapted all test inputs and json files and the input template, adding `emission_factor` (`energyProduction`, `energyProviders`) and `maximum_emissions` (`constraints.csv`) (#706)

### Removed
- Removed `README.md` in favour of `README.rst` (#646)

### Fixed
- Decreased warnings of RTD compilation drastically (#693)
- Use current version number as defined in `version.py` for RTD (#693)
- Added storage to the table in autoreport listing the energy system components (#686)
- Add assertion `sum(attributed_costs)==cost_total` (for single-vector system) (#613)
- Benchmark test for renewable share (`TestTechnicalKPI.test_renewable_factor_and_renewable_share_of_local_generation()`) (#613)
- Github actions workflow: update apt-get before installing pre-dependencies (#729)
- Got rid of logging messages of imported libraries in the log file (#725)
- Fix RTD for emissions (#735)
- Hot fix: Parameters to be defined as timeseries in `storage_*.csv` (#720)
- Tests for `E4.minimal_renewable_share_test` (#714, #706)

## [0.5.3] - 2020-12-08

### Added
- Warning for missing parameter when parsing inputs from epa to mvs (#656)
- New module `exceptions.py` in `multi_vector_simulator.utils` to gather custom MVS exceptions (#656)
- New argument for functions `E1.convert_demand_to_dataframe`, `F1.plot_timeseries`, `F2.ready_timeseries_plots` (#665)
- File .github/workflow/main.yml for github actions (#668)
- `energyBusses` now have to be defined by the user via `energyBusses.csv` (#649)
- Input validation test `C1.check_for_label_duplicates` (#649)
- Constant variables: `JSON_PROCESSED`, `JSON_WITH_RESULTS`, `JSON_FILE_EXTENSION` (#649)
- Comment in the RTD concerning the logical equivalence of `energyCarrier` and `energyVector` in the MVS (#649)
- Comment how fuels can either be attributed to the fuel energy vactor or another vector (#649)
- Labels for tables in `Model_assumptions.rst` (#649)
- New in `utils`: `helpers.py` with `find_valvue_by_key()`: Finds value of a key in a nested dictionary (#649)
- New exception `DuplicateLabels` (#649)
- Plot showing state of charge (SOC) of storages of each bus separately, as it is provided in %, also added to automatic report (#666)
- "SOC" as string representative in `utils/constants.py`, used in `F1` and `E0` (#666)
- SOC plot of storages is added to the autoreport (#666)
- Test for correct storage labelling in `A1.add_storage_components()` (#666)
- Test for getting two time series with `E1.get_timeseries_per_bus()` for storage (input and output power) if storage is directly connected to bus (#666)
- Function `C1.check_efficiency_of_storage_capacity` that raises error message if the `efficiency` of `storage capacity` of any storage is 0 and a logging.warning if the efficiency is < 0.2, to help users to spot major change when using old files (#676)
- Function `C0.change_sign_of_feedin_tariff()` for changing the sign of the `feedin_tariff`, added tests as well (#685)
- Benchmark tests in `test_benchmark_feedin.py` to check the feed-in behaviour and feed-in revenues in dispatch and invest optimization (#685)
- Pytests for `C0.add_a_transformer_for_each_peak_demand_pricing_period()`, `C0.define_dso_sinks_and_sources`/`C0.define_auxiliary_assets_of_energy_providers`, `C0.define_source` (#685)
- Basic structure for pytest of `C0.define_sink` (#685)
- Add verification test `C1.check_feedin_tariff_vs_levelized_cost_of_generation_of_production()` (#685)

### Changed
- Function `utils.compare_input_parameters_with_reference` accepts parameters as dict for json comparison (#656)
- Move A1 and C0 custom exceptions into `multi_vector_simulator.utils.exceptions.py` (#656)
- Adapt `E1.convert_demand_to_dataframe` for multiple sectors (#656)
- Improve the demands section of the autoreport: Divide the demand tables and plots sector-wise (#665)
- All tests and benchmark tests are adapted to `energyBusses` being defined manually (#649)
- Input for for `tests\test_F1_plotting.py` changed from `tests/test_data/inputs_F1_plot_es_graph` to default input folder `tests/inputs` (#649)
- `tests/inputs`, `input_template` and the inputs of the benchmark as well as pytests adapted to `energyBusses` defined via `csv` (#649)
- Refactored and changed `C0.update_bus()` to `C0.add_asset_to_dict_of_bus` (#649) 
- Refactored and changed `C0.define_busses()` as it now only defines the energy assets connected to the defined busses (#649)
- Changed `C0.define_sink()` and `C0.define_source()` so that it fits with externally defined `ENERGY_BUSSES` (#649)
- Adapt pytests of `D1` and `D0` (#649)
- Changed `C1.identify_energy_vectors` to be a test `C1.check_if_energy_vector_of_an_asset_is_valid` (#649)
- Input folder for the `F1` tests now `tests/inputs` (#649)
- Refactored parameters: `DSO_PEAK_DEMAND_BUS_NAME` to `DSO_PEAK_DEMAND_SUFFIX`, `SECTORS` to `LES_ENERGY_VECTORS` (#649)
- Update `MVS_parameter_list.csv`: Added information to `energyVector` (#649)
- Modify `E1.get_timeseries_per_bus()` to add `INPUT_POWER` and respectively `OUTPUT_POWER` to a storage component directly connected to the a bus to fix #444 and add logging.debug(#666)
- Changed label of storage in `timeseries_all_busses.xlsx` to be defined by `installedCap` + `optimizedAddCap` to prevent confusion (#666)
- Make use of constant variables (#684)
- `tests/inputs` adapted so that storage is used (#684)
- Significant change(!): `loss_rate` of storages in `D1` defined as `1-efficiency` instead of as `efficiency` of the storage capacity (see `storage_*.csv` files) (#676)
- `efficiency` of `storage capacity` in `storage_*.csv` now actually displays the storages' efficiency/ability to hold charge over time (#676)
- Adapted `efficiency` of `storage capacity` in all provided benchmark tests and inputs (#676)
- Documented the change of `efficiency` of `storage capacity` as actual efficiency/ability to hold charge over time in RTD (#676)
- Significant change(!): `feedin_tariff` in `energyProviders.csv` should now be provided as positive value to earn money with feed-in and to a negative value to pay for feed-in (#685)
- Simplified `C0.define_source()` (#685)
- Refactored `C0.define_dso_sinks_and_sources` to `C0.define_auxiliary_assets_of_energy_providers` (#685)
- Refactored `C0.check_feedin_tariff()` to `C0.check_feedin_tariff_vs_energy_price()` to specify test (#685)
- Changed `tests/inputs` so that feed-in tariff checks pass (#685)
- Adapted check in `C0.check_feedin_tariff_vs_levelized_cost_of_generation_of_production()`: if `maximumCap` is not None only a warning is logged as this wouldn't result in an unbound problem. In case of an investment optimization of the asset a logging.debug is shown. (#690)

### Removed
- File .travis.yml (#668)
- Folder `tests/test_data/inputs_F1_plot_es_graph`, now using default input folder `tests/inputs` as input for `tests\test_F1_plotting.py` (#649)
- Mention of `LABEL` in the RTD description of the `csv` files (#649)
- `C0.bus_suffix()`, `C0.remove_bus_suffix()` and `C0.get_name_or_names_of_in_or_output_bus()`, as this overcomplicated the issue and the end user now can define their own bus labels (#649)
- Parameters `INPUT_BUS_NAME` and `INPUT_BUS_NAME`, as they are now equivalent to `INFLOW_DIRECTION` and `OUTFLOW_DIRECTION` (#649)
- Removed SOC from storages from busses' plots (in `F1.plot_instant_power()`) but not from `OPTIMZIED_FLOWS` so that it is still printed into `timeseries.xlsx` (#666)

### Fixed
- Storage label definition (remove filename) and use `LABEL` instead (#666)
- Make deep copy of data frame in `F1.plot_optimized_capacities()` to prevent errors (#666)
- Benchmark test for minimal renewable share constraint (#685)

## [0.5.2] - 2020-11-11

### Added
- Create function `utils.copy_inputs_template` to copy input_template from package data_files (#608)
- Create `MANIFEST.in` file (#608)
- Add entrypoint for `mvs_create_input_template` in `setup.py` (#608)
- Create script `prepare_package.py` to add data to package and build dist folder (#608)
- Five new KPI's added to E3: Onsite energy fraction, Onsite energy matching, Degree of autonomy, total_feedin_electricity_equivalent and internal generation (#624)
- Add definition of `renewable share of local generation` in RTD, `E3.add_renewable_share_of_local_generation` and pytests (#637)
- Add calculation of electricity equivalents in `E3.weighting_for_sector_coupled_kpi()` (#637)
- Add benchmark test for  the calculation of: `TOTAL_NON_RENEWABLE_GENERATION_IN_LES`, `TOTAL_RENEWABLE_GENERATION_IN_LES`, `TOTAL_NON_RENEWABLE_ENERGY_USE`, `TOTAL_RENEWABLE_ENERGY_USE`, `RENEWABLE_FACTOR`, `RENEWABLE_SHARE_OF_LOCAL_GENERATION` for one sector (#637)
- New constant variable: `DATA="data"` (#651)

### Changed
- Moved `get_nested_value`, `set_nested_value`, `split_nested_path` from `tests/test_sensitivity.py` to `src/multi_vector_simulator/utils/__init__.py` (#650)
- Rename PACKAGE_PATH to PACKAGE_DATA_PATH (#608)
- Update release protocol within `Contributing.md` (#608)
- Definition of renewable share (RES), now renewable factor (#637)
- Refactoring of `RENEWABLE_SHARE` into `RENEWABLE_FACTOR` and some functions in E3 (now `E3.add_total_renewable_and_non_renewable_energy_origin` and `E3.add_renewable_factor`) (#637)
- Rename: `Minimal renewable share constraint` to `Minimal renewable factor constraint` in all files (python, messages, RTD, json, tests, csv), so that this is in line with the definition and does not cause any confusion, explained in RTD (#637)
- Modify `B0_data_input_json.py` to read "input_timeseries" into `pandas.Series` from epa formated input json (#651)
- Modify `convert_mvs_params_to_epa` in `utils.data_parser` to convert `pandas.Series` back to "input_timeseries" (#651)

### Removed
- Variable `TEMPLATE_INPUT_PATH` (#608)
- Field `data_files` from `setup.py` (#608)

### Fixed
- Calculation of the renewable share relative taking into account energy carrier weighting (#637)

## [0.5.1 - 2020-11-10]

### Added
- `E-Land_Requirements.rst`: Official E-Land requirement list as well as progress on functional and non-functional requirements (#590)
- Add pytests for `E4.detect_excessive_excess_generation_in_bus()` (#591)
- Add pypi release to release protocol and update/simplify protocol (#601)
- Remove REPORT_PATH constant (#607)
- Add report assets and example simulation to package_data in `setup.py` (#607)
- Add a util function `copy_report_assets` to copy report asset to simulation output folder when user generates the report (#607)
- Add entrypoints for `mvs_tool` and `mvs_report` in `setup.py` (this can be simply typed directly in terminal) (#607)
- Updated readthedocs: Validation plan - Implemented tests and possible future ones (#593)
- Updated readthedocs: Gather the MVS parameters in a csv file and parse it to a sphinx RTD file (#620)
- Added more energy carriers and their weights to the list of already available energy carriers in constants.py (#621)
- Three new KPI's added to MVS_output.rst read the docs page: Onsite energy fraction, Onsite energy matching, Degree of autonomy (#609)
- New constant variables: `LOGS = "logs"`, `WARNINGS = "warnings"`, `ERRORS = "errors"` (#623)
- Tests for `D1.transformer()` (#596)
- Add economic model equations in readthedocs (#581)
- Add component model equations and energy balance adapted to sector coupled example (#581)
- Create function `F0.select_essential_results` to select main results out of `dict_values` (#625)
- Create mapping between EPA and MVS parameter names (#625)
- Create parameter parser from EPA to MVS (#625)
- Create parameter parser from MVS to EPA (#625)

### Changed
- Order of readthedocs content (#590)
- Make sure report can be generated even if figures are missing from simulation outputs (#607)
- Move the code located in `mvs_report.py` into `multi_vector_simulator.cli:report` (#607)
- Update installation steps in README and in RTD (#607)
- If default folder does not exist when code is executed, example simulation's inputs are used from package_data (#607)
- Rename `PATH_SIM_OUTPUT` to `ARG_PATH_SIM_OUTPUT` (#607)
- Rename function `A0.create_parser` to `A0.mvs_arg_parser` (#607)
- Update validation plan description in RTD (#593)
- Column headers of csv input files need to be unique amongst all files, info added to documentation (#602)
- Change mvs_eland to multi_vector_simulator in `docs/Code.rst` (#620)
- Change mvs_eland to multi-vector-simulator in `docs/*.rst` `urls (#620)
- Improved the description of assigning weightage to energy carriers in readthedocs (#619)
- Replaced the DSO sub-system image in Modelling Assumptions chapter of readthedocs (#622)
- Fixed several typos in readthedocs (#622)
- Move the function parse_log_messages to F0 and modify it to print log messages in results JSON file (#623)
- Move the function `parse_log_messages` from F1 to F0 and modify it to print log messages in results JSON file (#623)
- If `assets` folder is not found in package look in current folder for `report/assets` folder (#632)
- `D1.transformer_constant_efficiency_fix()` and `D1.transformer_constant_efficiency_optimize()`, as well as their tests to reassign attributes (#596)
- Move `retrieve_date_time_info` from C0 to B0 (#625)
- Conversion from dict to json drop the timeindexes from pandas.Series (#625)
- Conversion from json to dict allow to load a timeindex for pandas.Series (#625)
- Replace `==` by `is` in expression with `True`, `False` or `None` (#625)
- Remove unused `dict_values` argument of function `receive_timeseries_from_csv` (#625)
- Move the end of the function `receive_timeseries_from_csv` into `C0.compute_timeseries_properties()` (#625)
- Fix rendering issues with the PDF report and web app: Tables, ES graph sizing (#643)
- Improve the description of demands in the autoreport: Adapted section so that it applies to all vectors (#647)

### Removed
- Parameter label from input csv files; label is now set by filenames (for `project_data`, `economic_data`, `simulation_settings`) and column headers (for `energyConsumption`, `energyConversion`, `energyProduction`, `energyProviders`), special for storage: `filename` + `column header` (#602)
- Remove reference to git branch ID in the report (#607)

### Fixed
- RTD entry for defining parameters as timeseries (#597)
- Math equations of RTD in files `Model_Assumptions.rst` and `MVS_Output.rst` (#604)
- Repaired the broken links to input CSV files (#618)
- Outdated RTD info and mistakenly deleted sentence (#629)
- All `variable_costs`, `efficiency` and `nominal_value` of transformers on output flows. Before they were inconsistently assigned to input or output flows. (#596)
- Calculation of the renewable share relative taking into account energy carrier weighting (#637)

## [0.5.0] - 2020-10-05

### Added
- Instruction to install graphviz on windows in `docs/troubleshooting.rst` (#572)
- Benchmark test `test_benchmark_feature_parameters_as_timeseries` to ensure that parameters can always also be defined as a timeseries. Applied to `efficiency` of an energyConversion asset and `electricity_price` of an energyProduction asset (#542)
- Input files for benchmark tests `test_benchmark_feature_input_flows_as_list` (`Feature_input_flows_as_list`) and `test_benchmark_feature_output_flows_as_list` (`Feature_output_flows_as_list`), but not the benchmark assertions (#542)
- Error message if time series of non-dispatchable sources do not meet requirement: values betw. 0 and 1. (#498)
- Requirement for time series of non-dispatchable sources in readthedocs (#498)
- Provide a warning in case of excessive excess generation (#498)
- Pytests for `C0.add_maximum_cap()`, renamed function into `C0.process_maximum_cap_constraint()` (#498)
- Description of the inherited MVS limitations as well as the ones that can be addressed (#580)

### Changed
- Modify `setup.py` to upload the code as package on pypi.org (#570)
- Improve message when the `tests/test_input_folder_parameters.py` fails (#578)
- Modify PR template to precise to add assert message and link to example docstring 
- Update CONTRIBUTING to add a "Write test for your code" section before the "Run tests locally" one (#579)
- Modified readthedocs page describing the parameters of MVS (#479)
- Changed `E2.calculate_dispatch_expenditures()` so that it can process parameters defined as lists (#542)
- Rename `E4` to `E4_verification.py` (#498)
- Rename package name `mvs_eland` to `multi-vector-simulator` in `setup.py` (#587)
- Rename `src/mvs_eland` to `src/multi_vector_simulator` (#587)
- Rename repository from `mvs_eland` to `multi-vector-simulator` (#587)
- Refactor modules calls (`mvs_eland.` is replaced by `multi_vector_simulator.`) (#587)
- Update `README.md` and `CONTRIBUTING.md` replacing `mvs_eland` or `mvs-eland` by `multi-vector-simulator` (#587)

### Removed
- Remove unused function `mvs_eland.utils.get_version_info` (#587)

### Fixed
- Update the release protocol in `CONTRIBUTING.md` file (#576)
- Fix reading timeseries for parameters in `C0` (#542)
- Constraint for `optimizedAddCap` of non-dispatchable sources: multiply `maximumCap` by `max(timeseries(kWh/kWp))` to fix issue #446 (#562, #498)
-`timeseries_normalized` are calculated for all `timeseries` of non-dispatchable sources now (before only if `optimizeCap==True`) (#562, #498)
- Input files of benchmark test `Test_Constraints.test_benchmark_minimal_renewable_share_constraint()` (#498)

## [0.4.1] - 2020-09-21

### Added
- Evaluation of excess energy for each of the energy carriers and for the whole system. The excess per sector and their energy equivalent may currently be faulty (comp. issue #559) (#555)
- Debug messages for pytests: `C0`, `D2` (#555, #560)
- Labels on capacity barplot bars (#567)

### Changed
- `C1.total_demand_each_sector()` to `C1.total_demand_and_excess_each_sector()`, now also evaluating the excess energy flows (#555)
- `energyBusses` now is defined by: `LABEL, ASSET_LIST, ENERGY_VECTOR`, all functions using `energyBusses` now follow this nomenclature (#555)
- Energy excess sinks now also have parameter `ENERGY_VECTOR` (#555)
- `C0.define_sink` now always defines a sink that is capacity-optimized (#555)
- `D1.sink_dispatchable()`, renamed to `D1.sink_dispatchable_optimize()` now adds a capacity-optimized, dispatchable sink. (#555) 
- Simulation data `tests/inputs`: Oemof-solph results are not stored (#555)
- Change logging level of some messages from `logging.info` to `logging.debug` (#555)
- Move and rename json input files for D0 and D1 tests (`test_data_for_D0.json` to `tests/test_data/inputs_for_D0/mvs_config.json`, `test_data_for_D1.json` to `tests/test_data/inputs_for_D1/mvs_config.json`), add required parameters (#555) 
- Change requirements/test.txt: `black==19.10b0`, as otherwise there are incompatabilities (#555)
- `D2.prepare_constraint_minimal_renewable_share`, including logging messages and pytest (#560)
- Change the import path of the modules for automatic docstrings import in `docs/Code.rst` (#564)
- Fix the docstrings with math expressions (need to add `r` before the `"""` of the docstring
) (#564)
- Rename the function in F1 module `plot_flows` to `plot_instant_power` (#567)
- Change flow to power in the instanteous power figures (#567)
- `F1.plot_piecharts_of_costs()` now cites costs with currect currency and avoids decimal numbers (#561)

### Fixed
- `C1.check_feedin_tariff()` now also accepts `isinstance(diff, int)` (#552)
- Feed-in sinks of the DSOs now are capacity-optimized and can actually be used (#555)
- Incorrectly applied minimal renewable share criterion (#560)
- Pdf report generation (#566)
- Update fresh install instructions for developers (#565)
- Graphs of the report now use appropriate currency (#561)

## [0.4.0] - 2020-09-01

### Added
- Docstrings for E2 (#520)
- New constant variable: `SIMULATION_RESULTS="simulation_results"` (#520)
- Explicit calculation of replacement costs (`C2.get_replacement_costs()`), so that they can be used in `E2` for installed capacities and optimal additional capacities (#520)
- New constant variable: JSON_WITH_RESULTS="json_with_results.json" (#520)
- Benchmark test "Economic_KPI_C2_E2" to test economic evaluations in C2 and E2 (#520)
- Possibility to add an upper bound  on the number of days to display in a timeseries' plot (#526)
- Graph of the energy system model to the report (#528)
- Function to encode images into dash app's layout (#528)
- System KPI now printed in automatic report (section "Energy system key performance indicators"), draft (#525)
- Added units to system-wide cost KPI in excel and in report. Some of these changes might need to be reworked when elaborating on units for the report (#525)
- `References.rst` to the readthedocs, which should gather all the references of the MVS (#525)
- New system-wide KPI:
    - Demand per energy carrier, in original unit and electricity equivalent with `E3.total_demand_each_sector()` (#525)
    - Attributed cost per energy carrier, related to the its share in the total demand equivalent  with `E3.total_demand_each_sector()` (#525)
    - LCOE per energy carrier `E3.add_levelized_cost_of_energy_carriers()` (#525)
- Default values for energy carrier "Heat" for `DEFAULT_WEIGHTS_ENERGY_CARRIERS` with `{UNIT: "KWh_eleq/kWh_therm", VALUE: 1}`. This is still TBD, as there is no source for this ratio yet (#525)
- Default unit for energy carriers defined in `DEFAULT_WEIGHTS_ENERGY_CARRIERS`: ENERGY_CARRIER_UNIT. Might be used to define the units of flows and LCOE. (#525)
- New constant variables: TIMESERIES_TOTAL, TIMESERIES_AVERAGE, LOGFILE, RENEWABLE_SHARE, TOTAL_DEMAND, SUFFIX_ELECTRICITY_EQUIVALENT, ATTRIBUTED_COSTS, LCOeleq, DEGREE_OF_SECTOR_COUPLING (#525)
- New constant variable: OEMOF_BUSSES, MINIMAL_RENEWABLE_SHARE, CONSTRAINTS (#538)
- New required input csv: `constraints.csv` including possible constraints for the energy system. Added to all input folders. (#538)
- Added error message: New energy carriers always have to be added to `DEFAULT_WEIGHTS_ENERGY_CARRIERS` (`C0.check_if_energy_carrier_is_defined_in_DEFAULT_WEIGHTS_ENERGY_CARRIERS()`, applied to `ENERGY_VECTOR` and to fuel sources) (#538)
- Added minimal renewable share contraint though  `D2.constraint_minimal_renewable_share()` and added description of the constraint in `Model_Assumptions.rst` (#538)
- Benchmark test for minimal renewable share constraint (#538)
- Benchmark test `test_benchmark_AFG_grid_heatpump_heat` for a sector-coupled energy system, including electricity and heat, with a heat pump and an energy price as time series (#524)
- Benchmark test descriptions for `test_benchmark_simple_scenarios.py` (#524)
- Create `src/mvs_eland/utils` subpackage (contains `constants.py`, `constants_json_string.py
`, `constants_output.py` (#501)


### Changed
- Changed structure for `E2.get_cost()` and complete disaggregation of the formulas used in it (#520)
- Added pytest for many `E2` functions (#520)
- Changed and added pytests in for `C2` (#520)
- All energyProviders that have key `FILENAME` (and, therefore, a timeseries), are now of `DISPATCHABILITY = False`(#520)
- Changed structure of `E2.lcoe_assets()` so that each asset has a defined LCOE_ASSET. If `sum(FLOW)==0` of an asset, the LCOE_ASSET (utilization LCOE) is defined to be 0 (#520)
- Color lists for plots are provided by user and are not hard coded anymore (#527)
- Replace function `F1.draw_graph` by the class `F1.ESGraphRenderer` and use `graphviz` instead of
 `networkx` to draw the graph of the energy system model (#528) 
- Rename variable `PLOTS_NX` to `PLOTS_ES` (#528)
- Changed `requirements.txt` (removing and updating dependencies) (#528)
- A png of the energy system model graph is only saved if either `-png` or `-pdf` options are chosen (#530)
- Accepting string "TRUE"/"FALSE" now for boolean parameters (#534)
- Order of pages in the readthedocs.io (#525)
- Reactivated KPI: Renewable share. Updated pytests (#525)
- Extended `DEFAULT_WEIGHTS_ENERGY_CARRIERS` by `Diesel` and `Gas`, added explaination in `Model_Assumptions.rs` (#538)
- Create `dict_model` with constant variables in `D0` and update in `D1` (#538)
- Separate the installation of the packages needed for the report generation from the mvs
 simulation (#501)
- Move all source files in `src/mvs_eland` (#501)
- Move the content of the previous `src/utils.py` module to  `src/mvs_eland/utils/__init__.py` (#501)
- Rename `tests/constants.py` --> `tests/_constants.py` (#501)
- Refactor modules calls (mostly `src.` is replaced by `mvs_eland.`) (#501)
- Move `mvs_eland_tool` folder's content in `src/mvs_eland` (#501)
- Gather all requirements files in a `requirements` folder and read the requirement from there for `setup.py` (#501)
- Update `install_requires` and `extra_requires` in `setup.py` (#501)

### Removed
- `E2.add_costs_and_total`() (#520)
- Calculation of energy expenditures using `price` (#520)
- Function `F1.plot_input_timeseries` which is based on `matplotlib` (#527)
- Dependency to `matplotlib` (#528)
- Remove `STORE_NX_GRAPH` and `DISPLAY_NX_GRAPH` variables (#530)
- Remove `tests/__init__.py` (#501)
- Delete `mvs_eland_tool` folder (#501)

### Fixed
- Calculation of `cost_upfront` required a multiplication (#520)
- Fixed `E2.convert_components_to_dataframe()`, Key error (#520)
- Fixed `F1.extract_plot_data_and_title()`, Key error (#520)
- Fixed hard-coded energy vector of ENERGY_PRODUCTION units in E1.convert_components_to_dataframe(#520)
- Generating report for multiple sectors (#534)
- Fixed hard-coded energy vector of `ENERGY_PRODUCTION` units in `E1.convert_components_to_dataframe` (#520)
- Fixed parsing issue in `A1.conversion()`, incl. pytest (#538)
- Quick fix to read a timeseries for `"price"` in `C0.define_source()` (#524)
- Fix `C1.check_feedin_tariff()`: Now also applyable to timeseries of feed-in tariff or electricity prices (#524)
- Add a warning message if the timeseries of demands or resources are empty (#543)
- Fix failing KPI test (due to newer pandas version) (#501)

## [0.3.3] - 2020-08-19

### Added
- Also components that have no investment costs now have a value (of 0) for COST_INVESTMENT and COST_UPFRONT (#493)
- Display error message when feed-in tariff > electricity price of any  asset in 'energyProvider.csv'. (#497)
- Added pie plots created using Plotly library to the auto-report (#482) 
- Added functions to `F2_autoreport.py` that save the images of plots generated using Plotly to `MVS_outputs` folder as `.png` (#499)
- Inserted docstrings in the definitions of all the functions in `F2_autoreport.py` (#505)
- Functions in F1 to create plotly static `.png` files (#512)
- New argument for MVS execution: `-png` to store plotly graphs to file (#512)
- Benchmark test for peak demand pricing for grid and battery case (#510)
- Logging error message if a cell is left empty for a parameter in the csvs (see `A1`) (#492)
- Logging error message if a bus connects less then three assets including the excess sink, as in that case the energy system model is likely to be incomplete (`C1.check_for_sufficient_assets_on_busses()`) (#492)

### Changed
- Move and rename json converter and parser to B0 module (#464)
- Modified json converter to avoid stringifying special types such as pandas.Dataframes (#464)
- Changed the font family used in the plots in F2_autoreport.py and changed the wording of some comments (#496)
- Changed styling of plots, mainly how legends appear in the PDF report (#482) 
- Move and rename json converter and parser to B0 module (#464)
- Modified json converter to avoid stringifying special types such as pandas.Dataframes (#464)
- Changed the font family used in the plots in F2_autoreport.py and changed the wording of some comments (#496)
- Replaced parameter strings by variables (#500)
- Changed the font family used in the plots in F2_autoreport.py and changed the wording of some comments (#496)
- Moved function `C0.determine_lifetime_price_dispatch()` to C2 with all its sub-functions.  (#495)
- Changed calculation of `LIFETIME_PRICE_DISPATCH` for lists and pd.Series (see dosctrings of `C2.get_lifetime_price_dispatch_list`, `C2.get_lifetime_price_dispatch_timeseries`) (#495)
- Changed dostring format in `C2` to numpy (#495)
- Deactivated function `C2.fuel_price_present_value` as it is not used and TBD (#495)
- Modified the doc-strings in the definitions of some functions to abide by the formatting rules of numpy doc-strings (#505)
- Suppressed the log messages of the Flask server (for report webapp) (#509) 
- Move bulk data preparation code for report from F2 into E1 and F1 modules and into functions (#511, #512)
- F2 now calls functions from F1 to prepare the figures of the report (#512)
- Dispatchable (fuel) sources can now be defined by adding a column to the `energyProduction.csv` and setting `file_name==None` (#492)
- Updated `Model_Assumptions.rst`: Minimal description of dispatchable fuel sources (#492)
- `tests/inputs` energyAssets are updated (#492)
- Fixed test_benchmark_AD_grid_diesel() - now this one tests fuel source and diesel at once (#492)

### Removed
- Functions to generate plots with matplotlib in F1 (#512)
- Many tests that checked if matplot lib plots were stored to file, not replaced by new tests for storing plotly graphs to file (#512)

### Fixed
- Image path for readthedocs (Model_Assumpation.rst) (#492)

## [0.3.2] 2020-08-04

### Added
- `Model_Assumptions` added, including outline for component models, bulletpoints on limitations, energyProviders and peak demand pricing model. (#454)

### Changed
- Definition of busses from assets: Now all INFLOW_DIRECTION / OUTFLOW_DIRECTION are translated into ENERGY_BUSSES (#454, #387)
- An excess sink is created for each and every bus (#454)
- Splitting functions in `C0` and adding tests for them: `C0.define_sink()`, `C0.define_source()` and `C0.define_dso_sinks_and_sources()` (#454)
- Instead of defining multiple DSO sources for modelling peak demand pricing, now a single source is defined and another level added with transformers that, with an availability limited to a peak demand pricing period, only represent the costs of peak demand pricing in the specific period. (#454)
- Moved function `C0.plot_input_timeseries()` to `F1.plot_input_timeseries()` (#454)
- Add required parameter "unit" to energyProviders.csv. Used for defining the units of the peak demand pricing transformer. (#454)
- Updated `F2` for new DSO/excess sink structure: DSO feedin and excess sink removal from demands now universal (#454)
- Replace `logging.warning` for dispatch price of sources in case of DSOs - this is now only an `logging.info`
- Added global variables for KPI connected to renewable energy use (TOTAL_RENEWABLE_GENERATION_IN_LES = "Total internal renewable generation", TOTAL_NON_RENEWABLE_GENERATION_IN_LES = "Total internal non-renewable generation", TOTAL_RENEWABLE_ENERGY_USE = "Total renewable energy use", TOTAL_NON_RENEWABLE_ENERGY_USE = "Total non-renewable energy use") (#454)
- Updated to disagregated `oemof-solph==0.4.1`, which required changing the `requirements.txt` as well as the usage of `oemof` within the MVS (#405)

### Removed
-

### Fixed
- Peak demand pricing feature (#454)


## [0.3.1] - 2020-07-30

### Added
- Release protocol in `CONTRIBUTING.md` file (#353)
- Custom heat demand profile generation (#371)
- Add custom solar thermal collector generation profile (#370)
- Input template folder for easy generation of new simulations (#374), later also for tests of the input folder
- Tests for ABE usecase (grid, PV, battery) (#385)
- Test to verify that input folders have all required parameters (#398)
- New `dict` `REQUIRED_MVS_PARAMETERS` to gather the required parameters from the csv or json
 input type (#398)
- `utils.py` module in `src` to gather the functions `find_input_folders` and `compare_input_parameters_with_reference` which can be used to find and validate input folders (#398)
- Code and test for checking for new parameters in csv and raising warning message if not defined (`A1.check_for_newly_added_parameters`). This then also adds a default value to the new parameter  (#384)
- Exception if an energyVector does not have internal generation or consumption from a DSO, and is only supplied by energy conversion from another sector: renewable share = 0. (#384)
- Tests for source components in D1 (#391)
- Option `-i` for `python mvs_report.py`, `python mvs_report.py -h` for help (#407)
- Pyppeteer package for OS X users in troubleshooting (#414)
- Add an enhancement to the auto-report by printing the log messages such as warnings and errors (#417)
- New `dict` `REQUIRED_JSON_PARAMETERS` to gather the required parameters from the json input files (#432)
- `.readthedocs.yml` configuration file (#435, #436)
- Calculation of levelized cost of energy (`LCOE_ASSET`) of each asset in E2 (#438)
- Tests for LCOE function in `test_E2_economics` (#438)
- Output of `scalars.xlsx`now also includes `INSTALLED_CAP` and `LCOE_ASSET`(#438)
- File `constants_output.py` to contain all keys included in `scalars.xlsx` (#453)
- Installation help for `pygraphviz` on Win10/64bit systems in `troubleshooting.rst` (#379)
- Add Plotly-based blots (line diagrams for energy flows and bar charts) to `F2_autoreport.py` (#439)
- LCOE_ASSET (Levelized Cost of Energy of Asset) explaination in KPI documentation (#458)
- Heat demand profiles with option of using monitored weather data (ambient temperature) at the use case UVtgV. note: file not provided so far (#474)
- Solar generation profiles with option of using monitored weather data (ambient temp, ghi, dhi) at the use case uvtgv. note: file not provided so far (#475)
- Benchmark test for simple case grid and diesel without test for fuel consumption (#386)
- Example docstring to readthedocs (#489)

### Changed
- Use selenium to print the automatic project report, `python mvs_report.py -h` for help (#356)
- Sort parameters in csv´s within the input folder (#374)
- Change relative folder path to absolute in tests files (#396)
- Replace all variables wacc, discount_factor and project_lifetime in the project (#383)
- Improve styling of the pdf report (#369)
- `LIST_OF_NEW_PARAMETERS` renamed `EXTRA_CSV_PARAMETERS` and moved from `A1` to `constants.py
` (#384)
- Order of parameters in `tests/inputs`, fixed missing parameters  (#384)
- Only a single output flow for sources (instead of multiple possible) as discussed in #149  (#391)
- Move `existing` parameter into Investment objects of D1 components (was before added to output flow) (#391)
- Use pyppeteers instead of selenium to emulate the webbrowser and print the pdf report
 automatically (#407)
- Update flowchart again (#409)
- Label of storage components (storage capacity, input power, output power) will by default be redefined to the name of the storage and this component (#415)
- Version number and date is only to be edited in one file (#419)
- Add `ìnputs` folder to `.gitignore` (#401)
- Change the calculation of the residual value for specific capex in C2 and test_C2 (#289, #247, PR #431): Now the present value of the residual value is considered
- Explicitly return the dataframe with parameters value in function
 `check_for_newly_added_parameter` (#428)
- Rename function `check_for_newly_added_parameter` in `check_for_official_extra_parameters` (#428)
- Add `ìnputs` folder to `.gitignore` (#401)
- Readthedocs links to simple scenario `tests/inputs` (#420)
- Adapt and add logging messages for components added to the model in D1 (#429)
- Moved list of keys to be printed in `scalars.xlsx` to `constants_output.py` (#453)
- Renamed `"peak_flow"` to `PEAK_FLOW` and `"average_flow"` to `AVERAGE_FLOW` (#453)
- Changed function `E2.lcoe_asset()` and its tests, now processes one asset at a time (#453)
- Added arguments ``-f`, `-log`, `warning`` to all `parse_args` and `main()` in `tests` (#456)
- File `Developing.rst` with new description of tests and conventions (#456)
- Added a `setup_class` (remove dir) to `test_B0.TestTemporaryJsonFileDisposal` (#379)
- Created function to read version number and date from file instead of importing it from module
 (#463)
- Fixed `E0.store_results_matrix()`, now available types: `str`, `bool`, `None`, dict (with key VALUE), else (`int`/`float`). If KPI not in asset, no value is attributed. Added test for function (#468, #470)
- Fixed `main()` calls in `test_F1_plotting.py` (#468)
- Added `pyppdf==0.0.12` to `requirements.txt` (#473)
- Tests for A0: Now new dirs are only created if not existant
- Function `A0.check_output_folder()`, now after `shutil.rmtree` we still `try-except os.mkdirs`, this fixes local issues with `FileExistsError`.  (#474)
- Added `pyppdf==0.0.12` to `requirements.txt` (#473)

### Removed
- Selenium to print the automatic project report for help (#407)
- `MaximumCap` from list of required parameters for `energyStorage` assets (#415)
- `inputs` folder (#401)
- `tests/test_benchmark.py` module (#401)
- Outdated table of tests of MVS `docs/tables/table_tests.csv` (#456)
- Removed function `C0.complete_missing_cost_data()` as this should be covered by A1 for csv files (#379)
- Old plots in `F2_autoreport.py` generated with matplotlib (#439)
- Parameter `restore_from_oemof_file` from all files (inputs, tests) (#483)
- Deleted columns from `fixcost.csv` as this is currently not used (#362)

### Fixed
- Bug connected to global variables (#356)
- Duplicate of timeseries files (#388)
- Warnings from local readthedocs compilation (#426)
- Bug on local install (#437)
- Input folder `tests/inputs` with simple example scenario (#420)
- Description of storage efficiency in readthedocs (#457)
- MVS can now be run with argument `-pdf` (fix pyppeteer issue) (#473)
- Adapted benchmark tests input folders to template (#386)
- Local failing pytests (`FileExistsError`) on Ubuntu and Win10 (#474, #483)
- 9 Warnings due to excess parameter `restore_from_oemof_file` (#483)

## [0.3.0] - 2020-06-08

### Added
- Test for re-running a simulation with `json_input_processed.json` file (#343)

### Changed
- Test input files (#343)
- All parameters of the json/csv input files are now defined by constant variables (i.e, `CRATE="crate"` instead of string `"crate"`) (#346)
- Use `is` instead of `==` in if clauses for True, False and None (#346)
- Categorize constants in `constants_json_strings.py` (#347)
- Renaming CAPEX_FIX = "capex_fix" into COST_DEVELOPMENT = "development_costs" (#347, #350)
- Renaming CAPEX_VAR = "capex_var" into SPECIFIC_COST = "specific_costs" (#347, #350)
- Renaming OPEX_FIX = "opex_fix" into SPECIFIC_COST_OM = "specific_costs_om" (#347, #350)
- Renaming OPEX_VAR = "opex_var" into PRICE_DISPATCH = "dispatch_price" (#347, #350)
- Change last strings into global constants in "constants_json_strings.py" (#349)
- Autoreport now refers to actual project and scenario name + ID (#349)


## [0.2.1] - 2020-05-28

### Added
- Tests for the module B0 (#140, #255)
- Tests for the module A1 (#141)
- Tests for the module E3 (#143)
- Tests for the module F0 (#142, #304, #335)
- Some tests for E2 (#144)
- Tests function names for E1 (#145)
- Tests for the module E0 (#146)
- Tests for module D2 (#147)
- Some tests for module C0 (#148)
- Tests for the module D1 (still - partly - open: transformers, sources. finished: sinks, storages, other functions) (#149)
- Tests for the module D0 (#150)
- Tests for module C2 (#151)
- Tests for the module C1 (only used function) (#152)
- Tests for module F1 (#157, #297, #284)
- Pull request template (#198)
- Issue template (#212)
- File `troubleshooting.rst` to readthedocs (#229)
- File `simulating_with_the_mvs.rst` to readthedocs: How to use the input files (csv/json) (#130), how to create an own simulation/project
tipps for module building, and hint that units in the MVS are not checked (#229)
- Images for `simulating_with_the_mvs.rst`: images/energy_system.png, images/energy_system_model
.png, images/folder_structure_inputs.png (#229)
- Tables for `simulating_with_the_mvs.rst`: files_to_be_displayed/example_multiple_inputs_energyConversion.csv
, files_to_be_displayed/example_scalar_as_timeseries_energyConversion.csv (#229)
- Benchmark test for csv inputs (#254)
- Benchmark test with only PV and grid (#258)
- Module F2 for auto-reporting results of MVS simulation (#232)
- Json entries including paths to all plotted graphs (#232)
- Technical parameters: Energy flows (aggregated) per asset, Renewable share (#223, #257)
- Save network graph as png to output folder if new parameter `store_nx_graph` is true (#242)
- Tests for storage for the module A1 (#299)
- Benchmark test with only battery and grid (#302)
- Flowchart and relative description (#305)
- Reference to license (#305)
- Description of validation scheme into readthedocs (#306)
- Possibility to save the report generated in F2 as a pdf (#284)
- Possibility to run benchmark tests selectively and make sure they are all run on master branch
 (#320)
- Possibility to deploy the report of the results in a browser (#323)
- A main() function to be used by a server which only accepts json variable and returns json
 variable (not saving to a file) (#327)
- Add information about the feature to view the web app and generate PDF of the automatic report to readthedocs (#283)

### Changed
- Default input files from "inputs": Changed some parameters (#143)
- Moved some functions between F0 and F1, rearranged functions in F1 (#157)
- Shore power randomization improved + amount of available docks can be chosen (#202)
- Update kwargs of main func in docstring and in documentation (#208)
- `troubleshooting.rst`: Added help for `pygraphviz` (#218), `xlrd` (#11), `json.decoder.JSONDecodeError` (#206)
- FileNotFoundError messages in A0 (#227)
- Update json file `mvs_config.json`: Default with no peak demand pricing. Replace string "False" by boolean `false`. Remove depreciated parameters from `simulation_settings`(`input_file_name`, `overwrite`, `path_input_file`, `path_input_folder`, `path_input_sequences`, `path_output_folder`, `path_output_folder_inputs`) (#234)
- Renamed `plot_nx_graph` to `display_nx_graph` and added `store_nx_graph` (#242)
- Variables `required_files_list` and `ALLOWED_FILES` have been replaced by `REQUIRED_FILES` (#251)
- The columns of the storage_xx files are renamed and the specific parameters for each column are
 checked in A1 (#259)
- Possibility to move the json file after reading it (useful if json file created from csv files
) (#255)
- Call timeseries plot function for each bus (#278)
- The input from the csv files produce the same json than the json file (#286)
- Rename "storage" parameter in A1 and tests_A1 to "asset_is_a_storage" (#300)
- Serialize the DataFrame and arrays into the json_with_results.json (#304)
- Convert serialized DataFrame and arrays back into these types in the B0.load_json function
 (#304, #322, #326)
- Move the CSS styling code to a style sheet (#317)
- Change the input data for creating the dataframes for generating the optimization and costs' tables from xlsx file to json (#317) 
- Rename mvs_eland_tool/mvs_eland_tool.py --> mvs_eland_tool/local_deploy.py (#327)
- Now main (local use) and run_simulation (server use) are available in mvs_eland_tool package
  (#327)

 
### Removed
- Removed parameter `oemof_file_name` from `simulation_settings.csv`, as well as from all input
 files etc. The name is hardcoded now (#150)

### Fixed
- Fix naming error for storages (#166)
- Fix json file (#203)
- Delete duplicated entry of `plot_nx_graph` from json file (#209)
- Rename "boolean" to "bool" in example json file (#214)
- Fix searching for dict key "input_bus_name" (#210) and using input_name instead of output_name (#219)
- Fix plotting error in F1, plot only if Data frame is not empty (#230, #234)
- Benchmark test that the simulation is running with default settings (#254)
- Fix specific parameters for each storage column (#259)
- Overwrite local results when running through brenchmark tests (#260)
- Allow more than one separator for csv files(#263)
- Fix plotting pie chart for costs, if statement added if no costs are available (#267)
- Fix long label resulting from total project costs (#270)
- Bug when the output path had contained an unexisting folder within an unexisting folder it
 would return an error (#278)
- Display SOC (#278)
- Automatic update of the test coverage with coveralls.io (#307)
- Logging message for maximumCap value (#310)
- Create_app function in F0 for standalone execution (#317)
- Crashing evaluation when `evaluated_period < 365/peak_demand_pricing_periods` by raising an
 error (#331) 

## [0.2.0] - 2020-03-13

### Added
- Readthedocs documentation for input parameters (#128)
- Doctring of module A0 (#138)
- Constants in `src/constants.py` (#153, #154)
- Readthedocs documentation for installation (#162)
- Plotting an networkx graph can now be turned of/on via "plot_nx_graph" in simulation_settings (#172)
- Plot all timeseries used as input data (#171)
- Integrate new parameter maximumCap as nominal value for energyProduction assets, ie. PV or wind plants (#125 )
- Integrate new parameter maximumCap as nominal value for storage assets and transformers (PR #243, comp. issue #125)

### Changed
- Give priority from kwargs on command line arguments (#112, #138)
- Docstrings of module A1 (#113)
- Changed keyword argument to positional argument for `create_input_json` function (#113)
- function `get_user_inputs` renamed `process_user_arguments` (#138)
- Tests for the module A0 (#138)
- Terminal commands (#135)
- PR request template (open/done/not applicable) (#205)
- URL of coverall badge (#265) 
- Function converting json to dict (#142)

### Removed
- Function welcome from module A0 (#138)
- Parameters `input_file_name`, `overwrite`, `path_input_file`, `path_input_folder`, `path_input_sequences`, `path_output_folder`, `path_output_folder_inputs` from `simulation_settings.csv` (#178)

### Fixed
- Input directory of csv files specified by user is handed to `load_data_from_csv.create_input_json()` (#112)
- \#111 & \#114 fix user choice of output folder via command line arguments(#115)
- Demand is no longer aggregated across sectors when processing/plotting in E1 (#169)
- Optimized storage capacities are printed into results matrix (#188)
- Sector diagrams now also include SOC diagrams (#189)
- Sources can now have variable costs (#173)
- \#182 Boolean simulation settings now also take affect
- Demand is no longer aggregated across sectors when processing/plotting in E1 (#169)

## [0.1.1] -2020-01-30

### Added
- test for running the main function (#109)
- the user can run the tool simply with `python mvs_tool.py` (#109)
### Fixed
- \#108 (#109)


## [0.1.0] - 2020-01-29

### Added
- tests for the A0 module (#87)
- badge for coveralls.io (#90)
- tests for the parsing of arguments (#97)
- exceptions for missing input file/folder (#98)
### Changed 
- removed unused class structure in all modules, execution stay the same (#86)
- link to build for this repository instead of previous one (#95)
- use argparser to parse the arguments from command line (#97)
- the full path of input folder containing csv is now required (#98)
### Removed
- argument parsing using sys.argv (#97)

## [0.0.3] - 2020-01-22

### Added
- LICENSE.md with GPL v2.0 (#38, smartie2076)
- folder "docs" and content to generate readthedocs (#39, smartie2076)
- Started readthedocs homepage (not working): https://readthedocs.org/projects/mvs-eland/ (#39, smartie2076, #57, Bachibouzouk)
- new feature to create the input json file from a collection of csv files (@Piranias)
- new module added: A1_csv_to_json.py (@Piranias)
- Badges for build and docs (#70, Bachibouzouk)
- Setup file (#72, Bachibouzouk)
- Parameters can now be a list of values, eg. efficiencies for two busses or multiple input/output vectors (#52, @marc-juanpera) 
- Parameters can now be a timeseries (eg. efficiency of a converter, electricity prices) (#37, #82, @marc-juanpera) 
- Parameters can now be defined as a list as well as as a timeseries (#52,#82, @marc-juanpera) 

### Changed
- requirements.txt only includes packages needed for users of MVS (#39, smartie2076)
- test_requirements.txt includes packages used by developers of MVS (#39, smartie2076)
- CONTRIBUTING: Now with read the docs (@smartie2076)
- README: Now with contextualization of MVS, setup & installation, utilization of and contributing to MVS (#47, smartie2076)
- directory structure of input/ (#49 @Piranias)
- json data structure reduced to 2 (main) levels: goup and asset (#49 @smartie2076)
- logging now stores into appropriate logfile (@smartie2076)
- change code_folder to src (#80)

### Removed
- Output files excluded from repro  (@smartie2076)

## [0.0.2] - 2019-11-25

### Added
- Introduced test for correct code formatting (blacks, closed issue #31, #18)
- Now unlimited number of busses possible
- Now with monthly peak demand pricing 
- Two test json files
- Files to create wiki page "Exemplary Workflow"

### Changed
- Introduced new code structure (folder "code") and updated relative import paths (closed #17)
- Introduced (basic) plots of optimized capacities and costs (addresses issue #29)
- CONTRIBUTING
- CHANGELOG
- Tests and travis file
- requirements.txt

### Removed
- Excel input file
- Python files to read from excel

## [0.0.1] - 2019-10-14

### Added
- CONTRIBUTING (#8)
- CHANGELOG (#8)
- Tests (#8, #10)

### Changed
- relative imports (#10)
- moved `mvs_eland_tool`'s content in a function (#10)

### Removed
- yet another thing<|MERGE_RESOLUTION|>--- conflicted
+++ resolved
@@ -45,7 +45,7 @@
 - Added tests for `E3.equation_degree_of_net_zero_energy()` and `E3.add_degree_of_net_zero_energy()` (#776)
 - Added information about degree of NZE to RTD (#776)
 - Function `E1.cut_below_micro` to round decision variables (capacities, flows) below threshold of plus/minus 10^-6 to 0, add warnings if negative value larger then threshold (invalid result). Includes pytests (#791)
-<<<<<<< HEAD
+- Update `component models` section in RTD with information on energy storages, heat pumps and HVAC. (#794)
 - Added net zero energy (NZE) constraint with `D2.constraint_net_zero_energy()` and `D2.prepare_energy_provider_feedin_sinks()` (#796)
 - Added test for `D2.prepare_energy_provider_feedin_sinks()` (#796)
 - Added benchmark test for NZE constraint (#796)
@@ -53,9 +53,6 @@
 - Added `net_zero_energy` parameter to all `constraints.csv` files and all json files (#796)
 - Added `net_zero_energy` parameter to `MVS_parameters.rst` and `MVS_parameters_list.csv` (#796)
 - Added verification of NZE constraint in `E4.net_zero_energy_constraint_test()`, added tests for this function (#796)
-=======
-- Update `component models` section in RTD with information on energy storages, heat pumps and HVAC. (#794)
->>>>>>> 26ba003d
 
 ### Changed
 - Fix xlrd to xlrd==1.2.0 in requirements/default.txt (#716)
