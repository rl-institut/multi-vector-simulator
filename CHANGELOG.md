# Changelog
All notable changes to this project will be documented in this file.

The format is inspired from [Keep a Changelog](http://keepachangelog.com/en/1.0.0/)
and the versioning aim to respect [Semantic Versioning](http://semver.org/spec/v2.0.0.html).

Here is a template for new release sections

```
## [_._._] - 20XX-MM-DD

### Added
-
### Changed
-
### Removed
-
### Fixed
-
```

## [Unreleased]

### Added
- Instruction to install graphviz on windows in `docs/troubleshooting.rst` (#572)
- Benchmark test `test_benchmark_feature_parameters_as_timeseries` to ensure that parameters can always also be defined as a timeseries. Applied to `efficiency` of an energyConversion asset and `electricity_price` of an energyProduction asset (#542)
- Input files for benchmark tests `test_benchmark_feature_input_flows_as_list` (`Feature_input_flows_as_list`) and `test_benchmark_feature_output_flows_as_list` (`Feature_output_flows_as_list`), but not the benchmark assertions (#542)

### Changed
- Modify `setup.py` to upload the code as package on pypi.org (#570)
- Improve message when the `tests/test_input_folder_parameters.py` fails (#578)
- Modify PR template to precise to add assert message and link to example docstring 
- Update CONTRIBUTING to add a "Write test for your code" section before the "Run tests locally" one (#579)
<<<<<<< HEAD
- Modified readthedocs page describing the parameters of MVS (#479)
=======
- Changed `E2.calculate_dispatch_expenditures()` so that it can process parameters defined as lists (#542)
>>>>>>> 502a489d

### Removed
-

### Fixed
- Update the release protocol in `CONTRIBUTING.md` file (#576)
- Fix reading timeseries for parameters in `C0` (#542)

## [0.4.1] - 2020-09-21

### Added
- Evaluation of excess energy for each of the energy carriers and for the whole system. The excess per sector and their energy equivalent may currently be faulty (comp. issue #559) (#555)
- Debug messages for pytests: `C0`, `D2` (#555, #560)
- Labels on capacity barplot bars (#567)

### Changed
- `C1.total_demand_each_sector()` to `C1.total_demand_and_excess_each_sector()`, now also evaluating the excess energy flows (#555)
- `energyBusses` now is defined by: `LABEL, ASSET_LIST, ENERGY_VECTOR`, all functions using `energyBusses` now follow this nomenclature (#555)
- Energy excess sinks now also have parameter `ENERGY_VECTOR` (#555)
- `C0.define_sink` now always defines a sink that is capacity-optimized (#555)
- `D1.sink_dispatchable()`, renamed to `D1.sink_dispatchable_optimize()` now adds a capacity-optimized, dispatchable sink. (#555) 
- Simulation data `tests/inputs`: Oemof-solph results are not stored (#555)
- Change logging level of some messages from `logging.info` to `logging.debug` (#555)
- Move and rename json input files for D0 and D1 tests (`test_data_for_D0.json` to `tests/test_data/inputs_for_D0/mvs_config.json`, `test_data_for_D1.json` to `tests/test_data/inputs_for_D1/mvs_config.json`), add required parameters (#555) 
- Change requirements/test.txt: `black==19.10b0`, as otherwise there are incompatabilities (#555)
- `D2.prepare_constraint_minimal_renewable_share`, including logging messages and pytest (#560)
- Change the import path of the modules for automatic docstrings import in `docs/Code.rst` (#564)
- Fix the docstrings with math expressions (need to add `r` before the `"""` of the docstring
) (#564)
- Rename the function in F1 module `plot_flows` to `plot_instant_power` (#567)
- Change flow to power in the instanteous power figures (#567)
- `F1.plot_piecharts_of_costs()` now cites costs with currect currency and avoids decimal numbers (#561)

### Fixed
- `C1.check_feedin_tariff()` now also accepts `isinstance(diff, int)` (#552)
- Feed-in sinks of the DSOs now are capacity-optimized and can actually be used (#555)
- Incorrectly applied minimal renewable share criterion (#560)
- Pdf report generation (#566)
- Update fresh install instructions for developers (#565)
- Graphs of the report now use appropriate currency (#561)

## [0.4.0] - 2020-09-01

### Added
- Docstrings for E2 (#520)
- New constant variable: `SIMULATION_RESULTS="simulation_results"` (#520)
- Explicit calculation of replacement costs (`C2.get_replacement_costs()`), so that they can be used in `E2` for installed capacities and optimal additional capacities (#520)
- New constant variable: JSON_WITH_RESULTS="json_with_results.json" (#520)
- Benchmark test "Economic_KPI_C2_E2" to test economic evaluations in C2 and E2 (#520)
- Possibility to add an upper bound  on the number of days to display in a timeseries' plot (#526)
- Graph of the energy system model to the report (#528)
- Function to encode images into dash app's layout (#528)
- System KPI now printed in automatic report (section "Energy system key performance indicators"), draft (#525)
- Added units to system-wide cost KPI in excel and in report. Some of these changes might need to be reworked when elaborating on units for the report (#525)
- `References.rst` to the readthedocs, which should gather all the references of the MVS (#525)
- New system-wide KPI:
    - Demand per energy carrier, in original unit and electricity equivalent with `E3.total_demand_each_sector()` (#525)
    - Attributed cost per energy carrier, related to the its share in the total demand equivalent  with `E3.total_demand_each_sector()` (#525)
    - LCOE per energy carrier `E3.add_levelized_cost_of_energy_carriers()` (#525)
- Default values for energy carrier "Heat" for `DEFAULT_WEIGHTS_ENERGY_CARRIERS` with `{UNIT: "KWh_eleq/kWh_therm", VALUE: 1}`. This is still TBD, as there is no source for this ratio yet (#525)
- Default unit for energy carriers defined in `DEFAULT_WEIGHTS_ENERGY_CARRIERS`: ENERGY_CARRIER_UNIT. Might be used to define the units of flows and LCOE. (#525)
- New constant variables: TIMESERIES_TOTAL, TIMESERIES_AVERAGE, LOGFILE, RENEWABLE_SHARE, TOTAL_DEMAND, SUFFIX_ELECTRICITY_EQUIVALENT, ATTRIBUTED_COSTS, LCOeleq, DEGREE_OF_SECTOR_COUPLING (#525)
- New constant variable: OEMOF_BUSSES, MINIMAL_RENEWABLE_SHARE, CONSTRAINTS (#538)
- New required input csv: `constraints.csv` including possible constraints for the energy system. Added to all input folders. (#538)
- Added error message: New energy carriers always have to be added to `DEFAULT_WEIGHTS_ENERGY_CARRIERS` (`C0.check_if_energy_carrier_is_defined_in_DEFAULT_WEIGHTS_ENERGY_CARRIERS()`, applied to `ENERGY_VECTOR` and to fuel sources) (#538)
- Added minimal renewable share contraint though  `D2.constraint_minimal_renewable_share()` and added description of the constraint in `Model_Assumptions.rst` (#538)
- Benchmark test for minimal renewable share constraint (#538)
- Benchmark test `test_benchmark_AFG_grid_heatpump_heat` for a sector-coupled energy system, including electricity and heat, with a heat pump and an energy price as time series (#524)
- Benchmark test descriptions for `test_benchmark_simple_scenarios.py` (#524)
- Create `src/mvs_eland/utils` subpackage (contains `constants.py`, `constants_json_string.py
`, `constants_output.py` (#501)


### Changed
- Changed structure for `E2.get_cost()` and complete disaggregation of the formulas used in it (#520)
- Added pytest for many `E2` functions (#520)
- Changed and added pytests in for `C2` (#520)
- All energyProviders that have key `FILENAME` (and, therefore, a timeseries), are now of `DISPATCHABILITY = False`(#520)
- Changed structure of `E2.lcoe_assets()` so that each asset has a defined LCOE_ASSET. If `sum(FLOW)==0` of an asset, the LCOE_ASSET (utilization LCOE) is defined to be 0 (#520)
- Color lists for plots are provided by user and are not hard coded anymore (#527)
- Replace function `F1.draw_graph` by the class `F1.ESGraphRenderer` and use `graphviz` instead of
 `networkx` to draw the graph of the energy system model (#528) 
- Rename variable `PLOTS_NX` to `PLOTS_ES` (#528)
- Changed `requirements.txt` (removing and updating dependencies) (#528)
- A png of the energy system model graph is only saved if either `-png` or `-pdf` options are chosen (#530)
- Accepting string "TRUE"/"FALSE" now for boolean parameters (#534)
- Order of pages in the readthedocs.io (#525)
- Reactivated KPI: Renewable share. Updated pytests (#525)
- Extended `DEFAULT_WEIGHTS_ENERGY_CARRIERS` by `Diesel` and `Gas`, added explaination in `Model_Assumptions.rs` (#538)
- Create `dict_model` with constant variables in `D0` and update in `D1` (#538)
- Separate the installation of the packages needed for the report generation from the mvs
 simulation (#501)
- Move all source files in `srv/mvs_eland` (#501)
- Move the content of the previous `src/utils.py` module to  `src/mvs_eland/utils/__init__.py` (#501)
- Rename `tests/constants.py` --> `tests/_constants.py` (#501)
- Refactor modules calls (mostly `src.` is replaced by `mvs_eland.`) (#501)
- Move `mvs_eland_tool` folder's content in `src/mvs_eland` (#501)
- Gather all requirements files in a `requirements` folder and read the requirement from there for `setup.py` (#501)
- Update `install_requires` and `extra_requires` in `setup.py` (#501)

### Removed
- `E2.add_costs_and_total`() (#520)
- Calculation of energy expenditures using `price` (#520)
- Function `F1.plot_input_timeseries` which is based on `matplotlib` (#527)
- Dependency to `matplotlib` (#528)
- Remove `STORE_NX_GRAPH` and `DISPLAY_NX_GRAPH` variables (#530)
- Remove `tests/__init__.py` (#501)
- Delete `mvs_eland_tool` folder (#501)

### Fixed
- Calculation of `cost_upfront` required a multiplication (#520)
- Fixed `E2.convert_components_to_dataframe()`, Key error (#520)
- Fixed `F1.extract_plot_data_and_title()`, Key error (#520)
- Fixed hard-coded energy vector of ENERGY_PRODUCTION units in E1.convert_components_to_dataframe(#520)
- Generating report for multiple sectors (#534)
- Fixed hard-coded energy vector of `ENERGY_PRODUCTION` units in `E1.convert_components_to_dataframe` (#520)
- Fixed parsing issue in `A1.conversion()`, incl. pytest (#538)
- Quick fix to read a timeseries for `"price"` in `C0.define_source()` (#524)
- Fix `C1.check_feedin_tariff()`: Now also applyable to timeseries of feed-in tariff or electricity prices (#524)
- Add a warning message if the timeseries of demands or resources are empty (#543)
- Fix failing KPI test (due to newer pandas version) (#501)

## [0.3.3] - 2020-08-19

### Added
- Also components that have no investment costs now have a value (of 0) for COST_INVESTMENT and COST_UPFRONT (#493)
- Display error message when feed-in tariff > electricity price of any  asset in 'energyProvider.csv'. (#497)
- Added pie plots created using Plotly library to the auto-report (#482) 
- Added functions to `F2_autoreport.py` that save the images of plots generated using Plotly to `MVS_outputs` folder as `.png` (#499)
- Inserted docstrings in the definitions of all the functions in `F2_autoreport.py` (#505)
- Functions in F1 to create plotly static `.png` files (#512)
- New argument for MVS execution: `-png` to store plotly graphs to file (#512)
- Benchmark test for peak demand pricing for grid and battery case (#510)
- Logging error message if a cell is left empty for a parameter in the csvs (see `A1`) (#492)
- Logging error message if a bus connects less then three assets including the excess sink, as in that case the energy system model is likely to be incomplete (`C1.check_for_sufficient_assets_on_busses()`) (#492)

### Changed
- Move and rename json converter and parser to B0 module (#464)
- Modified json converter to avoid stringifying special types such as pandas.Dataframes (#464)
- Changed the font family used in the plots in F2_autoreport.py and changed the wording of some comments (#496)
- Changed styling of plots, mainly how legends appear in the PDF report (#482) 
- Move and rename json converter and parser to B0 module (#464)
- Modified json converter to avoid stringifying special types such as pandas.Dataframes (#464)
- Changed the font family used in the plots in F2_autoreport.py and changed the wording of some comments (#496)
- Replaced parameter strings by variables (#500)
- Changed the font family used in the plots in F2_autoreport.py and changed the wording of some comments (#496)
- Moved function `C0.determine_lifetime_price_dispatch()` to C2 with all its sub-functions.  (#495)
- Changed calculation of `LIFETIME_PRICE_DISPATCH` for lists and pd.Series (see dosctrings of `C2.get_lifetime_price_dispatch_list`, `C2.get_lifetime_price_dispatch_timeseries`) (#495)
- Changed dostring format in `C2` to numpy (#495)
- Deactivated function `C2.fuel_price_present_value` as it is not used and TBD (#495)
- Modified the doc-strings in the definitions of some functions to abide by the formatting rules of numpy doc-strings (#505)
- Suppressed the log messages of the Flask server (for report webapp) (#509) 
- Move bulk data preparation code for report from F2 into E1 and F1 modules and into functions (#511, #512)
- F2 now calls functions from F1 to prepare the figures of the report (#512)
- Dispatchable (fuel) sources can now be defined by adding a column to the `energyProduction.csv` and setting `file_name==None` (#492)
- Updated `Model_Assumptions.rst`: Minimal description of dispatchable fuel sources (#492)
- `tests/inputs` energyAssets are updated (#492)
- Fixed test_benchmark_AD_grid_diesel() - now this one tests fuel source and diesel at once (#492)

### Removed
- Functions to generate plots with matplotlib in F1 (#512)
- Many tests that checked if matplot lib plots were stored to file, not replaced by new tests for storing plotly graphs to file (#512)

### Fixed
- Image path for readthedocs (Model_Assumpation.rst) (#492)

## [0.3.2] 2020-08-04

### Added
- `Model_Assumptions` added, including outline for component models, bulletpoints on limitations, energyProviders and peak demand pricing model. (#454)

### Changed
- Definition of busses from assets: Now all INFLOW_DIRECTION / OUTFLOW_DIRECTION are translated into ENERGY_BUSSES (#454, #387)
- An excess sink is created for each and every bus (#454)
- Splitting functions in `C0` and adding tests for them: `C0.define_sink()`, `C0.define_source()` and `C0.define_dso_sinks_and_sources()` (#454)
- Instead of defining multiple DSO sources for modelling peak demand pricing, now a single source is defined and another level added with transformers that, with an availability limited to a peak demand pricing period, only represent the costs of peak demand pricing in the specific period. (#454)
- Moved function `C0.plot_input_timeseries()` to `F1.plot_input_timeseries()` (#454)
- Add required parameter "unit" to energyProviders.csv. Used for defining the units of the peak demand pricing transformer. (#454)
- Updated `F2` for new DSO/excess sink structure: DSO feedin and excess sink removal from demands now universal (#454)
- Replace `logging.warning` for dispatch price of sources in case of DSOs - this is now only an `logging.info`
- Added global variables for KPI connected to renewable energy use (TOTAL_RENEWABLE_GENERATION_IN_LES = "Total internal renewable generation", TOTAL_NON_RENEWABLE_GENERATION_IN_LES = "Total internal non-renewable generation", TOTAL_RENEWABLE_ENERGY_USE = "Total renewable energy use", TOTAL_NON_RENEWABLE_ENERGY_USE = "Total non-renewable energy use") (#454)
- Updated to disagregated `oemof-solph==0.4.1`, which required changing the `requirements.txt` as well as the usage of `oemof` within the MVS (#405)

### Removed
-

### Fixed
- Peak demand pricing feature (#454)


## [0.3.1] - 2020-07-30

### Added
- Release protocol in `CONTRIBUTING.md` file (#353)
- Custom heat demand profile generation (#371)
- Add custom solar thermal collector generation profile (#370)
- Input template folder for easy generation of new simulations (#374), later also for tests of the input folder
- Tests for ABE usecase (grid, PV, battery) (#385)
- Test to verify that input folders have all required parameters (#398)
- New `dict` `REQUIRED_MVS_PARAMETERS` to gather the required parameters from the csv or json
 input type (#398)
- `utils.py` module in `src` to gather the functions `find_input_folders` and `compare_input_parameters_with_reference` which can be used to find and validate input folders (#398)
- Code and test for checking for new parameters in csv and raising warning message if not defined (`A1.check_for_newly_added_parameters`). This then also adds a default value to the new parameter  (#384)
- Exception if an energyVector does not have internal generation or consumption from a DSO, and is only supplied by energy conversion from another sector: renewable share = 0. (#384)
- Tests for source components in D1 (#391)
- Option `-i` for `python mvs_report.py`, `python mvs_report.py -h` for help (#407)
- Pyppeteer package for OS X users in troubleshooting (#414)
- Add an enhancement to the auto-report by printing the log messages such as warnings and errors (#417)
- New `dict` `REQUIRED_JSON_PARAMETERS` to gather the required parameters from the json input files (#432)
- `.readthedocs.yml` configuration file (#435, #436)
- Calculation of levelized cost of energy (`LCOE_ASSET`) of each asset in E2 (#438)
- Tests for LCOE function in `test_E2_economics` (#438)
- Output of `scalars.xlsx`now also includes `INSTALLED_CAP` and `LCOE_ASSET`(#438)
- File `constants_output.py` to contain all keys included in `scalars.xlsx` (#453)
- Installation help for `pygraphviz` on Win10/64bit systems in `troubleshooting.rst` (#379)
- Add Plotly-based blots (line diagrams for energy flows and bar charts) to `F2_autoreport.py` (#439)
- LCOE_ASSET (Levelized Cost of Energy of Asset) explaination in KPI documentation (#458)
- Heat demand profiles with option of using monitored weather data (ambient temperature) at the use case UVtgV. note: file not provided so far (#474)
- Solar generation profiles with option of using monitored weather data (ambient temp, ghi, dhi) at the use case uvtgv. note: file not provided so far (#475)
- Benchmark test for simple case grid and diesel without test for fuel consumption (#386)
- Example docstring to readthedocs (#489)

### Changed
- Use selenium to print the automatic project report, `python mvs_report.py -h` for help (#356)
- Sort parameters in csv´s within the input folder (#374)
- Change relative folder path to absolute in tests files (#396)
- Replace all variables wacc, discount_factor and project_lifetime in the project (#383)
- Improve styling of the pdf report (#369)
- `LIST_OF_NEW_PARAMETERS` renamed `EXTRA_CSV_PARAMETERS` and moved from `A1` to `constants.py
` (#384)
- Order of parameters in `tests/inputs`, fixed missing parameters  (#384)
- Only a single output flow for sources (instead of multiple possible) as discussed in #149  (#391)
- Move `existing` parameter into Investment objects of D1 components (was before added to output flow) (#391)
- Use pyppeteers instead of selenium to emulate the webbrowser and print the pdf report
 automatically (#407)
- Update flowchart again (#409)
- Label of storage components (storage capacity, input power, output power) will by default be redefined to the name of the storage and this component (#415)
- Version number and date is only to be edited in one file (#419)
- Add `ìnputs` folder to `.gitignore` (#401)
- Change the calculation of the residual value for specific capex in C2 and test_C2 (#289, #247, PR #431): Now the present value of the residual value is considered
- Explicitly return the dataframe with parameters value in function
 `check_for_newly_added_parameter` (#428)
- Rename function `check_for_newly_added_parameter` in `check_for_official_extra_parameters` (#428)
- Add `ìnputs` folder to `.gitignore` (#401)
- Readthedocs links to simple scenario `tests/inputs` (#420)
- Adapt and add logging messages for components added to the model in D1 (#429)
- Moved list of keys to be printed in `scalars.xlsx` to `constants_output.py` (#453)
- Renamed `"peak_flow"` to `PEAK_FLOW` and `"average_flow"` to `AVERAGE_FLOW` (#453)
- Changed function `E2.lcoe_asset()` and its tests, now processes one asset at a time (#453)
- Added arguments ``-f`, `-log`, `warning`` to all `parse_args` and `main()` in `tests` (#456)
- File `Developing.rst` with new description of tests and conventions (#456)
- Added a `setup_class` (remove dir) to `test_B0.TestTemporaryJsonFileDisposal` (#379)
- Created function to read version number and date from file instead of importing it from module
 (#463)
- Fixed `E0.store_results_matrix()`, now available types: `str`, `bool`, `None`, dict (with key VALUE), else (`int`/`float`). If KPI not in asset, no value is attributed. Added test for function (#468, #470)
- Fixed `main()` calls in `test_F1_plotting.py` (#468)
- Added `pyppdf==0.0.12` to `requirements.txt` (#473)
- Tests for A0: Now new dirs are only created if not existant
- Function `A0.check_output_folder()`, now after `shutil.rmtree` we still `try-except os.mkdirs`, this fixes local issues with `FileExistsError`.  (#474)
- Added `pyppdf==0.0.12` to `requirements.txt` (#473)

### Removed
- Selenium to print the automatic project report for help (#407)
- `MaximumCap` from list of required parameters for `energyStorage` assets (#415)
- `inputs` folder (#401)
- `tests/test_benchmark.py` module (#401)
- Outdated table of tests of MVS `docs/tables/table_tests.csv` (#456)
- Removed function `C0.complete_missing_cost_data()` as this should be covered by A1 for csv files (#379)
- Old plots in `F2_autoreport.py` generated with matplotlib (#439)
- Parameter `restore_from_oemof_file` from all files (inputs, tests) (#483)
- Deleted columns from `fixcost.csv` as this is currently not used (#362)

### Fixed
- Bug connected to global variables (#356)
- Duplicate of timeseries files (#388)
- Warnings from local readthedocs compilation (#426)
- Bug on local install (#437)
- Input folder `tests/inputs` with simple example scenario (#420)
- Description of storage efficiency in readthedocs (#457)
- MVS can now be run with argument `-pdf` (fix pyppeteer issue) (#473)
- Adapted benchmark tests input folders to template (#386)
- Local failing pytests (`FileExistsError`) on Ubuntu and Win10 (#474, #483)
- 9 Warnings due to excess parameter `restore_from_oemof_file` (#483)

## [0.3.0] - 2020-06-08

### Added
- Test for re-running a simulation with `json_input_processed.json` file (#343)

### Changed
- Test input files (#343)
- All parameters of the json/csv input files are now defined by constant variables (i.e, `CRATE="crate"` instead of string `"crate"`) (#346)
- Use `is` instead of `==` in if clauses for True, False and None (#346)
- Categorize constants in `constants_json_strings.py` (#347)
- Renaming CAPEX_FIX = "capex_fix" into COST_DEVELOPMENT = "development_costs" (#347, #350)
- Renaming CAPEX_VAR = "capex_var" into SPECIFIC_COST = "specific_costs" (#347, #350)
- Renaming OPEX_FIX = "opex_fix" into SPECIFIC_COST_OM = "specific_costs_om" (#347, #350)
- Renaming OPEX_VAR = "opex_var" into PRICE_DISPATCH = "dispatch_price" (#347, #350)
- Change last strings into global constants in "constants_json_strings.py" (#349)
- Autoreport now refers to actual project and scenario name + ID (#349)


## [0.2.1] - 2020-05-28

### Added
- Tests for the module B0 (#140, #255)
- Tests for the module A1 (#141)
- Tests for the module E3 (#143)
- Tests for the module F0 (#142, #304, #335)
- Some tests for E2 (#144)
- Tests function names for E1 (#145)
- Tests for the module E0 (#146)
- Tests for module D2 (#147)
- Some tests for module C0 (#148)
- Tests for the module D1 (still - partly - open: transformers, sources. finished: sinks, storages, other functions) (#149)
- Tests for the module D0 (#150)
- Tests for module C2 (#151)
- Tests for the module C1 (only used function) (#152)
- Tests for module F1 (#157, #297, #284)
- Pull request template (#198)
- Issue template (#212)
- File `troubleshooting.rst` to readthedocs (#229)
- File `simulating_with_the_mvs.rst` to readthedocs: How to use the input files (csv/json) (#130), how to create an own simulation/project
tipps for module building, and hint that units in the MVS are not checked (#229)
- Images for `simulating_with_the_mvs.rst`: images/energy_system.png, images/energy_system_model
.png, images/folder_structure_inputs.png (#229)
- Tables for `simulating_with_the_mvs.rst`: files_to_be_displayed/example_multiple_inputs_energyConversion.csv
, files_to_be_displayed/example_scalar_as_timeseries_energyConversion.csv (#229)
- Benchmark test for csv inputs (#254)
- Benchmark test with only PV and grid (#258)
- Module F2 for auto-reporting results of MVS simulation (#232)
- Json entries including paths to all plotted graphs (#232)
- Technical parameters: Energy flows (aggregated) per asset, Renewable share (#223, #257)
- Save network graph as png to output folder if new parameter `store_nx_graph` is true (#242)
- Tests for storage for the module A1 (#299)
- Benchmark test with only battery and grid (#302)
- Flowchart and relative description (#305)
- Reference to license (#305)
- Description of validation scheme into readthedocs (#306)
- Possibility to save the report generated in F2 as a pdf (#284)
- Possibility to run benchmark tests selectively and make sure they are all run on master branch
 (#320)
- Possibility to deploy the report of the results in a browser (#323)
- A main() function to be used by a server which only accepts json variable and returns json
 variable (not saving to a file) (#327)
- Add information about the feature to view the web app and generate PDF of the automatic report to readthedocs (#283)

### Changed
- Default input files from "inputs": Changed some parameters (#143)
- Moved some functions between F0 and F1, rearranged functions in F1 (#157)
- Shore power randomization improved + amount of available docks can be chosen (#202)
- Update kwargs of main func in docstring and in documentation (#208)
- `troubleshooting.rst`: Added help for `pygraphviz` (#218), `xlrd` (#11), `json.decoder.JSONDecodeError` (#206)
- FileNotFoundError messages in A0 (#227)
- Update json file `mvs_config.json`: Default with no peak demand pricing. Replace string "False" by boolean `false`. Remove depreciated parameters from `simulation_settings`(`input_file_name`, `overwrite`, `path_input_file`, `path_input_folder`, `path_input_sequences`, `path_output_folder`, `path_output_folder_inputs`) (#234)
- Renamed `plot_nx_graph` to `display_nx_graph` and added `store_nx_graph` (#242)
- Variables `required_files_list` and `ALLOWED_FILES` have been replaced by `REQUIRED_FILES` (#251)
- The columns of the storage_xx files are renamed and the specific parameters for each column are
 checked in A1 (#259)
- Possibility to move the json file after reading it (useful if json file created from csv files
) (#255)
- Call timeseries plot function for each bus (#278)
- The input from the csv files produce the same json than the json file (#286)
- Rename "storage" parameter in A1 and tests_A1 to "asset_is_a_storage" (#300)
- Serialize the DataFrame and arrays into the json_with_results.json (#304)
- Convert serialized DataFrame and arrays back into these types in the B0.load_json function
 (#304, #322, #326)
- Move the CSS styling code to a style sheet (#317)
- Change the input data for creating the dataframes for generating the optimization and costs' tables from xlsx file to json (#317) 
- Rename mvs_eland_tool/mvs_eland_tool.py --> mvs_eland_tool/local_deploy.py (#327)
- Now main (local use) and run_simulation (server use) are available in mvs_eland_tool package
  (#327)

 
### Removed
- Removed parameter `oemof_file_name` from `simulation_settings.csv`, as well as from all input
 files etc. The name is hardcoded now (#150)

### Fixed
- Fix naming error for storages (#166)
- Fix json file (#203)
- Delete duplicated entry of `plot_nx_graph` from json file (#209)
- Rename "boolean" to "bool" in example json file (#214)
- Fix searching for dict key "input_bus_name" (#210) and using input_name instead of output_name (#219)
- Fix plotting error in F1, plot only if Data frame is not empty (#230, #234)
- Benchmark test that the simulation is running with default settings (#254)
- Fix specific parameters for each storage column (#259)
- Overwrite local results when running through brenchmark tests (#260)
- Allow more than one separator for csv files(#263)
- Fix plotting pie chart for costs, if statement added if no costs are available (#267)
- Fix long label resulting from total project costs (#270)
- Bug when the output path had contained an unexisting folder within an unexisting folder it
 would return an error (#278)
- Display SOC (#278)
- Automatic update of the test coverage with coveralls.io (#307)
- Logging message for maximumCap value (#310)
- Create_app function in F0 for standalone execution (#317)
- Crashing evaluation when `evaluated_period < 365/peak_demand_pricing_periods` by raising an
 error (#331) 

## [0.2.0] - 2020-03-13

### Added
- Readthedocs documentation for input parameters (#128)
- Doctring of module A0 (#138)
- Constants in `src/constants.py` (#153, #154)
- Readthedocs documentation for installation (#162)
- Plotting an networkx graph can now be turned of/on via "plot_nx_graph" in simulation_settings (#172)
- Plot all timeseries used as input data (#171)
- Integrate new parameter maximumCap as nominal value for energyProduction assets, ie. PV or wind plants (#125 )
- Integrate new parameter maximumCap as nominal value for storage assets and transformers (PR #243, comp. issue #125)

### Changed
- Give priority from kwargs on command line arguments (#112, #138)
- Docstrings of module A1 (#113)
- Changed keyword argument to positional argument for `create_input_json` function (#113)
- function `get_user_inputs` renamed `process_user_arguments` (#138)
- Tests for the module A0 (#138)
- Terminal commands (#135)
- PR request template (open/done/not applicable) (#205)
- URL of coverall badge (#265) 
- Function converting json to dict (#142)

### Removed
- Function welcome from module A0 (#138)
- Parameters `input_file_name`, `overwrite`, `path_input_file`, `path_input_folder`, `path_input_sequences`, `path_output_folder`, `path_output_folder_inputs` from `simulation_settings.csv` (#178)

### Fixed
- Input directory of csv files specified by user is handed to `load_data_from_csv.create_input_json()` (#112)
- \#111 & \#114 fix user choice of output folder via command line arguments(#115)
- Demand is no longer aggregated across sectors when processing/plotting in E1 (#169)
- Optimized storage capacities are printed into results matrix (#188)
- Sector diagrams now also include SOC diagrams (#189)
- Sources can now have variable costs (#173)
- \#182 Boolean simulation settings now also take affect
- Demand is no longer aggregated across sectors when processing/plotting in E1 (#169)

## [0.1.1] -2020-01-30

### Added
- test for running the main function (#109)
- the user can run the tool simply with `python mvs_tool.py` (#109)
### Fixed
- \#108 (#109)


## [0.1.0] - 2020-01-29

### Added
- tests for the A0 module (#87)
- badge for coveralls.io (#90)
- tests for the parsing of arguments (#97)
- exceptions for missing input file/folder (#98)
### Changed 
- removed unused class structure in all modules, execution stay the same (#86)
- link to build for this repository instead of previous one (#95)
- use argparser to parse the arguments from command line (#97)
- the full path of input folder containing csv is now required (#98)
### Removed
- argument parsing using sys.argv (#97)

## [0.0.3] - 2020-01-22

### Added
- LICENSE.md with GPL v2.0 (#38, smartie2076)
- folder "docs" and content to generate readthedocs (#39, smartie2076)
- Started readthedocs homepage (not working): https://readthedocs.org/projects/mvs-eland/ (#39, smartie2076, #57, Bachibouzouk)
- new feature to create the input json file from a collection of csv files (@Piranias)
- new module added: A1_csv_to_json.py (@Piranias)
- Badges for build and docs (#70, Bachibouzouk)
- Setup file (#72, Bachibouzouk)
- Parameters can now be a list of values, eg. efficiencies for two busses or multiple input/output vectors (#52, @marc-juanpera) 
- Parameters can now be a timeseries (eg. efficiency of a converter, electricity prices) (#37, #82, @marc-juanpera) 
- Parameters can now be defined as a list as well as as a timeseries (#52,#82, @marc-juanpera) 

### Changed
- requirements.txt only includes packages needed for users of MVS (#39, smartie2076)
- test_requirements.txt includes packages used by developers of MVS (#39, smartie2076)
- CONTRIBUTING: Now with read the docs (@smartie2076)
- README: Now with contextualization of MVS, setup & installation, utilization of and contributing to MVS (#47, smartie2076)
- directory structure of input/ (#49 @Piranias)
- json data structure reduced to 2 (main) levels: goup and asset (#49 @smartie2076)
- logging now stores into appropriate logfile (@smartie2076)
- change code_folder to src (#80)

### Removed
- Output files excluded from repro  (@smartie2076)

## [0.0.2] - 2019-11-25

### Added
- Introduced test for correct code formatting (blacks, closed issue #31, #18)
- Now unlimited number of busses possible
- Now with monthly peak demand pricing 
- Two test json files
- Files to create wiki page "Exemplary Workflow"

### Changed
- Introduced new code structure (folder "code") and updated relative import paths (closed #17)
- Introduced (basic) plots of optimized capacities and costs (addresses issue #29)
- CONTRIBUTING
- CHANGELOG
- Tests and travis file
- requirements.txt

### Removed
- Excel input file
- Python files to read from excel

## [0.0.1] - 2019-10-14

### Added
- CONTRIBUTING (#8)
- CHANGELOG (#8)
- Tests (#8, #10)

### Changed
- relative imports (#10)
- moved `mvs_eland_tool`'s content in a function (#10)

### Removed
- yet another thing<|MERGE_RESOLUTION|>--- conflicted
+++ resolved
@@ -31,11 +31,8 @@
 - Improve message when the `tests/test_input_folder_parameters.py` fails (#578)
 - Modify PR template to precise to add assert message and link to example docstring 
 - Update CONTRIBUTING to add a "Write test for your code" section before the "Run tests locally" one (#579)
-<<<<<<< HEAD
 - Modified readthedocs page describing the parameters of MVS (#479)
-=======
 - Changed `E2.calculate_dispatch_expenditures()` so that it can process parameters defined as lists (#542)
->>>>>>> 502a489d
 
 ### Removed
 -
