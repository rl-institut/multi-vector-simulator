# Changelog
All notable changes to this project will be documented in this file.

The format is inspired from [Keep a Changelog](http://keepachangelog.com/en/1.0.0/)
and the versioning aim to respect [Semantic Versioning](http://semver.org/spec/v2.0.0.html).

Here is a template for new release sections

```
## [_._._] - 20XX-MM-DD

### Added
-
### Changed
-
### Removed
-
```

## [Unreleased]

### Added
- Release protocol in CONTRIBUTING.md file (#353)
- Custom heat demand profile generation (#371)
- Add custom solar thermal collector generation profile (#370)
- Input template folder for easy generation of new simulations (#374), later also for tests of the input folder
- Tests for ABE usecase (grid, PV, battery) (#385)
- Test to verify that input folders have all required parameters (#398)
- New `dict` `REQUIRED_MVS_PARAMETERS` to gather the required parameters from the csv or json
 input type (#398)
 - `utils.py` module in `src` to gather the functions `find_input_folders
 ` and `compare_input_parameters_with_reference` which can be used to find and validate input
  folders (#398)
- Code and test for checking for new parameters in csv and raising warning message if not defined (`A1.check_for_newly_added_parameters`). This then also adds a default value to the new parameter  (#384)
- Exception if an energyVector does not have internal generation or consumption from a DSO, and is only supplied by energy conversion from another sector: renewable share = 0. (#384)
 - Tests for source components in D1 (#391)
 - Option `-i` for `python mvs_report.py`, `python mvs_report.py -h` for help (#407)
 - Pyppeteer package for OS X users in troubleshooting (#414)
 - Add an enhancement to the auto-report by printing the log messages such as warnings and errors (#417)
 - New `dict` `REQUIRED_JSON_PARAMETERS` to gather the required parameters from the json input files (#432)
 - `.readthedocs.yml` configuration file (#435, #436)


### Changed
- Use selenium to print the automatic project report, `python mvs_report.py -h` for help (#356)
- Sort parameters in csv´s within the input folder (#374)
- Change relative folder path to absolute in tests files (#396)
- Replace all variables wacc, discount_factor and project_lifetime in the project (#383)
- Improve styling of the pfd report (#369)
- `LIST_OF_NEW_PARAMETERS` renamed `EXTRA_CSV_PARAMETERS` and moved from `A1` to `constants.py
` (#384)
- Order of parameters in tests/inputs, fixed missing parameters  (#384)
- Only a single output flow for sources (instead of multiple possible) as discussed in #149  (#391)
- Move `existing` parameter into Investment objects of D1 components (was before added to output flow) (#391)
- Use pyppeteers instead of selenium to emulate the webbrowser and print the pdf report
 automatically (#407)
- Update flowchart again (#409)
<<<<<<< HEAD
- Added global variables to `constants_json_str.csv`, defining units with them (#379)

### Removed
- Selenium to print the automatic project report for help (#407)
- Removed function C0.complete_missing_cost_data() as this should be covered by A1 for csv files (#379)
=======
- Label of storage components (storage capacity, input power, output power) will by default be redefined to the name of the storage and this component (#415)
- Version number and date is only to be edited in one file (#419)
- Add `ìnputs` folder to `.gitignore` (#401)
- Change the calculation of the residual value for specific capex in C2 and test_C2 (#289, #247, PR #431): Now the present value of the residual value is considered

### Removed
- Selenium to print the automatic project report for help (#407)
- `MaximumCap` from list of required parameters for `energyStorage` assets (#415)
- `inputs` folder (#401)
- `tests/test_benchmark.py` module (#401)
>>>>>>> 6ce8cc73

### Fixed
- Deleted columns from ´fixcost.csv´ as this is currently not used (#362)
- Issue #357 Bug connected to global variables (#356)
- Issue #168 Duplicate of timeseries files (#388)
<<<<<<< HEAD
- Bug connected to global variables (#356)
=======
- Warnings from local readthedocs compilation (#426)
- Issue #430 Bug on local install (#437)
>>>>>>> 6ce8cc73

## [0.3.0] - 2020-06-08

### Added
- Test for re-running a simulation with `json_input_processed.json` file (#343)

### Changed
- Test input files (#343)
- All parameters of the json/csv input files are now defined by constant variables (i.e, `CRATE="crate"` instead of string `"crate"`) (#346)
- Use "is" instead of "==" in if clauses for True, False and None (#346)
- Categorize constants in 'constants_json_strings.py' (#347)
- Renaming CAPEX_FIX = "capex_fix" into COST_DEVELOPMENT = "development_costs" (#347, #350)
- Renaming CAPEX_VAR = "capex_var" into SPECIFIC_COST = "specific_costs" (#347, #350)
- Renaming OPEX_FIX = "opex_fix" into SPECIFIC_COST_OM = "specific_costs_om" (#347, #350)
- Renaming OPEX_VAR = "opex_var" into PRICE_DISPATCH = "dispatch_price" (#347, #350)
- Change last strings into global constants in "constants_json_strings.py" (#349)
- Autoreport now refers to actual project and scenario name + ID (#349)


## [0.2.1] - 2020-05-28

### Added
- Tests for the module B0 (#140, #255)
- Tests for the module A1 (#141)
- Tests for the module E3 (#143)
- Tests for the module F0 (#142, #304, #335)
- Some tests for E2 (#144)
- Tests function names for E1 (#145)
- Tests for the module E0 (#146)
- Tests for module D2 (#147)
- Some tests for module C0 (#148)
- Tests for the module D1 (still - partly - open: transformers, sources. finished: sinks, storages, other functions) (#149)
- Tests for the module D0 (#150)
- Tests for module C2 (#151)
- Tests for the module C1 (only used function) (#152)
- Tests for module F1 (#157, #297, #284)
- Pull request template (#198)
- Issue template (#212)
- File `troubleshooting.rst` to readthedocs (#229)
- File `simulating_with_the_mvs.rst` to readthedocs: How to use the input files (csv/json) (#130), how to create an own simulation/project
tipps for module building, and hint that units in the MVS are not checked (#229)
- Images for `simulating_with_the_mvs.rst`: images/energy_system.png, images/energy_system_model
.png, images/folder_structure_inputs.png (#229)
- Tables for `simulating_with_the_mvs.rst`: tables/example_multiple_inputs_energyConversion.csv
, tables/example_scalar_as_timeseries_energyConversion.csv (#229)
- Benchmark test for csv inputs (#254)
- Benchmark test with only PV and grid (#258)
- Module F2 for auto-reporting results of MVS simulation (#232)
- Json entries including paths to all plotted graphs (#232)
- Technical parameters: Energy flows (aggregated) per asset, Renewable share (#223, #257)
- Save network graph as png to output folder if new parameter `store_nx_graph` is true (#242)
- Tests for storage for the module A1 (#299)
- Benchmark test with only battery and grid (#302)
- Flowchart and relative description (#305)
- Reference to license (#305)
- Description of validation scheme into readthedocs (#306)
- Possibility to save the report generated in F2 as a pdf (#284)
- Possibility to run benchmark tests selectively and make sure they are all run on master branch
 (#320)
- Possibility to deploy the report of the results in a browser (#323)
- A main() function to be used by a server which only accepts json variable and returns json
 variable (not saving to a file) (#327)
- Add information about the feature to view the web app and generate PDF of the automatic report to readthedocs (#283)

### Changed
- Default input files from "inputs": Changed some parameters (#143)
- Moved some functions between F0 and F1, rearranged functions in F1 (#157)
- Shore power randomization improved + amount of available docks can be chosen (#202)
- Update kwargs of main func in docstring and in documentation (#208)
- `troubleshooting.rst`: Added help for `pygraphviz` (#218), `xlrd` (#11), `json.decoder.JSONDecodeError` (#206)
- FileNotFoundError messages in A0 (#227)
- Update json file `mvs_config.json`: Default with no peak demand pricing. Replace string "False" by boolean `false`. Remove depreciated parameters from `simulation_settings`(`input_file_name`, `overwrite`, `path_input_file`, `path_input_folder`, `path_input_sequences`, `path_output_folder`, `path_output_folder_inputs`) (#234)
- Renamed `plot_nx_graph` to `display_nx_graph` and added `store_nx_graph` (#242)
- Variables `required_files_list` and `ALLOWED_FILES` have been replaced by `REQUIRED_FILES` (#251)
- The columns of the storage_xx files are renamed and the specific parameters for each column are
 checked in A1 (#259)
- Possibility to move the json file after reading it (useful if json file created from csv files
) (#255)
- Call timeseries plot function for each bus (#278)
- The input from the csv files produce the same json than the json file (#286)
- Rename "storage" parameter in A1 and tests_A1 to "asset_is_a_storage" (#300)
- Serialize the DataFrame and arrays into the json_with_results.json (#304)
- Convert serialized DataFrame and arrays back into these types in the B0.load_json function
 (#304, #322, #326)
- Move the CSS styling code to a style sheet (#317)
- Change the input data for creating the dataframes for generating the optimization and costs' tables from xlsx file to json (#317) 
- Rename mvs_eland_tool/mvs_eland_tool.py --> mvs_eland_tool/local_deploy.py (#327)
- Now main (local use) and run_simulation (server use) are available in mvs_eland_tool package
  (#327)

 
### Removed
- Removed parameter ´oemof_file_name´ from ´simulation_settings.csv´, as well as from all input
 files etc. The name is hardcoded now (#150)

### Fixed
- Fix naming error for storages (#166)
- Fix json file (#203)
- Delete duplicated entry of `plot_nx_graph` from json file (#209)
- Rename "boolean" to "bool" in example json file (#214)
- Fix searching for dict key "input_bus_name" (#210) and using input_name instead of output_name (#219)
- Fix plotting error in F1, plot only if Data frame is not empty (#230, #234)
- Benchmark test that the simulation is running with default settings (#254)
- Fix specific parameters for each storage column (#259)
- Overwrite local results when running through brenchmark tests (#260)
- Allow more than one separator for csv files(#263)
- Fix plotting pie chart for costs, if statement added if no costs are available (#267)
- Fix long label resulting from total project costs (#270)
- Bug when the output path had contained an unexisting folder within an unexisting folder it
 would return an error (#278)
- Display SOC (#278)
- Automatic update of the test coverage with coveralls.io (#307)
- Logging message for maximumCap value (#310)
- Create_app function in F0 for standalone execution (#317)
- Crashing evaluation when `evaluated_period < 365/peak_demand_pricing_periods` by raising an
 error (#331) 

## [0.2.0] - 2020-03-13

### Added
- Readthedocs documentation for input parameters (#128)
- Doctring of module A0 (#138)
- Constants in `src/constants.py` (#153, #154)
- Readthedocs documentation for installation (#162)
- Plotting an networkx graph can now be turned of/on via "plot_nx_graph" in simulation_settings (#172)
- Plot all timeseries used as input data (#171)
- Integrate new parameter maximumCap as nominal value for energyProduction assets, ie. PV or wind plants (#125 )
- Integrate new parameter maximumCap as nominal value for storage assets and transformers (PR #243, comp. issue #125)

### Changed
- Give priority from kwargs on command line arguments (#112, #138)
- Docstrings of module A1 (#113)
- Changed keyword argument to positional argument for `create_input_json` function (#113)
- function `get_user_inputs` renamed `process_user_arguments` (#138)
- Tests for the module A0 (#138)
- Terminal commands (#135)
- PR request template (open/done/not applicable) (#205)
- URL of coverall badge (#265) 
- Function converting json to dict (#142)

### Removed
- Function welcome from module A0 (#138)
- Parameters `input_file_name`, `overwrite`, `path_input_file`, `path_input_folder`, `path_input_sequences`, `path_output_folder`, `path_output_folder_inputs` from `simulation_settings.csv` (#178)

### Fixed
- Input directory of csv files specified by user is handed to `load_data_from_csv.create_input_json()` (#112)
- \#111 & \#114 fix user choice of output folder via command line arguments(#115)
- Demand is no longer aggregated across sectors when processing/plotting in E1 (#169)
- Optimized storage capacities are printed into results matrix (#188)
- Sector diagrams now also include SOC diagrams (#189)
- Sources can now have variable costs (#173)
- \#182 Boolean simulation settings now also take affect
- Demand is no longer aggregated across sectors when processing/plotting in E1 (#169)

## [0.1.1] -2020-01-30

### Added
- test for running the main function (#109)
- the user can run the tool simply with `python mvs_tool.py` (#109)
### Fixed
- \#108 (#109)


## [0.1.0] - 2020-01-29

### Added
- tests for the A0 module (#87)
- badge for coveralls.io (#90)
- tests for the parsing of arguments (#97)
- exceptions for missing input file/folder (#98)
### Changed 
- removed unused class structure in all modules, execution stay the same (#86)
- link to build for this repository instead of previous one (#95)
- use argparser to parse the arguments from command line (#97)
- the full path of input folder containing csv is now required (#98)
### Removed
- argument parsing using sys.argv (#97)

## [0.0.3] - 2020-01-22

### Added
- LICENSE.md with GPL v2.0 (#38, smartie2076)
- folder "docs" and content to generate readthedocs (#39, smartie2076)
- Started readthedocs homepage (not working): https://readthedocs.org/projects/mvs-eland/ (#39, smartie2076, #57, Bachibouzouk)
- new feature to create the input json file from a collection of csv files (@Piranias)
- new module added: A1_csv_to_json.py (@Piranias)
- Badges for build and docs (#70, Bachibouzouk)
- Setup file (#72, Bachibouzouk)
- Parameters can now be a list of values, eg. efficiencies for two busses or multiple input/output vectors (#52, @marc-juanpera) 
- Parameters can now be a timeseries (eg. efficiency of a converter, electricity prices) (#37, #82, @marc-juanpera) 
- Parameters can now be defined as a list as well as as a timeseries (#52,#82, @marc-juanpera) 

### Changed
- requirements.txt only includes packages needed for users of MVS (#39, smartie2076)
- test_requirements.txt includes packages used by developers of MVS (#39, smartie2076)
- CONTRIBUTING: Now with read the docs (@smartie2076)
- README: Now with contextualization of MVS, setup & installation, utilization of and contributing to MVS (#47, smartie2076)
- directory structure of input/ (#49 @Piranias)
- json data structure reduced to 2 (main) levels: goup and asset (#49 @smartie2076)
- logging now stores into appropriate logfile (@smartie2076)
- change code_folder to src (#80)

### Removed
- Output files excluded from repro  (@smartie2076)

## [0.0.2] - 2019-11-25

### Added
- Introduced test for correct code formatting (blacks, closed issue #31, #18)
- Now unlimited number of busses possible
- Now with monthly peak demand pricing 
- Two test json files
- Files to create wiki page "Exemplary Workflow"

### Changed
- Introduced new code structure (folder "code") and updated relative import paths (closed #17)
- Introduced (basic) plots of optimized capacities and costs (addresses issue #29)
- CONTRIBUTING
- CHANGELOG
- Tests and travis file
- requirements.txt

### Removed
- Excel input file
- Python files to read from excel

## [0.0.1] - 2019-10-14

### Added
- CONTRIBUTING (#8)
- CHANGELOG (#8)
- Tests (#8, #10)

### Changed
- relative imports (#10)
- moved `mvs_eland_tool`'s content in a function (#10)

### Removed
- yet another thing<|MERGE_RESOLUTION|>--- conflicted
+++ resolved
@@ -55,35 +55,26 @@
 - Use pyppeteers instead of selenium to emulate the webbrowser and print the pdf report
  automatically (#407)
 - Update flowchart again (#409)
-<<<<<<< HEAD
-- Added global variables to `constants_json_str.csv`, defining units with them (#379)
-
-### Removed
-- Selenium to print the automatic project report for help (#407)
-- Removed function C0.complete_missing_cost_data() as this should be covered by A1 for csv files (#379)
-=======
 - Label of storage components (storage capacity, input power, output power) will by default be redefined to the name of the storage and this component (#415)
 - Version number and date is only to be edited in one file (#419)
 - Add `ìnputs` folder to `.gitignore` (#401)
 - Change the calculation of the residual value for specific capex in C2 and test_C2 (#289, #247, PR #431): Now the present value of the residual value is considered
+- Added global variables to `constants_json_str.csv`, defining units with them (#379)
 
 ### Removed
 - Selenium to print the automatic project report for help (#407)
 - `MaximumCap` from list of required parameters for `energyStorage` assets (#415)
 - `inputs` folder (#401)
 - `tests/test_benchmark.py` module (#401)
->>>>>>> 6ce8cc73
+- Removed function C0.complete_missing_cost_data() as this should be covered by A1 for csv files (#379)
 
 ### Fixed
 - Deleted columns from ´fixcost.csv´ as this is currently not used (#362)
 - Issue #357 Bug connected to global variables (#356)
 - Issue #168 Duplicate of timeseries files (#388)
-<<<<<<< HEAD
-- Bug connected to global variables (#356)
-=======
 - Warnings from local readthedocs compilation (#426)
 - Issue #430 Bug on local install (#437)
->>>>>>> 6ce8cc73
+- Bug connected to global variables (#356)
 
 ## [0.3.0] - 2020-06-08
 
