# Changelog
All notable changes to this project will be documented in this file.

The format is inspired from [Keep a Changelog](http://keepachangelog.com/en/1.0.0/)
and the versioning aim to respect [Semantic Versioning](http://semver.org/spec/v2.0.0.html).

Here is a template for new release sections

```
## [_._._] - 20XX-MM-DD

### Added
-
### Changed
-
### Removed
-
### Fixed
-
```

## [Unreleased]

### Added
- `E-Land_Requirements.rst`: Official E-Land requirement list as well as progress on functional and non-functional requirements (#590)
- Add pytests for `E4.detect_excessive_excess_generation_in_bus()` (#591)
- Add pypi release to release protocol and update/simplify protocol (#601)
- Remove REPORT_PATH constant (#607)
- Add report assets and example simulation to package_data in `setup.py` (#607)
- Add a util function `copy_report_assets` to copy report asset to simulation output folder when user generates the report (#607)
- Add entrypoints for `mvs_tool` and `mvs_report` in ´setup.py´ (this can be simply typed directly in terminal) (#607)
- Updated readthedocs: Validation plan - Implemented tests and possible future ones (#593)
- Updated readthedocs: Gather the MVS parameters in a csv file and parse it to a sphinx RTD file (#620)
- Added more energy carriers and their weights to the list of already available energy carriers in constants.py (#621)
- Three new KPI's added to MVS_output.rst read the docs page: Onsite energy fraction, Onsite energy matching, Degree of autonomy (#609)
- New constant variables: `LOGS = "logs"`, `WARNINGS = "warnings"`, `ERRORS = "errors"` (#623)
- Tests for `D1.transformer()` (#596)
- Add economic model equations in readthedocs (#581)
- Add component model equations and energy balance adapted to sector coupled example (#581)
<<<<<<< HEAD
- Added definition of `renewable share of local generation` in RTD, `E3.add_renewable_share_of_local_generation` and pytests (#637)
- Added calculation of electricity equivalents in `E3.weighting_for_sector_coupled_kpi()` (#637)
- Added benchmark test for  the calculation of: `TOTAL_NON_RENEWABLE_GENERATION_IN_LES`, `TOTAL_RENEWABLE_GENERATION_IN_LES`, `TOTAL_NON_RENEWABLE_ENERGY_USE`, `TOTAL_RENEWABLE_ENERGY_USE`, `RENEWABLE_FACTOR`, `RENEWABLE_SHARE_OF_LOCAL_GENERATION` for one sector (#637)
=======
- Create function `F0.select_essential_results` to select main results out of `dict_values` (#625)
- Create mapping between EPA and MVS parameter names (#625)
- Create parameter parser from EPA to MVS (#625)
- Create parameter parser from MVS to EPA (#625)
>>>>>>> 7649baf3

### Changed
- Order of readthedocs content (#590)
- Make sure report can be generated even if figures are missing from simulation outputs (#607)
- Move the code located in `mvs_report.py` into `multi_vector_simulator.cli:report` (#607)
- Update installation steps in README and in RTD (#607)
- If default folder does not exist when code is executed, example simulation's inputs are used from package_data (#607)
- Rename `PATH_SIM_OUTPUT` to `ARG_PATH_SIM_OUTPUT` (#607)
- Rename function `A0.create_parser` to `A0.mvs_arg_parser` (#607)
- Update validation plan description in RTD (#593)
- Column headers of csv input files need to be unique amongst all files, info added to documentation (#602)
- Change mvs_eland to multi_vector_simulator in `docs/Code.rst` (#620)
- Change mvs_eland to multi-vector-simulator in `docs/*.rst` `urls (#620)
- Improved the description of assigning weightage to energy carriers in readthedocs (#619)
- Replaced the DSO sub-system image in Modelling Assumptions chapter of readthedocs (#622)
- Fixed several typos in readthedocs (#622)
- Move the function parse_log_messages to F0 and modify it to print log messages in results JSON file (#623)
- Move the function `parse_log_messages` from F1 to F0 and modify it to print log messages in results JSON file (#623)
- If `assets` folder is not found in package look in current folder for `report/assets` folder (#632)
- `D1.transformer_constant_efficiency_fix()` and `D1.transformer_constant_efficiency_optimize()`, as well as their tests to reassign attributes (#596)
<<<<<<< HEAD
- Definition of renewable share (RES), now renewable factor (#637)
- Refactoring of `RENEWABLE_SHARE` into `RENEWABLE_FACTOR` and some functions in E3 (now `E3.add_total_renewable_and_non_renewable_energy_origin` and `E3.add_renewable_factor`) (#637)
- Rename: `Minimal renewable share constraint` to `Minimal renewable factor constraint` in all files (python, messages, RTD, json, tests, csv), so that this is in line with the definition and does not cause any confusion, explained in RTD (#637) 
=======
- Move `retrieve_date_time_info` from C0 to B0 (#625)
- Conversion from dict to json drop the timeindexes from pandas.Series (#625)
- Conversion from json to dict allow to load a timeindex for pandas.Series (#625)
- Replace `==` by `is` in expression with `True`, `False` or `None` (#625)
- Remove unused `dict_values` argument of function `receive_timeseries_from_csv` (#625)
- Move the end of the function `receive_timeseries_from_csv` into `C0.compute_timeseries_properties()` (#625)
>>>>>>> 7649baf3

### Removed
- Parameter label from input csv files; label is now set by filenames (for `project_data`, `economic_data`, `simulation_settings`) and column headers (for `energyConsumption`, `energyConversion`, `energyProduction`, `energyProviders`), special for storage: `filename` + `column header` (#602)
- Remove reference to git branch ID in the report (#607)

### Fixed
- RTD entry for defining parameters as timeseries (#597)
- Math equations of RTD in files `Model_Assumptions.rst` and `MVS_Output.rst` (#604)
- Repaired the broken links to input CSV files (#618)
- Outdated RTD info and mistakenly deleted sentence (#629)
- All `variable_costs`, `efficiency` and `nominal_value` of transformers on output flows. Before they were inconsistently assigned to input or output flows. (#596)
- Calculation of the renewable share relative taking into account energy carrier weighting (#637)

## [0.5.0] - 2020-10-05

### Added
- Instruction to install graphviz on windows in `docs/troubleshooting.rst` (#572)
- Benchmark test `test_benchmark_feature_parameters_as_timeseries` to ensure that parameters can always also be defined as a timeseries. Applied to `efficiency` of an energyConversion asset and `electricity_price` of an energyProduction asset (#542)
- Input files for benchmark tests `test_benchmark_feature_input_flows_as_list` (`Feature_input_flows_as_list`) and `test_benchmark_feature_output_flows_as_list` (`Feature_output_flows_as_list`), but not the benchmark assertions (#542)
- Error message if time series of non-dispatchable sources do not meet requirement: values betw. 0 and 1. (#498)
- Requirement for time series of non-dispatchable sources in readthedocs (#498)
- Provide a warning in case of excessive excess generation (#498)
- Pytests for `C0.add_maximum_cap()`, renamed function into `C0.process_maximum_cap_constraint()` (#498)
- Description of the inherited MVS limitations as well as the ones that can be addressed (#580)

### Changed
- Modify `setup.py` to upload the code as package on pypi.org (#570)
- Improve message when the `tests/test_input_folder_parameters.py` fails (#578)
- Modify PR template to precise to add assert message and link to example docstring 
- Update CONTRIBUTING to add a "Write test for your code" section before the "Run tests locally" one (#579)
- Modified readthedocs page describing the parameters of MVS (#479)
- Changed `E2.calculate_dispatch_expenditures()` so that it can process parameters defined as lists (#542)
- Rename `E4` to `E4_verification.py` (#498)
- Rename package name `mvs_eland` to `multi-vector-simulator` in `setup.py` (#587)
- Rename `src/mvs_eland` to `src/multi_vector_simulator` (#587)
- Rename repository from `mvs_eland` to `multi-vector-simulator` (#587)
- Refactor modules calls (`mvs_eland.` is replaced by `multi_vector_simulator.`) (#587)
- Update `README.md` and `CONTRIBUTING.md` replacing `mvs_eland` or `mvs-eland` by `multi-vector-simulator` (#587)

### Removed
- Remove unused function `mvs_eland.utils.get_version_info` (#587)

### Fixed
- Update the release protocol in `CONTRIBUTING.md` file (#576)
- Fix reading timeseries for parameters in `C0` (#542)
- Constraint for `optimizedAddCap` of non-dispatchable sources: multiply `maximumCap` by `max(timeseries(kWh/kWp))` to fix issue #446 (#562, #498)
-`timeseries_normalized` are calculated for all `timeseries` of non-dispatchable sources now (before only if `optimizeCap==True`) (#562, #498)
- Input files of benchmark test `Test_Constraints.test_benchmark_minimal_renewable_share_constraint()` (#498)

## [0.4.1] - 2020-09-21

### Added
- Evaluation of excess energy for each of the energy carriers and for the whole system. The excess per sector and their energy equivalent may currently be faulty (comp. issue #559) (#555)
- Debug messages for pytests: `C0`, `D2` (#555, #560)
- Labels on capacity barplot bars (#567)

### Changed
- `C1.total_demand_each_sector()` to `C1.total_demand_and_excess_each_sector()`, now also evaluating the excess energy flows (#555)
- `energyBusses` now is defined by: `LABEL, ASSET_LIST, ENERGY_VECTOR`, all functions using `energyBusses` now follow this nomenclature (#555)
- Energy excess sinks now also have parameter `ENERGY_VECTOR` (#555)
- `C0.define_sink` now always defines a sink that is capacity-optimized (#555)
- `D1.sink_dispatchable()`, renamed to `D1.sink_dispatchable_optimize()` now adds a capacity-optimized, dispatchable sink. (#555) 
- Simulation data `tests/inputs`: Oemof-solph results are not stored (#555)
- Change logging level of some messages from `logging.info` to `logging.debug` (#555)
- Move and rename json input files for D0 and D1 tests (`test_data_for_D0.json` to `tests/test_data/inputs_for_D0/mvs_config.json`, `test_data_for_D1.json` to `tests/test_data/inputs_for_D1/mvs_config.json`), add required parameters (#555) 
- Change requirements/test.txt: `black==19.10b0`, as otherwise there are incompatabilities (#555)
- `D2.prepare_constraint_minimal_renewable_share`, including logging messages and pytest (#560)
- Change the import path of the modules for automatic docstrings import in `docs/Code.rst` (#564)
- Fix the docstrings with math expressions (need to add `r` before the `"""` of the docstring
) (#564)
- Rename the function in F1 module `plot_flows` to `plot_instant_power` (#567)
- Change flow to power in the instanteous power figures (#567)
- `F1.plot_piecharts_of_costs()` now cites costs with currect currency and avoids decimal numbers (#561)

### Fixed
- `C1.check_feedin_tariff()` now also accepts `isinstance(diff, int)` (#552)
- Feed-in sinks of the DSOs now are capacity-optimized and can actually be used (#555)
- Incorrectly applied minimal renewable share criterion (#560)
- Pdf report generation (#566)
- Update fresh install instructions for developers (#565)
- Graphs of the report now use appropriate currency (#561)

## [0.4.0] - 2020-09-01

### Added
- Docstrings for E2 (#520)
- New constant variable: `SIMULATION_RESULTS="simulation_results"` (#520)
- Explicit calculation of replacement costs (`C2.get_replacement_costs()`), so that they can be used in `E2` for installed capacities and optimal additional capacities (#520)
- New constant variable: JSON_WITH_RESULTS="json_with_results.json" (#520)
- Benchmark test "Economic_KPI_C2_E2" to test economic evaluations in C2 and E2 (#520)
- Possibility to add an upper bound  on the number of days to display in a timeseries' plot (#526)
- Graph of the energy system model to the report (#528)
- Function to encode images into dash app's layout (#528)
- System KPI now printed in automatic report (section "Energy system key performance indicators"), draft (#525)
- Added units to system-wide cost KPI in excel and in report. Some of these changes might need to be reworked when elaborating on units for the report (#525)
- `References.rst` to the readthedocs, which should gather all the references of the MVS (#525)
- New system-wide KPI:
    - Demand per energy carrier, in original unit and electricity equivalent with `E3.total_demand_each_sector()` (#525)
    - Attributed cost per energy carrier, related to the its share in the total demand equivalent  with `E3.total_demand_each_sector()` (#525)
    - LCOE per energy carrier `E3.add_levelized_cost_of_energy_carriers()` (#525)
- Default values for energy carrier "Heat" for `DEFAULT_WEIGHTS_ENERGY_CARRIERS` with `{UNIT: "KWh_eleq/kWh_therm", VALUE: 1}`. This is still TBD, as there is no source for this ratio yet (#525)
- Default unit for energy carriers defined in `DEFAULT_WEIGHTS_ENERGY_CARRIERS`: ENERGY_CARRIER_UNIT. Might be used to define the units of flows and LCOE. (#525)
- New constant variables: TIMESERIES_TOTAL, TIMESERIES_AVERAGE, LOGFILE, RENEWABLE_SHARE, TOTAL_DEMAND, SUFFIX_ELECTRICITY_EQUIVALENT, ATTRIBUTED_COSTS, LCOeleq, DEGREE_OF_SECTOR_COUPLING (#525)
- New constant variable: OEMOF_BUSSES, MINIMAL_RENEWABLE_SHARE, CONSTRAINTS (#538)
- New required input csv: `constraints.csv` including possible constraints for the energy system. Added to all input folders. (#538)
- Added error message: New energy carriers always have to be added to `DEFAULT_WEIGHTS_ENERGY_CARRIERS` (`C0.check_if_energy_carrier_is_defined_in_DEFAULT_WEIGHTS_ENERGY_CARRIERS()`, applied to `ENERGY_VECTOR` and to fuel sources) (#538)
- Added minimal renewable share contraint though  `D2.constraint_minimal_renewable_share()` and added description of the constraint in `Model_Assumptions.rst` (#538)
- Benchmark test for minimal renewable share constraint (#538)
- Benchmark test `test_benchmark_AFG_grid_heatpump_heat` for a sector-coupled energy system, including electricity and heat, with a heat pump and an energy price as time series (#524)
- Benchmark test descriptions for `test_benchmark_simple_scenarios.py` (#524)
- Create `src/mvs_eland/utils` subpackage (contains `constants.py`, `constants_json_string.py
`, `constants_output.py` (#501)


### Changed
- Changed structure for `E2.get_cost()` and complete disaggregation of the formulas used in it (#520)
- Added pytest for many `E2` functions (#520)
- Changed and added pytests in for `C2` (#520)
- All energyProviders that have key `FILENAME` (and, therefore, a timeseries), are now of `DISPATCHABILITY = False`(#520)
- Changed structure of `E2.lcoe_assets()` so that each asset has a defined LCOE_ASSET. If `sum(FLOW)==0` of an asset, the LCOE_ASSET (utilization LCOE) is defined to be 0 (#520)
- Color lists for plots are provided by user and are not hard coded anymore (#527)
- Replace function `F1.draw_graph` by the class `F1.ESGraphRenderer` and use `graphviz` instead of
 `networkx` to draw the graph of the energy system model (#528) 
- Rename variable `PLOTS_NX` to `PLOTS_ES` (#528)
- Changed `requirements.txt` (removing and updating dependencies) (#528)
- A png of the energy system model graph is only saved if either `-png` or `-pdf` options are chosen (#530)
- Accepting string "TRUE"/"FALSE" now for boolean parameters (#534)
- Order of pages in the readthedocs.io (#525)
- Reactivated KPI: Renewable share. Updated pytests (#525)
- Extended `DEFAULT_WEIGHTS_ENERGY_CARRIERS` by `Diesel` and `Gas`, added explaination in `Model_Assumptions.rs` (#538)
- Create `dict_model` with constant variables in `D0` and update in `D1` (#538)
- Separate the installation of the packages needed for the report generation from the mvs
 simulation (#501)
- Move all source files in `src/mvs_eland` (#501)
- Move the content of the previous `src/utils.py` module to  `src/mvs_eland/utils/__init__.py` (#501)
- Rename `tests/constants.py` --> `tests/_constants.py` (#501)
- Refactor modules calls (mostly `src.` is replaced by `mvs_eland.`) (#501)
- Move `mvs_eland_tool` folder's content in `src/mvs_eland` (#501)
- Gather all requirements files in a `requirements` folder and read the requirement from there for `setup.py` (#501)
- Update `install_requires` and `extra_requires` in `setup.py` (#501)

### Removed
- `E2.add_costs_and_total`() (#520)
- Calculation of energy expenditures using `price` (#520)
- Function `F1.plot_input_timeseries` which is based on `matplotlib` (#527)
- Dependency to `matplotlib` (#528)
- Remove `STORE_NX_GRAPH` and `DISPLAY_NX_GRAPH` variables (#530)
- Remove `tests/__init__.py` (#501)
- Delete `mvs_eland_tool` folder (#501)

### Fixed
- Calculation of `cost_upfront` required a multiplication (#520)
- Fixed `E2.convert_components_to_dataframe()`, Key error (#520)
- Fixed `F1.extract_plot_data_and_title()`, Key error (#520)
- Fixed hard-coded energy vector of ENERGY_PRODUCTION units in E1.convert_components_to_dataframe(#520)
- Generating report for multiple sectors (#534)
- Fixed hard-coded energy vector of `ENERGY_PRODUCTION` units in `E1.convert_components_to_dataframe` (#520)
- Fixed parsing issue in `A1.conversion()`, incl. pytest (#538)
- Quick fix to read a timeseries for `"price"` in `C0.define_source()` (#524)
- Fix `C1.check_feedin_tariff()`: Now also applyable to timeseries of feed-in tariff or electricity prices (#524)
- Add a warning message if the timeseries of demands or resources are empty (#543)
- Fix failing KPI test (due to newer pandas version) (#501)

## [0.3.3] - 2020-08-19

### Added
- Also components that have no investment costs now have a value (of 0) for COST_INVESTMENT and COST_UPFRONT (#493)
- Display error message when feed-in tariff > electricity price of any  asset in 'energyProvider.csv'. (#497)
- Added pie plots created using Plotly library to the auto-report (#482) 
- Added functions to `F2_autoreport.py` that save the images of plots generated using Plotly to `MVS_outputs` folder as `.png` (#499)
- Inserted docstrings in the definitions of all the functions in `F2_autoreport.py` (#505)
- Functions in F1 to create plotly static `.png` files (#512)
- New argument for MVS execution: `-png` to store plotly graphs to file (#512)
- Benchmark test for peak demand pricing for grid and battery case (#510)
- Logging error message if a cell is left empty for a parameter in the csvs (see `A1`) (#492)
- Logging error message if a bus connects less then three assets including the excess sink, as in that case the energy system model is likely to be incomplete (`C1.check_for_sufficient_assets_on_busses()`) (#492)

### Changed
- Move and rename json converter and parser to B0 module (#464)
- Modified json converter to avoid stringifying special types such as pandas.Dataframes (#464)
- Changed the font family used in the plots in F2_autoreport.py and changed the wording of some comments (#496)
- Changed styling of plots, mainly how legends appear in the PDF report (#482) 
- Move and rename json converter and parser to B0 module (#464)
- Modified json converter to avoid stringifying special types such as pandas.Dataframes (#464)
- Changed the font family used in the plots in F2_autoreport.py and changed the wording of some comments (#496)
- Replaced parameter strings by variables (#500)
- Changed the font family used in the plots in F2_autoreport.py and changed the wording of some comments (#496)
- Moved function `C0.determine_lifetime_price_dispatch()` to C2 with all its sub-functions.  (#495)
- Changed calculation of `LIFETIME_PRICE_DISPATCH` for lists and pd.Series (see dosctrings of `C2.get_lifetime_price_dispatch_list`, `C2.get_lifetime_price_dispatch_timeseries`) (#495)
- Changed dostring format in `C2` to numpy (#495)
- Deactivated function `C2.fuel_price_present_value` as it is not used and TBD (#495)
- Modified the doc-strings in the definitions of some functions to abide by the formatting rules of numpy doc-strings (#505)
- Suppressed the log messages of the Flask server (for report webapp) (#509) 
- Move bulk data preparation code for report from F2 into E1 and F1 modules and into functions (#511, #512)
- F2 now calls functions from F1 to prepare the figures of the report (#512)
- Dispatchable (fuel) sources can now be defined by adding a column to the `energyProduction.csv` and setting `file_name==None` (#492)
- Updated `Model_Assumptions.rst`: Minimal description of dispatchable fuel sources (#492)
- `tests/inputs` energyAssets are updated (#492)
- Fixed test_benchmark_AD_grid_diesel() - now this one tests fuel source and diesel at once (#492)

### Removed
- Functions to generate plots with matplotlib in F1 (#512)
- Many tests that checked if matplot lib plots were stored to file, not replaced by new tests for storing plotly graphs to file (#512)

### Fixed
- Image path for readthedocs (Model_Assumpation.rst) (#492)

## [0.3.2] 2020-08-04

### Added
- `Model_Assumptions` added, including outline for component models, bulletpoints on limitations, energyProviders and peak demand pricing model. (#454)

### Changed
- Definition of busses from assets: Now all INFLOW_DIRECTION / OUTFLOW_DIRECTION are translated into ENERGY_BUSSES (#454, #387)
- An excess sink is created for each and every bus (#454)
- Splitting functions in `C0` and adding tests for them: `C0.define_sink()`, `C0.define_source()` and `C0.define_dso_sinks_and_sources()` (#454)
- Instead of defining multiple DSO sources for modelling peak demand pricing, now a single source is defined and another level added with transformers that, with an availability limited to a peak demand pricing period, only represent the costs of peak demand pricing in the specific period. (#454)
- Moved function `C0.plot_input_timeseries()` to `F1.plot_input_timeseries()` (#454)
- Add required parameter "unit" to energyProviders.csv. Used for defining the units of the peak demand pricing transformer. (#454)
- Updated `F2` for new DSO/excess sink structure: DSO feedin and excess sink removal from demands now universal (#454)
- Replace `logging.warning` for dispatch price of sources in case of DSOs - this is now only an `logging.info`
- Added global variables for KPI connected to renewable energy use (TOTAL_RENEWABLE_GENERATION_IN_LES = "Total internal renewable generation", TOTAL_NON_RENEWABLE_GENERATION_IN_LES = "Total internal non-renewable generation", TOTAL_RENEWABLE_ENERGY_USE = "Total renewable energy use", TOTAL_NON_RENEWABLE_ENERGY_USE = "Total non-renewable energy use") (#454)
- Updated to disagregated `oemof-solph==0.4.1`, which required changing the `requirements.txt` as well as the usage of `oemof` within the MVS (#405)

### Removed
-

### Fixed
- Peak demand pricing feature (#454)


## [0.3.1] - 2020-07-30

### Added
- Release protocol in `CONTRIBUTING.md` file (#353)
- Custom heat demand profile generation (#371)
- Add custom solar thermal collector generation profile (#370)
- Input template folder for easy generation of new simulations (#374), later also for tests of the input folder
- Tests for ABE usecase (grid, PV, battery) (#385)
- Test to verify that input folders have all required parameters (#398)
- New `dict` `REQUIRED_MVS_PARAMETERS` to gather the required parameters from the csv or json
 input type (#398)
- `utils.py` module in `src` to gather the functions `find_input_folders` and `compare_input_parameters_with_reference` which can be used to find and validate input folders (#398)
- Code and test for checking for new parameters in csv and raising warning message if not defined (`A1.check_for_newly_added_parameters`). This then also adds a default value to the new parameter  (#384)
- Exception if an energyVector does not have internal generation or consumption from a DSO, and is only supplied by energy conversion from another sector: renewable share = 0. (#384)
- Tests for source components in D1 (#391)
- Option `-i` for `python mvs_report.py`, `python mvs_report.py -h` for help (#407)
- Pyppeteer package for OS X users in troubleshooting (#414)
- Add an enhancement to the auto-report by printing the log messages such as warnings and errors (#417)
- New `dict` `REQUIRED_JSON_PARAMETERS` to gather the required parameters from the json input files (#432)
- `.readthedocs.yml` configuration file (#435, #436)
- Calculation of levelized cost of energy (`LCOE_ASSET`) of each asset in E2 (#438)
- Tests for LCOE function in `test_E2_economics` (#438)
- Output of `scalars.xlsx`now also includes `INSTALLED_CAP` and `LCOE_ASSET`(#438)
- File `constants_output.py` to contain all keys included in `scalars.xlsx` (#453)
- Installation help for `pygraphviz` on Win10/64bit systems in `troubleshooting.rst` (#379)
- Add Plotly-based blots (line diagrams for energy flows and bar charts) to `F2_autoreport.py` (#439)
- LCOE_ASSET (Levelized Cost of Energy of Asset) explaination in KPI documentation (#458)
- Heat demand profiles with option of using monitored weather data (ambient temperature) at the use case UVtgV. note: file not provided so far (#474)
- Solar generation profiles with option of using monitored weather data (ambient temp, ghi, dhi) at the use case uvtgv. note: file not provided so far (#475)
- Benchmark test for simple case grid and diesel without test for fuel consumption (#386)
- Example docstring to readthedocs (#489)

### Changed
- Use selenium to print the automatic project report, `python mvs_report.py -h` for help (#356)
- Sort parameters in csv´s within the input folder (#374)
- Change relative folder path to absolute in tests files (#396)
- Replace all variables wacc, discount_factor and project_lifetime in the project (#383)
- Improve styling of the pdf report (#369)
- `LIST_OF_NEW_PARAMETERS` renamed `EXTRA_CSV_PARAMETERS` and moved from `A1` to `constants.py
` (#384)
- Order of parameters in `tests/inputs`, fixed missing parameters  (#384)
- Only a single output flow for sources (instead of multiple possible) as discussed in #149  (#391)
- Move `existing` parameter into Investment objects of D1 components (was before added to output flow) (#391)
- Use pyppeteers instead of selenium to emulate the webbrowser and print the pdf report
 automatically (#407)
- Update flowchart again (#409)
- Label of storage components (storage capacity, input power, output power) will by default be redefined to the name of the storage and this component (#415)
- Version number and date is only to be edited in one file (#419)
- Add `ìnputs` folder to `.gitignore` (#401)
- Change the calculation of the residual value for specific capex in C2 and test_C2 (#289, #247, PR #431): Now the present value of the residual value is considered
- Explicitly return the dataframe with parameters value in function
 `check_for_newly_added_parameter` (#428)
- Rename function `check_for_newly_added_parameter` in `check_for_official_extra_parameters` (#428)
- Add `ìnputs` folder to `.gitignore` (#401)
- Readthedocs links to simple scenario `tests/inputs` (#420)
- Adapt and add logging messages for components added to the model in D1 (#429)
- Moved list of keys to be printed in `scalars.xlsx` to `constants_output.py` (#453)
- Renamed `"peak_flow"` to `PEAK_FLOW` and `"average_flow"` to `AVERAGE_FLOW` (#453)
- Changed function `E2.lcoe_asset()` and its tests, now processes one asset at a time (#453)
- Added arguments ``-f`, `-log`, `warning`` to all `parse_args` and `main()` in `tests` (#456)
- File `Developing.rst` with new description of tests and conventions (#456)
- Added a `setup_class` (remove dir) to `test_B0.TestTemporaryJsonFileDisposal` (#379)
- Created function to read version number and date from file instead of importing it from module
 (#463)
- Fixed `E0.store_results_matrix()`, now available types: `str`, `bool`, `None`, dict (with key VALUE), else (`int`/`float`). If KPI not in asset, no value is attributed. Added test for function (#468, #470)
- Fixed `main()` calls in `test_F1_plotting.py` (#468)
- Added `pyppdf==0.0.12` to `requirements.txt` (#473)
- Tests for A0: Now new dirs are only created if not existant
- Function `A0.check_output_folder()`, now after `shutil.rmtree` we still `try-except os.mkdirs`, this fixes local issues with `FileExistsError`.  (#474)
- Added `pyppdf==0.0.12` to `requirements.txt` (#473)

### Removed
- Selenium to print the automatic project report for help (#407)
- `MaximumCap` from list of required parameters for `energyStorage` assets (#415)
- `inputs` folder (#401)
- `tests/test_benchmark.py` module (#401)
- Outdated table of tests of MVS `docs/tables/table_tests.csv` (#456)
- Removed function `C0.complete_missing_cost_data()` as this should be covered by A1 for csv files (#379)
- Old plots in `F2_autoreport.py` generated with matplotlib (#439)
- Parameter `restore_from_oemof_file` from all files (inputs, tests) (#483)
- Deleted columns from `fixcost.csv` as this is currently not used (#362)

### Fixed
- Bug connected to global variables (#356)
- Duplicate of timeseries files (#388)
- Warnings from local readthedocs compilation (#426)
- Bug on local install (#437)
- Input folder `tests/inputs` with simple example scenario (#420)
- Description of storage efficiency in readthedocs (#457)
- MVS can now be run with argument `-pdf` (fix pyppeteer issue) (#473)
- Adapted benchmark tests input folders to template (#386)
- Local failing pytests (`FileExistsError`) on Ubuntu and Win10 (#474, #483)
- 9 Warnings due to excess parameter `restore_from_oemof_file` (#483)

## [0.3.0] - 2020-06-08

### Added
- Test for re-running a simulation with `json_input_processed.json` file (#343)

### Changed
- Test input files (#343)
- All parameters of the json/csv input files are now defined by constant variables (i.e, `CRATE="crate"` instead of string `"crate"`) (#346)
- Use `is` instead of `==` in if clauses for True, False and None (#346)
- Categorize constants in `constants_json_strings.py` (#347)
- Renaming CAPEX_FIX = "capex_fix" into COST_DEVELOPMENT = "development_costs" (#347, #350)
- Renaming CAPEX_VAR = "capex_var" into SPECIFIC_COST = "specific_costs" (#347, #350)
- Renaming OPEX_FIX = "opex_fix" into SPECIFIC_COST_OM = "specific_costs_om" (#347, #350)
- Renaming OPEX_VAR = "opex_var" into PRICE_DISPATCH = "dispatch_price" (#347, #350)
- Change last strings into global constants in "constants_json_strings.py" (#349)
- Autoreport now refers to actual project and scenario name + ID (#349)


## [0.2.1] - 2020-05-28

### Added
- Tests for the module B0 (#140, #255)
- Tests for the module A1 (#141)
- Tests for the module E3 (#143)
- Tests for the module F0 (#142, #304, #335)
- Some tests for E2 (#144)
- Tests function names for E1 (#145)
- Tests for the module E0 (#146)
- Tests for module D2 (#147)
- Some tests for module C0 (#148)
- Tests for the module D1 (still - partly - open: transformers, sources. finished: sinks, storages, other functions) (#149)
- Tests for the module D0 (#150)
- Tests for module C2 (#151)
- Tests for the module C1 (only used function) (#152)
- Tests for module F1 (#157, #297, #284)
- Pull request template (#198)
- Issue template (#212)
- File `troubleshooting.rst` to readthedocs (#229)
- File `simulating_with_the_mvs.rst` to readthedocs: How to use the input files (csv/json) (#130), how to create an own simulation/project
tipps for module building, and hint that units in the MVS are not checked (#229)
- Images for `simulating_with_the_mvs.rst`: images/energy_system.png, images/energy_system_model
.png, images/folder_structure_inputs.png (#229)
- Tables for `simulating_with_the_mvs.rst`: files_to_be_displayed/example_multiple_inputs_energyConversion.csv
, files_to_be_displayed/example_scalar_as_timeseries_energyConversion.csv (#229)
- Benchmark test for csv inputs (#254)
- Benchmark test with only PV and grid (#258)
- Module F2 for auto-reporting results of MVS simulation (#232)
- Json entries including paths to all plotted graphs (#232)
- Technical parameters: Energy flows (aggregated) per asset, Renewable share (#223, #257)
- Save network graph as png to output folder if new parameter `store_nx_graph` is true (#242)
- Tests for storage for the module A1 (#299)
- Benchmark test with only battery and grid (#302)
- Flowchart and relative description (#305)
- Reference to license (#305)
- Description of validation scheme into readthedocs (#306)
- Possibility to save the report generated in F2 as a pdf (#284)
- Possibility to run benchmark tests selectively and make sure they are all run on master branch
 (#320)
- Possibility to deploy the report of the results in a browser (#323)
- A main() function to be used by a server which only accepts json variable and returns json
 variable (not saving to a file) (#327)
- Add information about the feature to view the web app and generate PDF of the automatic report to readthedocs (#283)

### Changed
- Default input files from "inputs": Changed some parameters (#143)
- Moved some functions between F0 and F1, rearranged functions in F1 (#157)
- Shore power randomization improved + amount of available docks can be chosen (#202)
- Update kwargs of main func in docstring and in documentation (#208)
- `troubleshooting.rst`: Added help for `pygraphviz` (#218), `xlrd` (#11), `json.decoder.JSONDecodeError` (#206)
- FileNotFoundError messages in A0 (#227)
- Update json file `mvs_config.json`: Default with no peak demand pricing. Replace string "False" by boolean `false`. Remove depreciated parameters from `simulation_settings`(`input_file_name`, `overwrite`, `path_input_file`, `path_input_folder`, `path_input_sequences`, `path_output_folder`, `path_output_folder_inputs`) (#234)
- Renamed `plot_nx_graph` to `display_nx_graph` and added `store_nx_graph` (#242)
- Variables `required_files_list` and `ALLOWED_FILES` have been replaced by `REQUIRED_FILES` (#251)
- The columns of the storage_xx files are renamed and the specific parameters for each column are
 checked in A1 (#259)
- Possibility to move the json file after reading it (useful if json file created from csv files
) (#255)
- Call timeseries plot function for each bus (#278)
- The input from the csv files produce the same json than the json file (#286)
- Rename "storage" parameter in A1 and tests_A1 to "asset_is_a_storage" (#300)
- Serialize the DataFrame and arrays into the json_with_results.json (#304)
- Convert serialized DataFrame and arrays back into these types in the B0.load_json function
 (#304, #322, #326)
- Move the CSS styling code to a style sheet (#317)
- Change the input data for creating the dataframes for generating the optimization and costs' tables from xlsx file to json (#317) 
- Rename mvs_eland_tool/mvs_eland_tool.py --> mvs_eland_tool/local_deploy.py (#327)
- Now main (local use) and run_simulation (server use) are available in mvs_eland_tool package
  (#327)

 
### Removed
- Removed parameter `oemof_file_name` from `simulation_settings.csv`, as well as from all input
 files etc. The name is hardcoded now (#150)

### Fixed
- Fix naming error for storages (#166)
- Fix json file (#203)
- Delete duplicated entry of `plot_nx_graph` from json file (#209)
- Rename "boolean" to "bool" in example json file (#214)
- Fix searching for dict key "input_bus_name" (#210) and using input_name instead of output_name (#219)
- Fix plotting error in F1, plot only if Data frame is not empty (#230, #234)
- Benchmark test that the simulation is running with default settings (#254)
- Fix specific parameters for each storage column (#259)
- Overwrite local results when running through brenchmark tests (#260)
- Allow more than one separator for csv files(#263)
- Fix plotting pie chart for costs, if statement added if no costs are available (#267)
- Fix long label resulting from total project costs (#270)
- Bug when the output path had contained an unexisting folder within an unexisting folder it
 would return an error (#278)
- Display SOC (#278)
- Automatic update of the test coverage with coveralls.io (#307)
- Logging message for maximumCap value (#310)
- Create_app function in F0 for standalone execution (#317)
- Crashing evaluation when `evaluated_period < 365/peak_demand_pricing_periods` by raising an
 error (#331) 

## [0.2.0] - 2020-03-13

### Added
- Readthedocs documentation for input parameters (#128)
- Doctring of module A0 (#138)
- Constants in `src/constants.py` (#153, #154)
- Readthedocs documentation for installation (#162)
- Plotting an networkx graph can now be turned of/on via "plot_nx_graph" in simulation_settings (#172)
- Plot all timeseries used as input data (#171)
- Integrate new parameter maximumCap as nominal value for energyProduction assets, ie. PV or wind plants (#125 )
- Integrate new parameter maximumCap as nominal value for storage assets and transformers (PR #243, comp. issue #125)

### Changed
- Give priority from kwargs on command line arguments (#112, #138)
- Docstrings of module A1 (#113)
- Changed keyword argument to positional argument for `create_input_json` function (#113)
- function `get_user_inputs` renamed `process_user_arguments` (#138)
- Tests for the module A0 (#138)
- Terminal commands (#135)
- PR request template (open/done/not applicable) (#205)
- URL of coverall badge (#265) 
- Function converting json to dict (#142)

### Removed
- Function welcome from module A0 (#138)
- Parameters `input_file_name`, `overwrite`, `path_input_file`, `path_input_folder`, `path_input_sequences`, `path_output_folder`, `path_output_folder_inputs` from `simulation_settings.csv` (#178)

### Fixed
- Input directory of csv files specified by user is handed to `load_data_from_csv.create_input_json()` (#112)
- \#111 & \#114 fix user choice of output folder via command line arguments(#115)
- Demand is no longer aggregated across sectors when processing/plotting in E1 (#169)
- Optimized storage capacities are printed into results matrix (#188)
- Sector diagrams now also include SOC diagrams (#189)
- Sources can now have variable costs (#173)
- \#182 Boolean simulation settings now also take affect
- Demand is no longer aggregated across sectors when processing/plotting in E1 (#169)

## [0.1.1] -2020-01-30

### Added
- test for running the main function (#109)
- the user can run the tool simply with `python mvs_tool.py` (#109)
### Fixed
- \#108 (#109)


## [0.1.0] - 2020-01-29

### Added
- tests for the A0 module (#87)
- badge for coveralls.io (#90)
- tests for the parsing of arguments (#97)
- exceptions for missing input file/folder (#98)
### Changed 
- removed unused class structure in all modules, execution stay the same (#86)
- link to build for this repository instead of previous one (#95)
- use argparser to parse the arguments from command line (#97)
- the full path of input folder containing csv is now required (#98)
### Removed
- argument parsing using sys.argv (#97)

## [0.0.3] - 2020-01-22

### Added
- LICENSE.md with GPL v2.0 (#38, smartie2076)
- folder "docs" and content to generate readthedocs (#39, smartie2076)
- Started readthedocs homepage (not working): https://readthedocs.org/projects/mvs-eland/ (#39, smartie2076, #57, Bachibouzouk)
- new feature to create the input json file from a collection of csv files (@Piranias)
- new module added: A1_csv_to_json.py (@Piranias)
- Badges for build and docs (#70, Bachibouzouk)
- Setup file (#72, Bachibouzouk)
- Parameters can now be a list of values, eg. efficiencies for two busses or multiple input/output vectors (#52, @marc-juanpera) 
- Parameters can now be a timeseries (eg. efficiency of a converter, electricity prices) (#37, #82, @marc-juanpera) 
- Parameters can now be defined as a list as well as as a timeseries (#52,#82, @marc-juanpera) 

### Changed
- requirements.txt only includes packages needed for users of MVS (#39, smartie2076)
- test_requirements.txt includes packages used by developers of MVS (#39, smartie2076)
- CONTRIBUTING: Now with read the docs (@smartie2076)
- README: Now with contextualization of MVS, setup & installation, utilization of and contributing to MVS (#47, smartie2076)
- directory structure of input/ (#49 @Piranias)
- json data structure reduced to 2 (main) levels: goup and asset (#49 @smartie2076)
- logging now stores into appropriate logfile (@smartie2076)
- change code_folder to src (#80)

### Removed
- Output files excluded from repro  (@smartie2076)

## [0.0.2] - 2019-11-25

### Added
- Introduced test for correct code formatting (blacks, closed issue #31, #18)
- Now unlimited number of busses possible
- Now with monthly peak demand pricing 
- Two test json files
- Files to create wiki page "Exemplary Workflow"

### Changed
- Introduced new code structure (folder "code") and updated relative import paths (closed #17)
- Introduced (basic) plots of optimized capacities and costs (addresses issue #29)
- CONTRIBUTING
- CHANGELOG
- Tests and travis file
- requirements.txt

### Removed
- Excel input file
- Python files to read from excel

## [0.0.1] - 2019-10-14

### Added
- CONTRIBUTING (#8)
- CHANGELOG (#8)
- Tests (#8, #10)

### Changed
- relative imports (#10)
- moved `mvs_eland_tool`'s content in a function (#10)

### Removed
- yet another thing<|MERGE_RESOLUTION|>--- conflicted
+++ resolved
@@ -37,16 +37,12 @@
 - Tests for `D1.transformer()` (#596)
 - Add economic model equations in readthedocs (#581)
 - Add component model equations and energy balance adapted to sector coupled example (#581)
-<<<<<<< HEAD
-- Added definition of `renewable share of local generation` in RTD, `E3.add_renewable_share_of_local_generation` and pytests (#637)
-- Added calculation of electricity equivalents in `E3.weighting_for_sector_coupled_kpi()` (#637)
-- Added benchmark test for  the calculation of: `TOTAL_NON_RENEWABLE_GENERATION_IN_LES`, `TOTAL_RENEWABLE_GENERATION_IN_LES`, `TOTAL_NON_RENEWABLE_ENERGY_USE`, `TOTAL_RENEWABLE_ENERGY_USE`, `RENEWABLE_FACTOR`, `RENEWABLE_SHARE_OF_LOCAL_GENERATION` for one sector (#637)
-=======
 - Create function `F0.select_essential_results` to select main results out of `dict_values` (#625)
 - Create mapping between EPA and MVS parameter names (#625)
 - Create parameter parser from EPA to MVS (#625)
-- Create parameter parser from MVS to EPA (#625)
->>>>>>> 7649baf3
+- Create parameter parser from MVS to EPA (#625)- Added definition of `renewable share of local generation` in RTD, `E3.add_renewable_share_of_local_generation` and pytests (#637)
+- Added calculation of electricity equivalents in `E3.weighting_for_sector_coupled_kpi()` (#637)
+- Added benchmark test for  the calculation of: `TOTAL_NON_RENEWABLE_GENERATION_IN_LES`, `TOTAL_RENEWABLE_GENERATION_IN_LES`, `TOTAL_NON_RENEWABLE_ENERGY_USE`, `TOTAL_RENEWABLE_ENERGY_USE`, `RENEWABLE_FACTOR`, `RENEWABLE_SHARE_OF_LOCAL_GENERATION` for one sector (#637)
 
 ### Changed
 - Order of readthedocs content (#590)
@@ -67,18 +63,14 @@
 - Move the function `parse_log_messages` from F1 to F0 and modify it to print log messages in results JSON file (#623)
 - If `assets` folder is not found in package look in current folder for `report/assets` folder (#632)
 - `D1.transformer_constant_efficiency_fix()` and `D1.transformer_constant_efficiency_optimize()`, as well as their tests to reassign attributes (#596)
-<<<<<<< HEAD
-- Definition of renewable share (RES), now renewable factor (#637)
-- Refactoring of `RENEWABLE_SHARE` into `RENEWABLE_FACTOR` and some functions in E3 (now `E3.add_total_renewable_and_non_renewable_energy_origin` and `E3.add_renewable_factor`) (#637)
-- Rename: `Minimal renewable share constraint` to `Minimal renewable factor constraint` in all files (python, messages, RTD, json, tests, csv), so that this is in line with the definition and does not cause any confusion, explained in RTD (#637) 
-=======
 - Move `retrieve_date_time_info` from C0 to B0 (#625)
 - Conversion from dict to json drop the timeindexes from pandas.Series (#625)
 - Conversion from json to dict allow to load a timeindex for pandas.Series (#625)
 - Replace `==` by `is` in expression with `True`, `False` or `None` (#625)
 - Remove unused `dict_values` argument of function `receive_timeseries_from_csv` (#625)
-- Move the end of the function `receive_timeseries_from_csv` into `C0.compute_timeseries_properties()` (#625)
->>>>>>> 7649baf3
+- Move the end of the function `receive_timeseries_from_csv` into `C0.compute_timeseries_properties()` (#625)- Definition of renewable share (RES), now renewable factor (#637)
+- Refactoring of `RENEWABLE_SHARE` into `RENEWABLE_FACTOR` and some functions in E3 (now `E3.add_total_renewable_and_non_renewable_energy_origin` and `E3.add_renewable_factor`) (#637)
+- Rename: `Minimal renewable share constraint` to `Minimal renewable factor constraint` in all files (python, messages, RTD, json, tests, csv), so that this is in line with the definition and does not cause any confusion, explained in RTD (#637) 
 
 ### Removed
 - Parameter label from input csv files; label is now set by filenames (for `project_data`, `economic_data`, `simulation_settings`) and column headers (for `energyConsumption`, `energyConversion`, `energyProduction`, `energyProviders`), special for storage: `filename` + `column header` (#602)
