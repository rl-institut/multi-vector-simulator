--- conflicted
+++ resolved
@@ -79,14 +79,11 @@
  (#463)
 - Fixed E0.store_results_matrix(), now available types: 'str', 'bool', 'None', dict (with key VALUE), else ('int'/'float'). If KPI not in asset, no value is attributed. Added test for function (#468, #470)
 - Fixed main() calls in 'test_F1_plotting.py' (#468)
-<<<<<<< HEAD
+- Tests for A0: Now new dirs are only created if not existant
+- Function `A0.check_output_folder()`, now after `shutil.rmtree` we still `try-except os.mkdirs`, this fixes local issues with `FileExistsError`.  (#474)
 - Definition of busses from assets: Now all INFLOW_DIRECTION / OUTFLOW_DIRECTION are translated into ENERGY_BUSSES (#454, #387)
 - Added some tests for `C0` (#454)
 - Work in progress: Excess sink is created for each and every bus 
-=======
-- Tests for A0: Now new dirs are only created if not existant
-- Function `A0.check_output_folder()`, now after `shutil.rmtree` we still `try-except os.mkdirs`, this fixes local issues with `FileExistsError`.  (#474)
->>>>>>> b94344dd
 
 ### Removed
 - Selenium to print the automatic project report for help (#407)
