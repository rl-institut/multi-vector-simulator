# Changelog
All notable changes to this project will be documented in this file.

The format is inspired from [Keep a Changelog](http://keepachangelog.com/en/1.0.0/)
and the versioning aim to respect [Semantic Versioning](http://semver.org/spec/v2.0.0.html).

Here is a template for new release sections

```
## [_._._] - 20XX-MM-DD

### Added
-
### Changed
-
### Removed
-
### Fixed
-
```

## [Unreleased]

### Added
- `E-Land_Requirements.rst`: Official E-Land requirement list as well as progress on functional and non-functional requirements (#590)
- Add pytests for `E4.detect_excessive_excess_generation_in_bus()` (#591)
- Add pypi release to release protocol and update/simplify protocol (#601)
- Remove REPORT_PATH constant (#607)
- Add report assets and example simulation to package_data in `setup.py` (#607)
- Add a util function `copy_report_assets` to copy report asset to simulation output folder when user generates the report (#607)
- Add entrypoints for `mvs_tool` and `mvs_report` in ´setup.py´ (this can be simply typed directly in terminal) (#607)
- Updated readthedocs: Validation plan - Implemented tests and possible future ones (#593)
- Updated readthedocs: Gather the MVS parameters in a csv file and parse it to a sphinx RTD file (#620)
- Added more energy carriers and their weights to the list of already available energy carriers in constants.py (#621)
- Three new KPI's added to MVS_output.rst read the docs page: Onsite energy fraction, Onsite energy matching, Degree of autonomy (#609)
- New constant variables: `LOGS = "logs"`, `WARNINGS = "warnings"`, `ERRORS = "errors"` (#623)
- Tests for `D1.transformer()` (#596)
- Add economic model equations in readthedocs (#581)
- Add component model equations and energy balance adapted to sector coupled example (#581)
- Create function `F0.select_essential_results` to select main results out of `dict_values` (#625)
- Create mapping between EPA and MVS parameter names (#625)
- Create parameter parser from EPA to MVS (#625)
- Create parameter parser from MVS to EPA (#625)- Added definition of `renewable share of local generation` in RTD, `E3.add_renewable_share_of_local_generation` and pytests (#637)
- Added calculation of electricity equivalents in `E3.weighting_for_sector_coupled_kpi()` (#637)
- Added benchmark test for  the calculation of: `TOTAL_NON_RENEWABLE_GENERATION_IN_LES`, `TOTAL_RENEWABLE_GENERATION_IN_LES`, `TOTAL_NON_RENEWABLE_ENERGY_USE`, `TOTAL_RENEWABLE_ENERGY_USE`, `RENEWABLE_FACTOR`, `RENEWABLE_SHARE_OF_LOCAL_GENERATION` for one sector (#637)

### Changed
- Order of readthedocs content (#590)
- Make sure report can be generated even if figures are missing from simulation outputs (#607)
- Move the code located in `mvs_report.py` into `multi_vector_simulator.cli:report` (#607)
- Update installation steps in README and in RTD (#607)
- If default folder does not exist when code is executed, example simulation's inputs are used from package_data (#607)
- Rename `PATH_SIM_OUTPUT` to `ARG_PATH_SIM_OUTPUT` (#607)
- Rename function `A0.create_parser` to `A0.mvs_arg_parser` (#607)
- Update validation plan description in RTD (#593)
- Column headers of csv input files need to be unique amongst all files, info added to documentation (#602)
- Change mvs_eland to multi_vector_simulator in `docs/Code.rst` (#620)
- Change mvs_eland to multi-vector-simulator in `docs/*.rst` `urls (#620)
- Improved the description of assigning weightage to energy carriers in readthedocs (#619)
- Replaced the DSO sub-system image in Modelling Assumptions chapter of readthedocs (#622)
- Fixed several typos in readthedocs (#622)
- Move the function parse_log_messages to F0 and modify it to print log messages in results JSON file (#623)
- Move the function `parse_log_messages` from F1 to F0 and modify it to print log messages in results JSON file (#623)
- If `assets` folder is not found in package look in current folder for `report/assets` folder (#632)
- `D1.transformer_constant_efficiency_fix()` and `D1.transformer_constant_efficiency_optimize()`, as well as their tests to reassign attributes (#596)
- Move `retrieve_date_time_info` from C0 to B0 (#625)
- Conversion from dict to json drop the timeindexes from pandas.Series (#625)
- Conversion from json to dict allow to load a timeindex for pandas.Series (#625)
- Replace `==` by `is` in expression with `True`, `False` or `None` (#625)
- Remove unused `dict_values` argument of function `receive_timeseries_from_csv` (#625)
<<<<<<< HEAD
- Move the end of the function `receive_timeseries_from_csv` into `C0.compute_timeseries_properties()` (#625)- Definition of renewable share (RES), now renewable factor (#637)
- Refactoring of `RENEWABLE_SHARE` into `RENEWABLE_FACTOR` and some functions in E3 (now `E3.add_total_renewable_and_non_renewable_energy_origin` and `E3.add_renewable_factor`) (#637)
- Rename: `Minimal renewable share constraint` to `Minimal renewable factor constraint` in all files (python, messages, RTD, json, tests, csv), so that this is in line with the definition and does not cause any confusion, explained in RTD (#637) 
=======
- Move the end of the function `receive_timeseries_from_csv` into `C0.compute_timeseries_properties()` (#625)
- Fix rendering issues with the PDF report and web app: Tables, ES graph sizing (#643)
>>>>>>> fa7f55ee

### Removed
- Parameter label from input csv files; label is now set by filenames (for `project_data`, `economic_data`, `simulation_settings`) and column headers (for `energyConsumption`, `energyConversion`, `energyProduction`, `energyProviders`), special for storage: `filename` + `column header` (#602)
- Remove reference to git branch ID in the report (#607)

### Fixed
- RTD entry for defining parameters as timeseries (#597)
- Math equations of RTD in files `Model_Assumptions.rst` and `MVS_Output.rst` (#604)
- Repaired the broken links to input CSV files (#618)
- Outdated RTD info and mistakenly deleted sentence (#629)
- All `variable_costs`, `efficiency` and `nominal_value` of transformers on output flows. Before they were inconsistently assigned to input or output flows. (#596)
- Calculation of the renewable share relative taking into account energy carrier weighting (#637)

## [0.5.0] - 2020-10-05

### Added
- Instruction to install graphviz on windows in `docs/troubleshooting.rst` (#572)
- Benchmark test `test_benchmark_feature_parameters_as_timeseries` to ensure that parameters can always also be defined as a timeseries. Applied to `efficiency` of an energyConversion asset and `electricity_price` of an energyProduction asset (#542)
- Input files for benchmark tests `test_benchmark_feature_input_flows_as_list` (`Feature_input_flows_as_list`) and `test_benchmark_feature_output_flows_as_list` (`Feature_output_flows_as_list`), but not the benchmark assertions (#542)
- Error message if time series of non-dispatchable sources do not meet requirement: values betw. 0 and 1. (#498)
- Requirement for time series of non-dispatchable sources in readthedocs (#498)
- Provide a warning in case of excessive excess generation (#498)
- Pytests for `C0.add_maximum_cap()`, renamed function into `C0.process_maximum_cap_constraint()` (#498)
- Description of the inherited MVS limitations as well as the ones that can be addressed (#580)

### Changed
- Modify `setup.py` to upload the code as package on pypi.org (#570)
- Improve message when the `tests/test_input_folder_parameters.py` fails (#578)
- Modify PR template to precise to add assert message and link to example docstring 
- Update CONTRIBUTING to add a "Write test for your code" section before the "Run tests locally" one (#579)
- Modified readthedocs page describing the parameters of MVS (#479)
- Changed `E2.calculate_dispatch_expenditures()` so that it can process parameters defined as lists (#542)
- Rename `E4` to `E4_verification.py` (#498)
- Rename package name `mvs_eland` to `multi-vector-simulator` in `setup.py` (#587)
- Rename `src/mvs_eland` to `src/multi_vector_simulator` (#587)
- Rename repository from `mvs_eland` to `multi-vector-simulator` (#587)
- Refactor modules calls (`mvs_eland.` is replaced by `multi_vector_simulator.`) (#587)
- Update `README.md` and `CONTRIBUTING.md` replacing `mvs_eland` or `mvs-eland` by `multi-vector-simulator` (#587)

### Removed
- Remove unused function `mvs_eland.utils.get_version_info` (#587)

### Fixed
- Update the release protocol in `CONTRIBUTING.md` file (#576)
- Fix reading timeseries for parameters in `C0` (#542)
- Constraint for `optimizedAddCap` of non-dispatchable sources: multiply `maximumCap` by `max(timeseries(kWh/kWp))` to fix issue #446 (#562, #498)
-`timeseries_normalized` are calculated for all `timeseries` of non-dispatchable sources now (before only if `optimizeCap==True`) (#562, #498)
- Input files of benchmark test `Test_Constraints.test_benchmark_minimal_renewable_share_constraint()` (#498)

## [0.4.1] - 2020-09-21

### Added
- Evaluation of excess energy for each of the energy carriers and for the whole system. The excess per sector and their energy equivalent may currently be faulty (comp. issue #559) (#555)
- Debug messages for pytests: `C0`, `D2` (#555, #560)
- Labels on capacity barplot bars (#567)

### Changed
- `C1.total_demand_each_sector()` to `C1.total_demand_and_excess_each_sector()`, now also evaluating the excess energy flows (#555)
- `energyBusses` now is defined by: `LABEL, ASSET_LIST, ENERGY_VECTOR`, all functions using `energyBusses` now follow this nomenclature (#555)
- Energy excess sinks now also have parameter `ENERGY_VECTOR` (#555)
- `C0.define_sink` now always defines a sink that is capacity-optimized (#555)
- `D1.sink_dispatchable()`, renamed to `D1.sink_dispatchable_optimize()` now adds a capacity-optimized, dispatchable sink. (#555) 
- Simulation data `tests/inputs`: Oemof-solph results are not stored (#555)
- Change logging level of some messages from `logging.info` to `logging.debug` (#555)
- Move and rename json input files for D0 and D1 tests (`test_data_for_D0.json` to `tests/test_data/inputs_for_D0/mvs_config.json`, `test_data_for_D1.json` to `tests/test_data/inputs_for_D1/mvs_config.json`), add required parameters (#555) 
- Change requirements/test.txt: `black==19.10b0`, as otherwise there are incompatabilities (#555)
- `D2.prepare_constraint_minimal_renewable_share`, including logging messages and pytest (#560)
- Change the import path of the modules for automatic docstrings import in `docs/Code.rst` (#564)
- Fix the docstrings with math expressions (need to add `r` before the `"""` of the docstring
) (#564)
- Rename the function in F1 module `plot_flows` to `plot_instant_power` (#567)
- Change flow to power in the instanteous power figures (#567)
- `F1.plot_piecharts_of_costs()` now cites costs with currect currency and avoids decimal numbers (#561)

### Fixed
- `C1.check_feedin_tariff()` now also accepts `isinstance(diff, int)` (#552)
- Feed-in sinks of the DSOs now are capacity-optimized and can actually be used (#555)
- Incorrectly applied minimal renewable share criterion (#560)
- Pdf report generation (#566)
- Update fresh install instructions for developers (#565)
- Graphs of the report now use appropriate currency (#561)

## [0.4.0] - 2020-09-01

### Added
- Docstrings for E2 (#520)
- New constant variable: `SIMULATION_RESULTS="simulation_results"` (#520)
- Explicit calculation of replacement costs (`C2.get_replacement_costs()`), so that they can be used in `E2` for installed capacities and optimal additional capacities (#520)
- New constant variable: JSON_WITH_RESULTS="json_with_results.json" (#520)
- Benchmark test "Economic_KPI_C2_E2" to test economic evaluations in C2 and E2 (#520)
- Possibility to add an upper bound  on the number of days to display in a timeseries' plot (#526)
- Graph of the energy system model to the report (#528)
- Function to encode images into dash app's layout (#528)
- System KPI now printed in automatic report (section "Energy system key performance indicators"), draft (#525)
- Added units to system-wide cost KPI in excel and in report. Some of these changes might need to be reworked when elaborating on units for the report (#525)
- `References.rst` to the readthedocs, which should gather all the references of the MVS (#525)
- New system-wide KPI:
    - Demand per energy carrier, in original unit and electricity equivalent with `E3.total_demand_each_sector()` (#525)
    - Attributed cost per energy carrier, related to the its share in the total demand equivalent  with `E3.total_demand_each_sector()` (#525)
    - LCOE per energy carrier `E3.add_levelized_cost_of_energy_carriers()` (#525)
- Default values for energy carrier "Heat" for `DEFAULT_WEIGHTS_ENERGY_CARRIERS` with `{UNIT: "KWh_eleq/kWh_therm", VALUE: 1}`. This is still TBD, as there is no source for this ratio yet (#525)
- Default unit for energy carriers defined in `DEFAULT_WEIGHTS_ENERGY_CARRIERS`: ENERGY_CARRIER_UNIT. Might be used to define the units of flows and LCOE. (#525)
- New constant variables: TIMESERIES_TOTAL, TIMESERIES_AVERAGE, LOGFILE, RENEWABLE_SHARE, TOTAL_DEMAND, SUFFIX_ELECTRICITY_EQUIVALENT, ATTRIBUTED_COSTS, LCOeleq, DEGREE_OF_SECTOR_COUPLING (#525)
- New constant variable: OEMOF_BUSSES, MINIMAL_RENEWABLE_SHARE, CONSTRAINTS (#538)
- New required input csv: `constraints.csv` including possible constraints for the energy system. Added to all input folders. (#538)
- Added error message: New energy carriers always have to be added to `DEFAULT_WEIGHTS_ENERGY_CARRIERS` (`C0.check_if_energy_carrier_is_defined_in_DEFAULT_WEIGHTS_ENERGY_CARRIERS()`, applied to `ENERGY_VECTOR` and to fuel sources) (#538)
- Added minimal renewable share contraint though  `D2.constraint_minimal_renewable_share()` and added description of the constraint in `Model_Assumptions.rst` (#538)
- Benchmark test for minimal renewable share constraint (#538)
- Benchmark test `test_benchmark_AFG_grid_heatpump_heat` for a sector-coupled energy system, including electricity and heat, with a heat pump and an energy price as time series (#524)
- Benchmark test descriptions for `test_benchmark_simple_scenarios.py` (#524)
- Create `src/mvs_eland/utils` subpackage (contains `constants.py`, `constants_json_string.py
`, `constants_output.py` (#501)


### Changed
- Changed structure for `E2.get_cost()` and complete disaggregation of the formulas used in it (#520)
- Added pytest for many `E2` functions (#520)
- Changed and added pytests in for `C2` (#520)
- All energyProviders that have key `FILENAME` (and, therefore, a timeseries), are now of `DISPATCHABILITY = False`(#520)
- Changed structure of `E2.lcoe_assets()` so that each asset has a defined LCOE_ASSET. If `sum(FLOW)==0` of an asset, the LCOE_ASSET (utilization LCOE) is defined to be 0 (#520)
- Color lists for plots are provided by user and are not hard coded anymore (#527)
- Replace function `F1.draw_graph` by the class `F1.ESGraphRenderer` and use `graphviz` instead of
 `networkx` to draw the graph of the energy system model (#528) 
- Rename variable `PLOTS_NX` to `PLOTS_ES` (#528)
- Changed `requirements.txt` (removing and updating dependencies) (#528)
- A png of the energy system model graph is only saved if either `-png` or `-pdf` options are chosen (#530)
- Accepting string "TRUE"/"FALSE" now for boolean parameters (#534)
- Order of pages in the readthedocs.io (#525)
- Reactivated KPI: Renewable share. Updated pytests (#525)
- Extended `DEFAULT_WEIGHTS_ENERGY_CARRIERS` by `Diesel` and `Gas`, added explaination in `Model_Assumptions.rs` (#538)
- Create `dict_model` with constant variables in `D0` and update in `D1` (#538)
- Separate the installation of the packages needed for the report generation from the mvs
 simulation (#501)
- Move all source files in `src/mvs_eland` (#501)
- Move the content of the previous `src/utils.py` module to  `src/mvs_eland/utils/__init__.py` (#501)
- Rename `tests/constants.py` --> `tests/_constants.py` (#501)
- Refactor modules calls (mostly `src.` is replaced by `mvs_eland.`) (#501)
- Move `mvs_eland_tool` folder's content in `src/mvs_eland` (#501)
- Gather all requirements files in a `requirements` folder and read the requirement from there for `setup.py` (#501)
- Update `install_requires` and `extra_requires` in `setup.py` (#501)

### Removed
- `E2.add_costs_and_total`() (#520)
- Calculation of energy expenditures using `price` (#520)
- Function `F1.plot_input_timeseries` which is based on `matplotlib` (#527)
- Dependency to `matplotlib` (#528)
- Remove `STORE_NX_GRAPH` and `DISPLAY_NX_GRAPH` variables (#530)
- Remove `tests/__init__.py` (#501)
- Delete `mvs_eland_tool` folder (#501)

### Fixed
- Calculation of `cost_upfront` required a multiplication (#520)
- Fixed `E2.convert_components_to_dataframe()`, Key error (#520)
- Fixed `F1.extract_plot_data_and_title()`, Key error (#520)
- Fixed hard-coded energy vector of ENERGY_PRODUCTION units in E1.convert_components_to_dataframe(#520)
- Generating report for multiple sectors (#534)
- Fixed hard-coded energy vector of `ENERGY_PRODUCTION` units in `E1.convert_components_to_dataframe` (#520)
- Fixed parsing issue in `A1.conversion()`, incl. pytest (#538)
- Quick fix to read a timeseries for `"price"` in `C0.define_source()` (#524)
- Fix `C1.check_feedin_tariff()`: Now also applyable to timeseries of feed-in tariff or electricity prices (#524)
- Add a warning message if the timeseries of demands or resources are empty (#543)
- Fix failing KPI test (due to newer pandas version) (#501)

## [0.3.3] - 2020-08-19

### Added
- Also components that have no investment costs now have a value (of 0) for COST_INVESTMENT and COST_UPFRONT (#493)
- Display error message when feed-in tariff > electricity price of any  asset in 'energyProvider.csv'. (#497)
- Added pie plots created using Plotly library to the auto-report (#482) 
- Added functions to `F2_autoreport.py` that save the images of plots generated using Plotly to `MVS_outputs` folder as `.png` (#499)
- Inserted docstrings in the definitions of all the functions in `F2_autoreport.py` (#505)
- Functions in F1 to create plotly static `.png` files (#512)
- New argument for MVS execution: `-png` to store plotly graphs to file (#512)
- Benchmark test for peak demand pricing for grid and battery case (#510)
- Logging error message if a cell is left empty for a parameter in the csvs (see `A1`) (#492)
- Logging error message if a bus connects less then three assets including the excess sink, as in that case the energy system model is likely to be incomplete (`C1.check_for_sufficient_assets_on_busses()`) (#492)

### Changed
- Move and rename json converter and parser to B0 module (#464)
- Modified json converter to avoid stringifying special types such as pandas.Dataframes (#464)
- Changed the font family used in the plots in F2_autoreport.py and changed the wording of some comments (#496)
- Changed styling of plots, mainly how legends appear in the PDF report (#482) 
- Move and rename json converter and parser to B0 module (#464)
- Modified json converter to avoid stringifying special types such as pandas.Dataframes (#464)
- Changed the font family used in the plots in F2_autoreport.py and changed the wording of some comments (#496)
- Replaced parameter strings by variables (#500)
- Changed the font family used in the plots in F2_autoreport.py and changed the wording of some comments (#496)
- Moved function `C0.determine_lifetime_price_dispatch()` to C2 with all its sub-functions.  (#495)
- Changed calculation of `LIFETIME_PRICE_DISPATCH` for lists and pd.Series (see dosctrings of `C2.get_lifetime_price_dispatch_list`, `C2.get_lifetime_price_dispatch_timeseries`) (#495)
- Changed dostring format in `C2` to numpy (#495)
- Deactivated function `C2.fuel_price_present_value` as it is not used and TBD (#495)
- Modified the doc-strings in the definitions of some functions to abide by the formatting rules of numpy doc-strings (#505)
- Suppressed the log messages of the Flask server (for report webapp) (#509) 
- Move bulk data preparation code for report from F2 into E1 and F1 modules and into functions (#511, #512)
- F2 now calls functions from F1 to prepare the figures of the report (#512)
- Dispatchable (fuel) sources can now be defined by adding a column to the `energyProduction.csv` and setting `file_name==None` (#492)
- Updated `Model_Assumptions.rst`: Minimal description of dispatchable fuel sources (#492)
- `tests/inputs` energyAssets are updated (#492)
- Fixed test_benchmark_AD_grid_diesel() - now this one tests fuel source and diesel at once (#492)

### Removed
- Functions to generate plots with matplotlib in F1 (#512)
- Many tests that checked if matplot lib plots were stored to file, not replaced by new tests for storing plotly graphs to file (#512)

### Fixed
- Image path for readthedocs (Model_Assumpation.rst) (#492)

## [0.3.2] 2020-08-04

### Added
- `Model_Assumptions` added, including outline for component models, bulletpoints on limitations, energyProviders and peak demand pricing model. (#454)

### Changed
- Definition of busses from assets: Now all INFLOW_DIRECTION / OUTFLOW_DIRECTION are translated into ENERGY_BUSSES (#454, #387)
- An excess sink is created for each and every bus (#454)
- Splitting functions in `C0` and adding tests for them: `C0.define_sink()`, `C0.define_source()` and `C0.define_dso_sinks_and_sources()` (#454)
- Instead of defining multiple DSO sources for modelling peak demand pricing, now a single source is defined and another level added with transformers that, with an availability limited to a peak demand pricing period, only represent the costs of peak demand pricing in the specific period. (#454)
- Moved function `C0.plot_input_timeseries()` to `F1.plot_input_timeseries()` (#454)
- Add required parameter "unit" to energyProviders.csv. Used for defining the units of the peak demand pricing transformer. (#454)
- Updated `F2` for new DSO/excess sink structure: DSO feedin and excess sink removal from demands now universal (#454)
- Replace `logging.warning` for dispatch price of sources in case of DSOs - this is now only an `logging.info`
- Added global variables for KPI connected to renewable energy use (TOTAL_RENEWABLE_GENERATION_IN_LES = "Total internal renewable generation", TOTAL_NON_RENEWABLE_GENERATION_IN_LES = "Total internal non-renewable generation", TOTAL_RENEWABLE_ENERGY_USE = "Total renewable energy use", TOTAL_NON_RENEWABLE_ENERGY_USE = "Total non-renewable energy use") (#454)
- Updated to disagregated `oemof-solph==0.4.1`, which required changing the `requirements.txt` as well as the usage of `oemof` within the MVS (#405)

### Removed
-

### Fixed
- Peak demand pricing feature (#454)


## [0.3.1] - 2020-07-30

### Added
- Release protocol in `CONTRIBUTING.md` file (#353)
- Custom heat demand profile generation (#371)
- Add custom solar thermal collector generation profile (#370)
- Input template folder for easy generation of new simulations (#374), later also for tests of the input folder
- Tests for ABE usecase (grid, PV, battery) (#385)
- Test to verify that input folders have all required parameters (#398)
- New `dict` `REQUIRED_MVS_PARAMETERS` to gather the required parameters from the csv or json
 input type (#398)
- `utils.py` module in `src` to gather the functions `find_input_folders` and `compare_input_parameters_with_reference` which can be used to find and validate input folders (#398)
- Code and test for checking for new parameters in csv and raising warning message if not defined (`A1.check_for_newly_added_parameters`). This then also adds a default value to the new parameter  (#384)
- Exception if an energyVector does not have internal generation or consumption from a DSO, and is only supplied by energy conversion from another sector: renewable share = 0. (#384)
- Tests for source components in D1 (#391)
- Option `-i` for `python mvs_report.py`, `python mvs_report.py -h` for help (#407)
- Pyppeteer package for OS X users in troubleshooting (#414)
- Add an enhancement to the auto-report by printing the log messages such as warnings and errors (#417)
- New `dict` `REQUIRED_JSON_PARAMETERS` to gather the required parameters from the json input files (#432)
- `.readthedocs.yml` configuration file (#435, #436)
- Calculation of levelized cost of energy (`LCOE_ASSET`) of each asset in E2 (#438)
- Tests for LCOE function in `test_E2_economics` (#438)
- Output of `scalars.xlsx`now also includes `INSTALLED_CAP` and `LCOE_ASSET`(#438)
- File `constants_output.py` to contain all keys included in `scalars.xlsx` (#453)
- Installation help for `pygraphviz` on Win10/64bit systems in `troubleshooting.rst` (#379)
- Add Plotly-based blots (line diagrams for energy flows and bar charts) to `F2_autoreport.py` (#439)
- LCOE_ASSET (Levelized Cost of Energy of Asset) explaination in KPI documentation (#458)
- Heat demand profiles with option of using monitored weather data (ambient temperature) at the use case UVtgV. note: file not provided so far (#474)
- Solar generation profiles with option of using monitored weather data (ambient temp, ghi, dhi) at the use case uvtgv. note: file not provided so far (#475)
- Benchmark test for simple case grid and diesel without test for fuel consumption (#386)
- Example docstring to readthedocs (#489)

### Changed
- Use selenium to print the automatic project report, `python mvs_report.py -h` for help (#356)
- Sort parameters in csv´s within the input folder (#374)
- Change relative folder path to absolute in tests files (#396)
- Replace all variables wacc, discount_factor and project_lifetime in the project (#383)
- Improve styling of the pdf report (#369)
- `LIST_OF_NEW_PARAMETERS` renamed `EXTRA_CSV_PARAMETERS` and moved from `A1` to `constants.py
` (#384)
- Order of parameters in `tests/inputs`, fixed missing parameters  (#384)
- Only a single output flow for sources (instead of multiple possible) as discussed in #149  (#391)
- Move `existing` parameter into Investment objects of D1 components (was before added to output flow) (#391)
- Use pyppeteers instead of selenium to emulate the webbrowser and print the pdf report
 automatically (#407)
- Update flowchart again (#409)
- Label of storage components (storage capacity, input power, output power) will by default be redefined to the name of the storage and this component (#415)
- Version number and date is only to be edited in one file (#419)
- Add `ìnputs` folder to `.gitignore` (#401)
- Change the calculation of the residual value for specific capex in C2 and test_C2 (#289, #247, PR #431): Now the present value of the residual value is considered
- Explicitly return the dataframe with parameters value in function
 `check_for_newly_added_parameter` (#428)
- Rename function `check_for_newly_added_parameter` in `check_for_official_extra_parameters` (#428)
- Add `ìnputs` folder to `.gitignore` (#401)
- Readthedocs links to simple scenario `tests/inputs` (#420)
- Adapt and add logging messages for components added to the model in D1 (#429)
- Moved list of keys to be printed in `scalars.xlsx` to `constants_output.py` (#453)
- Renamed `"peak_flow"` to `PEAK_FLOW` and `"average_flow"` to `AVERAGE_FLOW` (#453)
- Changed function `E2.lcoe_asset()` and its tests, now processes one asset at a time (#453)
- Added arguments ``-f`, `-log`, `warning`` to all `parse_args` and `main()` in `tests` (#456)
- File `Developing.rst` with new description of tests and conventions (#456)
- Added a `setup_class` (remove dir) to `test_B0.TestTemporaryJsonFileDisposal` (#379)
- Created function to read version number and date from file instead of importing it from module
 (#463)
- Fixed `E0.store_results_matrix()`, now available types: `str`, `bool`, `None`, dict (with key VALUE), else (`int`/`float`). If KPI not in asset, no value is attributed. Added test for function (#468, #470)
- Fixed `main()` calls in `test_F1_plotting.py` (#468)
- Added `pyppdf==0.0.12` to `requirements.txt` (#473)
- Tests for A0: Now new dirs are only created if not existant
- Function `A0.check_output_folder()`, now after `shutil.rmtree` we still `try-except os.mkdirs`, this fixes local issues with `FileExistsError`.  (#474)
- Added `pyppdf==0.0.12` to `requirements.txt` (#473)

### Removed
- Selenium to print the automatic project report for help (#407)
- `MaximumCap` from list of required parameters for `energyStorage` assets (#415)
- `inputs` folder (#401)
- `tests/test_benchmark.py` module (#401)
- Outdated table of tests of MVS `docs/tables/table_tests.csv` (#456)
- Removed function `C0.complete_missing_cost_data()` as this should be covered by A1 for csv files (#379)
- Old plots in `F2_autoreport.py` generated with matplotlib (#439)
- Parameter `restore_from_oemof_file` from all files (inputs, tests) (#483)
- Deleted columns from `fixcost.csv` as this is currently not used (#362)

### Fixed
- Bug connected to global variables (#356)
- Duplicate of timeseries files (#388)
- Warnings from local readthedocs compilation (#426)
- Bug on local install (#437)
- Input folder `tests/inputs` with simple example scenario (#420)
- Description of storage efficiency in readthedocs (#457)
- MVS can now be run with argument `-pdf` (fix pyppeteer issue) (#473)
- Adapted benchmark tests input folders to template (#386)
- Local failing pytests (`FileExistsError`) on Ubuntu and Win10 (#474, #483)
- 9 Warnings due to excess parameter `restore_from_oemof_file` (#483)

## [0.3.0] - 2020-06-08

### Added
- Test for re-running a simulation with `json_input_processed.json` file (#343)

### Changed
- Test input files (#343)
- All parameters of the json/csv input files are now defined by constant variables (i.e, `CRATE="crate"` instead of string `"crate"`) (#346)
- Use `is` instead of `==` in if clauses for True, False and None (#346)
- Categorize constants in `constants_json_strings.py` (#347)
- Renaming CAPEX_FIX = "capex_fix" into COST_DEVELOPMENT = "development_costs" (#347, #350)
- Renaming CAPEX_VAR = "capex_var" into SPECIFIC_COST = "specific_costs" (#347, #350)
- Renaming OPEX_FIX = "opex_fix" into SPECIFIC_COST_OM = "specific_costs_om" (#347, #350)
- Renaming OPEX_VAR = "opex_var" into PRICE_DISPATCH = "dispatch_price" (#347, #350)
- Change last strings into global constants in "constants_json_strings.py" (#349)
- Autoreport now refers to actual project and scenario name + ID (#349)


## [0.2.1] - 2020-05-28

### Added
- Tests for the module B0 (#140, #255)
- Tests for the module A1 (#141)
- Tests for the module E3 (#143)
- Tests for the module F0 (#142, #304, #335)
- Some tests for E2 (#144)
- Tests function names for E1 (#145)
- Tests for the module E0 (#146)
- Tests for module D2 (#147)
- Some tests for module C0 (#148)
- Tests for the module D1 (still - partly - open: transformers, sources. finished: sinks, storages, other functions) (#149)
- Tests for the module D0 (#150)
- Tests for module C2 (#151)
- Tests for the module C1 (only used function) (#152)
- Tests for module F1 (#157, #297, #284)
- Pull request template (#198)
- Issue template (#212)
- File `troubleshooting.rst` to readthedocs (#229)
- File `simulating_with_the_mvs.rst` to readthedocs: How to use the input files (csv/json) (#130), how to create an own simulation/project
tipps for module building, and hint that units in the MVS are not checked (#229)
- Images for `simulating_with_the_mvs.rst`: images/energy_system.png, images/energy_system_model
.png, images/folder_structure_inputs.png (#229)
- Tables for `simulating_with_the_mvs.rst`: files_to_be_displayed/example_multiple_inputs_energyConversion.csv
, files_to_be_displayed/example_scalar_as_timeseries_energyConversion.csv (#229)
- Benchmark test for csv inputs (#254)
- Benchmark test with only PV and grid (#258)
- Module F2 for auto-reporting results of MVS simulation (#232)
- Json entries including paths to all plotted graphs (#232)
- Technical parameters: Energy flows (aggregated) per asset, Renewable share (#223, #257)
- Save network graph as png to output folder if new parameter `store_nx_graph` is true (#242)
- Tests for storage for the module A1 (#299)
- Benchmark test with only battery and grid (#302)
- Flowchart and relative description (#305)
- Reference to license (#305)
- Description of validation scheme into readthedocs (#306)
- Possibility to save the report generated in F2 as a pdf (#284)
- Possibility to run benchmark tests selectively and make sure they are all run on master branch
 (#320)
- Possibility to deploy the report of the results in a browser (#323)
- A main() function to be used by a server which only accepts json variable and returns json
 variable (not saving to a file) (#327)
- Add information about the feature to view the web app and generate PDF of the automatic report to readthedocs (#283)

### Changed
- Default input files from "inputs": Changed some parameters (#143)
- Moved some functions between F0 and F1, rearranged functions in F1 (#157)
- Shore power randomization improved + amount of available docks can be chosen (#202)
- Update kwargs of main func in docstring and in documentation (#208)
- `troubleshooting.rst`: Added help for `pygraphviz` (#218), `xlrd` (#11), `json.decoder.JSONDecodeError` (#206)
- FileNotFoundError messages in A0 (#227)
- Update json file `mvs_config.json`: Default with no peak demand pricing. Replace string "False" by boolean `false`. Remove depreciated parameters from `simulation_settings`(`input_file_name`, `overwrite`, `path_input_file`, `path_input_folder`, `path_input_sequences`, `path_output_folder`, `path_output_folder_inputs`) (#234)
- Renamed `plot_nx_graph` to `display_nx_graph` and added `store_nx_graph` (#242)
- Variables `required_files_list` and `ALLOWED_FILES` have been replaced by `REQUIRED_FILES` (#251)
- The columns of the storage_xx files are renamed and the specific parameters for each column are
 checked in A1 (#259)
- Possibility to move the json file after reading it (useful if json file created from csv files
) (#255)
- Call timeseries plot function for each bus (#278)
- The input from the csv files produce the same json than the json file (#286)
- Rename "storage" parameter in A1 and tests_A1 to "asset_is_a_storage" (#300)
- Serialize the DataFrame and arrays into the json_with_results.json (#304)
- Convert serialized DataFrame and arrays back into these types in the B0.load_json function
 (#304, #322, #326)
- Move the CSS styling code to a style sheet (#317)
- Change the input data for creating the dataframes for generating the optimization and costs' tables from xlsx file to json (#317) 
- Rename mvs_eland_tool/mvs_eland_tool.py --> mvs_eland_tool/local_deploy.py (#327)
- Now main (local use) and run_simulation (server use) are available in mvs_eland_tool package
  (#327)

 
### Removed
- Removed parameter `oemof_file_name` from `simulation_settings.csv`, as well as from all input
 files etc. The name is hardcoded now (#150)

### Fixed
- Fix naming error for storages (#166)
- Fix json file (#203)
- Delete duplicated entry of `plot_nx_graph` from json file (#209)
- Rename "boolean" to "bool" in example json file (#214)
- Fix searching for dict key "input_bus_name" (#210) and using input_name instead of output_name (#219)
- Fix plotting error in F1, plot only if Data frame is not empty (#230, #234)
- Benchmark test that the simulation is running with default settings (#254)
- Fix specific parameters for each storage column (#259)
- Overwrite local results when running through brenchmark tests (#260)
- Allow more than one separator for csv files(#263)
- Fix plotting pie chart for costs, if statement added if no costs are available (#267)
- Fix long label resulting from total project costs (#270)
- Bug when the output path had contained an unexisting folder within an unexisting folder it
 would return an error (#278)
- Display SOC (#278)
- Automatic update of the test coverage with coveralls.io (#307)
- Logging message for maximumCap value (#310)
- Create_app function in F0 for standalone execution (#317)
- Crashing evaluation when `evaluated_period < 365/peak_demand_pricing_periods` by raising an
 error (#331) 

## [0.2.0] - 2020-03-13

### Added
- Readthedocs documentation for input parameters (#128)
- Doctring of module A0 (#138)
- Constants in `src/constants.py` (#153, #154)
- Readthedocs documentation for installation (#162)
- Plotting an networkx graph can now be turned of/on via "plot_nx_graph" in simulation_settings (#172)
- Plot all timeseries used as input data (#171)
- Integrate new parameter maximumCap as nominal value for energyProduction assets, ie. PV or wind plants (#125 )
- Integrate new parameter maximumCap as nominal value for storage assets and transformers (PR #243, comp. issue #125)

### Changed
- Give priority from kwargs on command line arguments (#112, #138)
- Docstrings of module A1 (#113)
- Changed keyword argument to positional argument for `create_input_json` function (#113)
- function `get_user_inputs` renamed `process_user_arguments` (#138)
- Tests for the module A0 (#138)
- Terminal commands (#135)
- PR request template (open/done/not applicable) (#205)
- URL of coverall badge (#265) 
- Function converting json to dict (#142)

### Removed
- Function welcome from module A0 (#138)
- Parameters `input_file_name`, `overwrite`, `path_input_file`, `path_input_folder`, `path_input_sequences`, `path_output_folder`, `path_output_folder_inputs` from `simulation_settings.csv` (#178)

### Fixed
- Input directory of csv files specified by user is handed to `load_data_from_csv.create_input_json()` (#112)
- \#111 & \#114 fix user choice of output folder via command line arguments(#115)
- Demand is no longer aggregated across sectors when processing/plotting in E1 (#169)
- Optimized storage capacities are printed into results matrix (#188)
- Sector diagrams now also include SOC diagrams (#189)
- Sources can now have variable costs (#173)
- \#182 Boolean simulation settings now also take affect
- Demand is no longer aggregated across sectors when processing/plotting in E1 (#169)

## [0.1.1] -2020-01-30

### Added
- test for running the main function (#109)
- the user can run the tool simply with `python mvs_tool.py` (#109)
### Fixed
- \#108 (#109)


## [0.1.0] - 2020-01-29

### Added
- tests for the A0 module (#87)
- badge for coveralls.io (#90)
- tests for the parsing of arguments (#97)
- exceptions for missing input file/folder (#98)
### Changed 
- removed unused class structure in all modules, execution stay the same (#86)
- link to build for this repository instead of previous one (#95)
- use argparser to parse the arguments from command line (#97)
- the full path of input folder containing csv is now required (#98)
### Removed
- argument parsing using sys.argv (#97)

## [0.0.3] - 2020-01-22

### Added
- LICENSE.md with GPL v2.0 (#38, smartie2076)
- folder "docs" and content to generate readthedocs (#39, smartie2076)
- Started readthedocs homepage (not working): https://readthedocs.org/projects/mvs-eland/ (#39, smartie2076, #57, Bachibouzouk)
- new feature to create the input json file from a collection of csv files (@Piranias)
- new module added: A1_csv_to_json.py (@Piranias)
- Badges for build and docs (#70, Bachibouzouk)
- Setup file (#72, Bachibouzouk)
- Parameters can now be a list of values, eg. efficiencies for two busses or multiple input/output vectors (#52, @marc-juanpera) 
- Parameters can now be a timeseries (eg. efficiency of a converter, electricity prices) (#37, #82, @marc-juanpera) 
- Parameters can now be defined as a list as well as as a timeseries (#52,#82, @marc-juanpera) 

### Changed
- requirements.txt only includes packages needed for users of MVS (#39, smartie2076)
- test_requirements.txt includes packages used by developers of MVS (#39, smartie2076)
- CONTRIBUTING: Now with read the docs (@smartie2076)
- README: Now with contextualization of MVS, setup & installation, utilization of and contributing to MVS (#47, smartie2076)
- directory structure of input/ (#49 @Piranias)
- json data structure reduced to 2 (main) levels: goup and asset (#49 @smartie2076)
- logging now stores into appropriate logfile (@smartie2076)
- change code_folder to src (#80)

### Removed
- Output files excluded from repro  (@smartie2076)

## [0.0.2] - 2019-11-25

### Added
- Introduced test for correct code formatting (blacks, closed issue #31, #18)
- Now unlimited number of busses possible
- Now with monthly peak demand pricing 
- Two test json files
- Files to create wiki page "Exemplary Workflow"

### Changed
- Introduced new code structure (folder "code") and updated relative import paths (closed #17)
- Introduced (basic) plots of optimized capacities and costs (addresses issue #29)
- CONTRIBUTING
- CHANGELOG
- Tests and travis file
- requirements.txt

### Removed
- Excel input file
- Python files to read from excel

## [0.0.1] - 2019-10-14

### Added
- CONTRIBUTING (#8)
- CHANGELOG (#8)
- Tests (#8, #10)

### Changed
- relative imports (#10)
- moved `mvs_eland_tool`'s content in a function (#10)

### Removed
- yet another thing<|MERGE_RESOLUTION|>--- conflicted
+++ resolved
@@ -68,14 +68,11 @@
 - Conversion from json to dict allow to load a timeindex for pandas.Series (#625)
 - Replace `==` by `is` in expression with `True`, `False` or `None` (#625)
 - Remove unused `dict_values` argument of function `receive_timeseries_from_csv` (#625)
-<<<<<<< HEAD
+- Move the end of the function `receive_timeseries_from_csv` into `C0.compute_timeseries_properties()` (#625)
+- Fix rendering issues with the PDF report and web app: Tables, ES graph sizing (#643)
 - Move the end of the function `receive_timeseries_from_csv` into `C0.compute_timeseries_properties()` (#625)- Definition of renewable share (RES), now renewable factor (#637)
 - Refactoring of `RENEWABLE_SHARE` into `RENEWABLE_FACTOR` and some functions in E3 (now `E3.add_total_renewable_and_non_renewable_energy_origin` and `E3.add_renewable_factor`) (#637)
 - Rename: `Minimal renewable share constraint` to `Minimal renewable factor constraint` in all files (python, messages, RTD, json, tests, csv), so that this is in line with the definition and does not cause any confusion, explained in RTD (#637) 
-=======
-- Move the end of the function `receive_timeseries_from_csv` into `C0.compute_timeseries_properties()` (#625)
-- Fix rendering issues with the PDF report and web app: Tables, ES graph sizing (#643)
->>>>>>> fa7f55ee
 
 ### Removed
 - Parameter label from input csv files; label is now set by filenames (for `project_data`, `economic_data`, `simulation_settings`) and column headers (for `energyConsumption`, `energyConversion`, `energyProduction`, `energyProviders`), special for storage: `filename` + `column header` (#602)
