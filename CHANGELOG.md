# Changelog
All notable changes to this project will be documented in this file.

The format is inspired from [Keep a Changelog](http://keepachangelog.com/en/1.0.0/)
and the versioning aim to respect [Semantic Versioning](http://semver.org/spec/v2.0.0.html).

Here is a template for new release sections

```
## [_._._] - 20XX-MM-DD

### Added
-
### Changed
-
### Removed
-
### Fixed
-
```

<<<<<<< HEAD
## [Unreleased]

### Added
- Docstrings for E2 (#520)
- New constant variable: `SIMULATION_RESULTS="simulation_results"` (#520)

### Changed
-
### Removed
-
### Fixed
- Calculation of `cost_upfront` required a multiplication (#520)

=======
>>>>>>> 1467e343
## [0.3.3] - 2020-08-19

### Added
- Also components that have no investment costs now have a value (of 0) for COST_INVESTMENT and COST_UPFRONT (#493)
- Display error message when feed-in tariff > electricity price of any  asset in 'energyProvider.csv'. (#497)
- Added pie plots created using Plotly library to the auto-report (#482) 
- Added functions to `F2_autoreport.py` that save the images of plots generated using Plotly to `MVS_outputs` folder as `.png` (#499)
- Inserted docstrings in the definitions of all the functions in `F2_autoreport.py` (#505)
- Functions in F1 to create plotly static `.png` files (#512)
- New argument for MVS execution: `-png` to store plotly graphs to file (#512)
- Benchmark test for peak demand pricing for grid and battery case (#510)
- Logging error message if a cell is left empty for a parameter in the csvs (see `A1`) (#492)
- Logging error message if a bus connects less then three assets including the excess sink, as in that case the energy system model is likely to be incomplete (`C1.check_for_sufficient_assets_on_busses()`) (#492)

### Changed
- Move and rename json converter and parser to B0 module (#464)
- Modified json converter to avoid stringifying special types such as pandas.Dataframes (#464)
- Changed the font family used in the plots in F2_autoreport.py and changed the wording of some comments (#496)
- Changed styling of plots, mainly how legends appear in the PDF report (#482) 
- Move and rename json converter and parser to B0 module (#464)
- Modified json converter to avoid stringifying special types such as pandas.Dataframes (#464)
- Changed the font family used in the plots in F2_autoreport.py and changed the wording of some comments (#496)
- Replaced parameter strings by variables (#500)
- Changed the font family used in the plots in F2_autoreport.py and changed the wording of some comments (#496)
- Moved function `C0.determine_lifetime_price_dispatch()` to C2 with all its sub-functions.  (#495)
- Changed calculation of `LIFETIME_PRICE_DISPATCH` for lists and pd.Series (see dosctrings of `C2.get_lifetime_price_dispatch_list`, `C2.get_lifetime_price_dispatch_timeseries`) (#495)
- Changed dostring format in `C2` to numpy (#495)
- Deactivated function `C2.fuel_price_present_value` as it is not used and TBD (#495)
- Modified the doc-strings in the definitions of some functions to abide by the formatting rules of numpy doc-strings (#505)
- Suppressed the log messages of the Flask server (for report webapp) (#509) 
- Move bulk data preparation code for report from F2 into E1 and F1 modules and into functions (#511, #512)
- F2 now calls functions from F1 to prepare the figures of the report (#512)
- Dispatchable (fuel) sources can now be defined by adding a column to the `energyProduction.csv` and setting `file_name==None` (#492)
- Updated `Model_Assumptions.rst`: Minimal description of dispatchable fuel sources (#492)
- `tests/inputs` energyAssets are updated (#492)
- Fixed test_benchmark_AD_grid_diesel() - now this one tests fuel source and diesel at once (#492)

### Removed
- Functions to generate plots with matplotlib in F1 (#512)
- Many tests that checked if matplot lib plots were stored to file, not replaced by new tests for storing plotly graphs to file (#512)

### Fixed
- Image path for readthedocs (Model_Assumpation.rst) (#492)
- Calculation of `cost_upfront` required a multiplication


## [0.3.2] 2020-08-04

### Added
- `Model_Assumptions` added, including outline for component models, bulletpoints on limitations, energyProviders and peak demand pricing model. (#454)

### Changed
- Definition of busses from assets: Now all INFLOW_DIRECTION / OUTFLOW_DIRECTION are translated into ENERGY_BUSSES (#454, #387)
- An excess sink is created for each and every bus (#454)
- Splitting functions in `C0` and adding tests for them: `C0.define_sink()`, `C0.define_source()` and `C0.define_dso_sinks_and_sources()` (#454)
- Instead of defining multiple DSO sources for modelling peak demand pricing, now a single source is defined and another level added with transformers that, with an availability limited to a peak demand pricing period, only represent the costs of peak demand pricing in the specific period. (#454)
- Moved function `C0.plot_input_timeseries()` to `F1.plot_input_timeseries()` (#454)
- Add required parameter "unit" to energyProviders.csv. Used for defining the units of the peak demand pricing transformer. (#454)
- Updated `F2` for new DSO/excess sink structure: DSO feedin and excess sink removal from demands now universal (#454)
- Replace `logging.warning` for dispatch price of sources in case of DSOs - this is now only an `logging.info`
- Added global variables for KPI connected to renewable energy use (TOTAL_RENEWABLE_GENERATION_IN_LES = "Total internal renewable generation", TOTAL_NON_RENEWABLE_GENERATION_IN_LES = "Total internal non-renewable generation", TOTAL_RENEWABLE_ENERGY_USE = "Total renewable energy use", TOTAL_NON_RENEWABLE_ENERGY_USE = "Total non-renewable energy use") (#454)
- Updated to disagregated `oemof-solph==0.4.1`, which required changing the `requirements.txt` as well as the usage of `oemof` within the MVS (#405)

### Removed
-

### Fixed
- Peak demand pricing feature (#454)


## [0.3.1] - 2020-07-30

### Added
- Release protocol in `CONTRIBUTING.md` file (#353)
- Custom heat demand profile generation (#371)
- Add custom solar thermal collector generation profile (#370)
- Input template folder for easy generation of new simulations (#374), later also for tests of the input folder
- Tests for ABE usecase (grid, PV, battery) (#385)
- Test to verify that input folders have all required parameters (#398)
- New `dict` `REQUIRED_MVS_PARAMETERS` to gather the required parameters from the csv or json
 input type (#398)
- `utils.py` module in `src` to gather the functions `find_input_folders` and `compare_input_parameters_with_reference` which can be used to find and validate input folders (#398)
- Code and test for checking for new parameters in csv and raising warning message if not defined (`A1.check_for_newly_added_parameters`). This then also adds a default value to the new parameter  (#384)
- Exception if an energyVector does not have internal generation or consumption from a DSO, and is only supplied by energy conversion from another sector: renewable share = 0. (#384)
- Tests for source components in D1 (#391)
- Option `-i` for `python mvs_report.py`, `python mvs_report.py -h` for help (#407)
- Pyppeteer package for OS X users in troubleshooting (#414)
- Add an enhancement to the auto-report by printing the log messages such as warnings and errors (#417)
- New `dict` `REQUIRED_JSON_PARAMETERS` to gather the required parameters from the json input files (#432)
- `.readthedocs.yml` configuration file (#435, #436)
- Calculation of levelized cost of energy (`LCOE_ASSET`) of each asset in E2 (#438)
- Tests for LCOE function in `test_E2_economics` (#438)
- Output of `scalars.xlsx`now also includes `INSTALLED_CAP` and `LCOE_ASSET`(#438)
- File `constants_output.py` to contain all keys included in `scalars.xlsx` (#453)
- Installation help for `pygraphviz` on Win10/64bit systems in `troubleshooting.rst` (#379)
- Add Plotly-based blots (line diagrams for energy flows and bar charts) to `F2_autoreport.py` (#439)
- LCOE_ASSET (Levelized Cost of Energy of Asset) explaination in KPI documentation (#458)
- Heat demand profiles with option of using monitored weather data (ambient temperature) at the use case UVtgV. note: file not provided so far (#474)
- Solar generation profiles with option of using monitored weather data (ambient temp, ghi, dhi) at the use case uvtgv. note: file not provided so far (#475)
- Benchmark test for simple case grid and diesel without test for fuel consumption (#386)
- Example docstring to readthedocs (#489)

### Changed
- Use selenium to print the automatic project report, `python mvs_report.py -h` for help (#356)
- Sort parameters in csv´s within the input folder (#374)
- Change relative folder path to absolute in tests files (#396)
- Replace all variables wacc, discount_factor and project_lifetime in the project (#383)
- Improve styling of the pdf report (#369)
- `LIST_OF_NEW_PARAMETERS` renamed `EXTRA_CSV_PARAMETERS` and moved from `A1` to `constants.py
` (#384)
- Order of parameters in `tests/inputs`, fixed missing parameters  (#384)
- Only a single output flow for sources (instead of multiple possible) as discussed in #149  (#391)
- Move `existing` parameter into Investment objects of D1 components (was before added to output flow) (#391)
- Use pyppeteers instead of selenium to emulate the webbrowser and print the pdf report
 automatically (#407)
- Update flowchart again (#409)
- Label of storage components (storage capacity, input power, output power) will by default be redefined to the name of the storage and this component (#415)
- Version number and date is only to be edited in one file (#419)
- Add `ìnputs` folder to `.gitignore` (#401)
- Change the calculation of the residual value for specific capex in C2 and test_C2 (#289, #247, PR #431): Now the present value of the residual value is considered
- Explicitly return the dataframe with parameters value in function
 `check_for_newly_added_parameter` (#428)
- Rename function `check_for_newly_added_parameter` in `check_for_official_extra_parameters` (#428)
- Add `ìnputs` folder to `.gitignore` (#401)
- Readthedocs links to simple scenario `tests/inputs` (#420)
- Adapt and add logging messages for components added to the model in D1 (#429)
- Moved list of keys to be printed in `scalars.xlsx` to `constants_output.py` (#453)
- Renamed `"peak_flow"` to `PEAK_FLOW` and `"average_flow"` to `AVERAGE_FLOW` (#453)
- Changed function `E2.lcoe_asset()` and its tests, now processes one asset at a time (#453)
- Added arguments ``-f`, `-log`, `warning`` to all `parse_args` and `main()` in `tests` (#456)
- File `Developing.rst` with new description of tests and conventions (#456)
- Added a `setup_class` (remove dir) to `test_B0.TestTemporaryJsonFileDisposal` (#379)
- Created function to read version number and date from file instead of importing it from module
 (#463)
- Fixed `E0.store_results_matrix()`, now available types: `str`, `bool`, `None`, dict (with key VALUE), else (`int`/`float`). If KPI not in asset, no value is attributed. Added test for function (#468, #470)
- Fixed `main()` calls in `test_F1_plotting.py` (#468)
- Added `pyppdf==0.0.12` to `requirements.txt` (#473)
- Tests for A0: Now new dirs are only created if not existant
- Function `A0.check_output_folder()`, now after `shutil.rmtree` we still `try-except os.mkdirs`, this fixes local issues with `FileExistsError`.  (#474)
- Added `pyppdf==0.0.12` to `requirements.txt` (#473)

### Removed
- Selenium to print the automatic project report for help (#407)
- `MaximumCap` from list of required parameters for `energyStorage` assets (#415)
- `inputs` folder (#401)
- `tests/test_benchmark.py` module (#401)
- Outdated table of tests of MVS `docs/tables/table_tests.csv` (#456)
- Removed function `C0.complete_missing_cost_data()` as this should be covered by A1 for csv files (#379)
- Old plots in `F2_autoreport.py` generated with matplotlib (#439)
- Parameter `restore_from_oemof_file` from all files (inputs, tests) (#483)
- Deleted columns from `fixcost.csv` as this is currently not used (#362)

### Fixed
- Bug connected to global variables (#356)
- Duplicate of timeseries files (#388)
- Warnings from local readthedocs compilation (#426)
- Bug on local install (#437)
- Input folder `tests/inputs` with simple example scenario (#420)
- Description of storage efficiency in readthedocs (#457)
- MVS can now be run with argument `-pdf` (fix pyppeteer issue) (#473)
- Adapted benchmark tests input folders to template (#386)
- Local failing pytests (`FileExistsError`) on Ubuntu and Win10 (#474, #483)
- 9 Warnings due to excess parameter `restore_from_oemof_file` (#483)

## [0.3.0] - 2020-06-08

### Added
- Test for re-running a simulation with `json_input_processed.json` file (#343)

### Changed
- Test input files (#343)
- All parameters of the json/csv input files are now defined by constant variables (i.e, `CRATE="crate"` instead of string `"crate"`) (#346)
- Use `is` instead of `==` in if clauses for True, False and None (#346)
- Categorize constants in `constants_json_strings.py` (#347)
- Renaming CAPEX_FIX = "capex_fix" into COST_DEVELOPMENT = "development_costs" (#347, #350)
- Renaming CAPEX_VAR = "capex_var" into SPECIFIC_COST = "specific_costs" (#347, #350)
- Renaming OPEX_FIX = "opex_fix" into SPECIFIC_COST_OM = "specific_costs_om" (#347, #350)
- Renaming OPEX_VAR = "opex_var" into PRICE_DISPATCH = "dispatch_price" (#347, #350)
- Change last strings into global constants in "constants_json_strings.py" (#349)
- Autoreport now refers to actual project and scenario name + ID (#349)


## [0.2.1] - 2020-05-28

### Added
- Tests for the module B0 (#140, #255)
- Tests for the module A1 (#141)
- Tests for the module E3 (#143)
- Tests for the module F0 (#142, #304, #335)
- Some tests for E2 (#144)
- Tests function names for E1 (#145)
- Tests for the module E0 (#146)
- Tests for module D2 (#147)
- Some tests for module C0 (#148)
- Tests for the module D1 (still - partly - open: transformers, sources. finished: sinks, storages, other functions) (#149)
- Tests for the module D0 (#150)
- Tests for module C2 (#151)
- Tests for the module C1 (only used function) (#152)
- Tests for module F1 (#157, #297, #284)
- Pull request template (#198)
- Issue template (#212)
- File `troubleshooting.rst` to readthedocs (#229)
- File `simulating_with_the_mvs.rst` to readthedocs: How to use the input files (csv/json) (#130), how to create an own simulation/project
tipps for module building, and hint that units in the MVS are not checked (#229)
- Images for `simulating_with_the_mvs.rst`: images/energy_system.png, images/energy_system_model
.png, images/folder_structure_inputs.png (#229)
- Tables for `simulating_with_the_mvs.rst`: files_to_be_displayed/example_multiple_inputs_energyConversion.csv
, files_to_be_displayed/example_scalar_as_timeseries_energyConversion.csv (#229)
- Benchmark test for csv inputs (#254)
- Benchmark test with only PV and grid (#258)
- Module F2 for auto-reporting results of MVS simulation (#232)
- Json entries including paths to all plotted graphs (#232)
- Technical parameters: Energy flows (aggregated) per asset, Renewable share (#223, #257)
- Save network graph as png to output folder if new parameter `store_nx_graph` is true (#242)
- Tests for storage for the module A1 (#299)
- Benchmark test with only battery and grid (#302)
- Flowchart and relative description (#305)
- Reference to license (#305)
- Description of validation scheme into readthedocs (#306)
- Possibility to save the report generated in F2 as a pdf (#284)
- Possibility to run benchmark tests selectively and make sure they are all run on master branch
 (#320)
- Possibility to deploy the report of the results in a browser (#323)
- A main() function to be used by a server which only accepts json variable and returns json
 variable (not saving to a file) (#327)
- Add information about the feature to view the web app and generate PDF of the automatic report to readthedocs (#283)

### Changed
- Default input files from "inputs": Changed some parameters (#143)
- Moved some functions between F0 and F1, rearranged functions in F1 (#157)
- Shore power randomization improved + amount of available docks can be chosen (#202)
- Update kwargs of main func in docstring and in documentation (#208)
- `troubleshooting.rst`: Added help for `pygraphviz` (#218), `xlrd` (#11), `json.decoder.JSONDecodeError` (#206)
- FileNotFoundError messages in A0 (#227)
- Update json file `mvs_config.json`: Default with no peak demand pricing. Replace string "False" by boolean `false`. Remove depreciated parameters from `simulation_settings`(`input_file_name`, `overwrite`, `path_input_file`, `path_input_folder`, `path_input_sequences`, `path_output_folder`, `path_output_folder_inputs`) (#234)
- Renamed `plot_nx_graph` to `display_nx_graph` and added `store_nx_graph` (#242)
- Variables `required_files_list` and `ALLOWED_FILES` have been replaced by `REQUIRED_FILES` (#251)
- The columns of the storage_xx files are renamed and the specific parameters for each column are
 checked in A1 (#259)
- Possibility to move the json file after reading it (useful if json file created from csv files
) (#255)
- Call timeseries plot function for each bus (#278)
- The input from the csv files produce the same json than the json file (#286)
- Rename "storage" parameter in A1 and tests_A1 to "asset_is_a_storage" (#300)
- Serialize the DataFrame and arrays into the json_with_results.json (#304)
- Convert serialized DataFrame and arrays back into these types in the B0.load_json function
 (#304, #322, #326)
- Move the CSS styling code to a style sheet (#317)
- Change the input data for creating the dataframes for generating the optimization and costs' tables from xlsx file to json (#317) 
- Rename mvs_eland_tool/mvs_eland_tool.py --> mvs_eland_tool/local_deploy.py (#327)
- Now main (local use) and run_simulation (server use) are available in mvs_eland_tool package
  (#327)

 
### Removed
- Removed parameter `oemof_file_name` from `simulation_settings.csv`, as well as from all input
 files etc. The name is hardcoded now (#150)

### Fixed
- Fix naming error for storages (#166)
- Fix json file (#203)
- Delete duplicated entry of `plot_nx_graph` from json file (#209)
- Rename "boolean" to "bool" in example json file (#214)
- Fix searching for dict key "input_bus_name" (#210) and using input_name instead of output_name (#219)
- Fix plotting error in F1, plot only if Data frame is not empty (#230, #234)
- Benchmark test that the simulation is running with default settings (#254)
- Fix specific parameters for each storage column (#259)
- Overwrite local results when running through brenchmark tests (#260)
- Allow more than one separator for csv files(#263)
- Fix plotting pie chart for costs, if statement added if no costs are available (#267)
- Fix long label resulting from total project costs (#270)
- Bug when the output path had contained an unexisting folder within an unexisting folder it
 would return an error (#278)
- Display SOC (#278)
- Automatic update of the test coverage with coveralls.io (#307)
- Logging message for maximumCap value (#310)
- Create_app function in F0 for standalone execution (#317)
- Crashing evaluation when `evaluated_period < 365/peak_demand_pricing_periods` by raising an
 error (#331) 

## [0.2.0] - 2020-03-13

### Added
- Readthedocs documentation for input parameters (#128)
- Doctring of module A0 (#138)
- Constants in `src/constants.py` (#153, #154)
- Readthedocs documentation for installation (#162)
- Plotting an networkx graph can now be turned of/on via "plot_nx_graph" in simulation_settings (#172)
- Plot all timeseries used as input data (#171)
- Integrate new parameter maximumCap as nominal value for energyProduction assets, ie. PV or wind plants (#125 )
- Integrate new parameter maximumCap as nominal value for storage assets and transformers (PR #243, comp. issue #125)

### Changed
- Give priority from kwargs on command line arguments (#112, #138)
- Docstrings of module A1 (#113)
- Changed keyword argument to positional argument for `create_input_json` function (#113)
- function `get_user_inputs` renamed `process_user_arguments` (#138)
- Tests for the module A0 (#138)
- Terminal commands (#135)
- PR request template (open/done/not applicable) (#205)
- URL of coverall badge (#265) 
- Function converting json to dict (#142)

### Removed
- Function welcome from module A0 (#138)
- Parameters `input_file_name`, `overwrite`, `path_input_file`, `path_input_folder`, `path_input_sequences`, `path_output_folder`, `path_output_folder_inputs` from `simulation_settings.csv` (#178)

### Fixed
- Input directory of csv files specified by user is handed to `load_data_from_csv.create_input_json()` (#112)
- \#111 & \#114 fix user choice of output folder via command line arguments(#115)
- Demand is no longer aggregated across sectors when processing/plotting in E1 (#169)
- Optimized storage capacities are printed into results matrix (#188)
- Sector diagrams now also include SOC diagrams (#189)
- Sources can now have variable costs (#173)
- \#182 Boolean simulation settings now also take affect
- Demand is no longer aggregated across sectors when processing/plotting in E1 (#169)

## [0.1.1] -2020-01-30

### Added
- test for running the main function (#109)
- the user can run the tool simply with `python mvs_tool.py` (#109)
### Fixed
- \#108 (#109)


## [0.1.0] - 2020-01-29

### Added
- tests for the A0 module (#87)
- badge for coveralls.io (#90)
- tests for the parsing of arguments (#97)
- exceptions for missing input file/folder (#98)
### Changed 
- removed unused class structure in all modules, execution stay the same (#86)
- link to build for this repository instead of previous one (#95)
- use argparser to parse the arguments from command line (#97)
- the full path of input folder containing csv is now required (#98)
### Removed
- argument parsing using sys.argv (#97)

## [0.0.3] - 2020-01-22

### Added
- LICENSE.md with GPL v2.0 (#38, smartie2076)
- folder "docs" and content to generate readthedocs (#39, smartie2076)
- Started readthedocs homepage (not working): https://readthedocs.org/projects/mvs-eland/ (#39, smartie2076, #57, Bachibouzouk)
- new feature to create the input json file from a collection of csv files (@Piranias)
- new module added: A1_csv_to_json.py (@Piranias)
- Badges for build and docs (#70, Bachibouzouk)
- Setup file (#72, Bachibouzouk)
- Parameters can now be a list of values, eg. efficiencies for two busses or multiple input/output vectors (#52, @marc-juanpera) 
- Parameters can now be a timeseries (eg. efficiency of a converter, electricity prices) (#37, #82, @marc-juanpera) 
- Parameters can now be defined as a list as well as as a timeseries (#52,#82, @marc-juanpera) 

### Changed
- requirements.txt only includes packages needed for users of MVS (#39, smartie2076)
- test_requirements.txt includes packages used by developers of MVS (#39, smartie2076)
- CONTRIBUTING: Now with read the docs (@smartie2076)
- README: Now with contextualization of MVS, setup & installation, utilization of and contributing to MVS (#47, smartie2076)
- directory structure of input/ (#49 @Piranias)
- json data structure reduced to 2 (main) levels: goup and asset (#49 @smartie2076)
- logging now stores into appropriate logfile (@smartie2076)
- change code_folder to src (#80)

### Removed
- Output files excluded from repro  (@smartie2076)

## [0.0.2] - 2019-11-25

### Added
- Introduced test for correct code formatting (blacks, closed issue #31, #18)
- Now unlimited number of busses possible
- Now with monthly peak demand pricing 
- Two test json files
- Files to create wiki page "Exemplary Workflow"

### Changed
- Introduced new code structure (folder "code") and updated relative import paths (closed #17)
- Introduced (basic) plots of optimized capacities and costs (addresses issue #29)
- CONTRIBUTING
- CHANGELOG
- Tests and travis file
- requirements.txt

### Removed
- Excel input file
- Python files to read from excel

## [0.0.1] - 2019-10-14

### Added
- CONTRIBUTING (#8)
- CHANGELOG (#8)
- Tests (#8, #10)

### Changed
- relative imports (#10)
- moved `mvs_eland_tool`'s content in a function (#10)

### Removed
- yet another thing<|MERGE_RESOLUTION|>--- conflicted
+++ resolved
@@ -19,7 +19,6 @@
 -
 ```
 
-<<<<<<< HEAD
 ## [Unreleased]
 
 ### Added
@@ -33,8 +32,6 @@
 ### Fixed
 - Calculation of `cost_upfront` required a multiplication (#520)
 
-=======
->>>>>>> 1467e343
 ## [0.3.3] - 2020-08-19
 
 ### Added
@@ -78,8 +75,6 @@
 
 ### Fixed
 - Image path for readthedocs (Model_Assumpation.rst) (#492)
-- Calculation of `cost_upfront` required a multiplication
-
 
 ## [0.3.2] 2020-08-04
 
