--- conflicted
+++ resolved
@@ -52,10 +52,7 @@
 - Test for module D2 (#147)
 - Possibility to run benchmark tests selectively and make sure they are all run on master branch
  (#320)
-<<<<<<< HEAD
 - Test for the module D0 (#150)
-=======
->>>>>>> 6b50a923
 
 ### Changed
 - Shore power randomization improved + amount of available docks can be chosen (#202)
@@ -76,6 +73,7 @@
  (#304, #322)
 - The input from the csv files produce the same json than the json file (#286)
  - Move the CSS styling code to a style sheet (#317)
+
 ### Removed
 - Removed parameter ´oemof_file_name´ from ´simulation_settings.csv´ (#150), as well as from all input files etc. The name is hardcoded now.
 
