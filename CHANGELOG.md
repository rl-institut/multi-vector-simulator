# Changelog
All notable changes to this project will be documented in this file.

The format is inspired from [Keep a Changelog](http://keepachangelog.com/en/1.0.0/)
and the versioning aim to respect [Semantic Versioning](http://semver.org/spec/v2.0.0.html).

Here is a template for new release sections

```
## [_._._] - 20XX-MM-DD

### Added
-
### Changed
-
### Removed
-
```

## [Unreleased]

### Added
- Pull request template (#198)
- Issue template (#212)
- File `troubleshooting.rst` to readthedocs

### Changed
- Shore power randomization improved + amount of available docks can be chosen (#202)
- Update kwargs of main func in docstring and in documentation (#208)
- `troubleshooting.rst`: Added help for `pygraphviz` (#218), `xlrd` (#11), `json.decoder.JSONDecodeError` (#206)
<<<<<<< HEAD
- FileNotFoundError messages in A0 (#227)
=======
- Update json file `mvs_config.json`: Default with no peak demand pricing. Replace string "False" by boolean `false`. Remove depreciated parameters from `simulation_settings`(`input_file_name`, `overwrite`, `path_input_file`, `path_input_folder`, `path_input_sequences`, `path_output_folder`, `path_output_folder_inputs`) (#234)
>>>>>>> 6fc10aa8

### Removed

### Fixed
- Rename "boolean" to "bool" in example json file (#214)
- Fix json file (#203)
- Fix searching for dict key "input_bus_name" (#210) and using input_name instead of output_name (#219)
- Delete duplicated entry of `plot_nx_graph` from json file (#209)

## [0.2.0] - 2020-03-13

### Added
- Readthedocs documentation for input parameters (#128)
- Doctring of module A0 (#138)
- Constants in `src/constants.py` (#153, #154)
- Readthedocs documentation for installation (#162)
- Plotting an networkx graph can now be turned of/on via "plot_nx_graph" in simulation_settings (#172)
- Plot all timeseries used as input data (#171)

### Changed
- Give priority from kwargs on command line arguments (#112, #138)
- Docstrings of module A1 (#113)
- Changed keyword argument to positional argument for `create_input_json` function (#113)
- function `get_user_inputs` renamed `process_user_arguments` (#138)
- Tests for the module A0 (#138)
- Terminal commands (#135)
- PR request template (open/done/not applicable) (#205)

### Removed
- Function welcome from module A0 (#138)
- Parameters `input_file_name`, `overwrite`, `path_input_file`, `path_input_folder`, `path_input_sequences`, `path_output_folder`, `path_output_folder_inputs` from `simulation_settings.csv` (#178)

### Fixed
- Input directory of csv files specified by user is handed to `load_data_from_csv.create_input_json()` (#112)
- \#111 & \#114 fix user choice of output folder via command line arguments(#115)
- Demand is no longer aggregated across sectors when processing/plotting in E1 (#169)
- Optimized storage capacities are printed into results matrix (#188)
- Sector diagrams now also include SOC diagrams (#189)
- Sources can now have variable costs (#173)
- \#182 Boolean simulation settings now also take affect
- Demand is no longer aggregated across sectors when processing/plotting in E1 (#169)

## [0.1.1] -2020-01-30

### Added
- test for running the main function (#109)
- the user can run the tool simply with `python mvs_tool.py` (#109)
### Fixed
- \#108 (#109)


## [0.1.0] - 2020-01-29

### Added
- tests for the A0 module (#87)
- badge for coveralls.io (#90)
- tests for the parsing of arguments (#97)
- exceptions for missing input file/folder (#98)
### Changed 
- removed unused class structure in all modules, execution stay the same (#86)
- link to build for this repository instead of previous one (#95)
- use argparser to parse the arguments from command line (#97)
- the full path of input folder containing csv is now required (#98)
### Removed
- argument parsing using sys.argv (#97)

## [0.0.3] - 2020-01-22

### Added
- LICENSE.md with GPL v2.0 (#38, smartie2076)
- folder "docs" and content to generate readthedocs (#39, smartie2076)
- Started readthedocs homepage (not working): https://readthedocs.org/projects/mvs-eland/ (#39, smartie2076, #57, Bachibouzouk)
- new feature to create the input json file from a collection of csv files (@Piranias)
- new module added: A1_csv_to_json.py (@Piranias)
- Badges for build and docs (#70, Bachibouzouk)
- Setup file (#72, Bachibouzouk)
- Parameters can now be a list of values, eg. efficiencies for two busses or multiple input/output vectors (#52, @marc-juanpera) 
- Parameters can now be a timeseries (eg. efficiency of a converter, electricity prices) (#37, #82, @marc-juanpera) 
- Parameters can now be defined as a list as well as as a timeseries (#52,#82, @marc-juanpera) 

### Changed
- requirements.txt only includes packages needed for users of MVS (#39, smartie2076)
- test_requirements.txt includes packages used by developers of MVS (#39, smartie2076)
- CONTRIBUTING: Now with read the docs (@smartie2076)
- README: Now with contextualization of MVS, setup & installation, utilization of and contributing to MVS (#47, smartie2076)
- directory structure of input/ (#49 @Piranias)
- json data structure reduced to 2 (main) levels: goup and asset (#49 @smartie2076)
- logging now stores into appropriate logfile (@smartie2076)
- change code_folder to src (#80)

### Removed
- Output files excluded from repro  (@smartie2076)

## [0.0.2] - 2019-11-25

### Added
- Introduced test for correct code formatting (blacks, closed issue #31, #18)
- Now unlimited number of busses possible
- Now with monthly peak demand pricing 
- Two test json files
- Files to create wiki page "Exemplary Workflow"

### Changed
- Introduced new code structure (folder "code") and updated relative import paths (closed #17)
- Introduced (basic) plots of optimized capacities and costs (addresses issue #29)
- CONTRIBUTING
- CHANGELOG
- Tests and travis file
- requirements.txt

### Removed
- Excel input file
- Python files to read from excel

## [0.0.1] - 2019-10-14

### Added
- CONTRIBUTING (#8)
- CHANGELOG (#8)
- Tests (#8, #10)

### Changed
- relative imports (#10)
- moved `mvs_eland_tool`'s content in a function (#10)

### Removed
- yet another thing
<|MERGE_RESOLUTION|>--- conflicted
+++ resolved
@@ -28,11 +28,8 @@
 - Shore power randomization improved + amount of available docks can be chosen (#202)
 - Update kwargs of main func in docstring and in documentation (#208)
 - `troubleshooting.rst`: Added help for `pygraphviz` (#218), `xlrd` (#11), `json.decoder.JSONDecodeError` (#206)
-<<<<<<< HEAD
 - FileNotFoundError messages in A0 (#227)
-=======
 - Update json file `mvs_config.json`: Default with no peak demand pricing. Replace string "False" by boolean `false`. Remove depreciated parameters from `simulation_settings`(`input_file_name`, `overwrite`, `path_input_file`, `path_input_folder`, `path_input_sequences`, `path_output_folder`, `path_output_folder_inputs`) (#234)
->>>>>>> 6fc10aa8
 
 ### Removed
 
