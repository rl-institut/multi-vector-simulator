--- conflicted
+++ resolved
@@ -30,15 +30,11 @@
 - Add a util function `copy_report_assets` to copy report asset to simulation output folder when user generates the report (#607)
 - Add entrypoints for `mvs_tool` and `mvs_report` in ´setup.py´ (this can be simply typed directly in terminal) (#607)
 - Updated readthedocs: Validation plan - Implemented tests and possible future ones (#593)
-<<<<<<< HEAD
-- Add economic model equations in readthedocs (#581)
-- Add component model equations and energy balance adapted to sector coupled example (#581)
-=======
 - Updated readthedocs: Gather the MVS parameters in a csv file and parse it to a sphinx RTD file (#620)
 - Added more energy carriers and their weights to the list of already available energy carriers in constants.py (#621)
 - Three new KPI's added to MVS_output.rst read the docs page: Onsite energy fraction, Onsite energy matching, Degree of autonomy (#609)
-
->>>>>>> ec4f8b27
+- Add economic model equations in readthedocs (#581)
+- Add component model equations and energy balance adapted to sector coupled example (#581)
 
 ### Changed
 - Order of readthedocs content (#590)
