# Changelog
All notable changes to this project will be documented in this file.

The format is inspired from [Keep a Changelog](http://keepachangelog.com/en/1.0.0/)
and the versioning aim to respect [Semantic Versioning](http://semver.org/spec/v2.0.0.html).

Here is a template for new release sections

```
## [_._._] - 20XX-MM-DD

### Added
-
### Changed
-
### Removed
-
### Fixed
-
```

## [unreleased]

### Added
- Add check for correct `installedcap` processing to `AB_grid_pv` benchmark test (#831)
- Add check to `AB_grid_pv` benchmark test: total pv generation is used to cover demand (#831)
- Section on energy consumption assets in `Model_Assumptions.rst` and `MVS_Outputs.rst` (#817)
- Constant variables: `MODELLING_TIME`, `LP_FILE` (#839)
- Add plotly in `requirements/default.txt` (#840)
- Pytests for `C1.check_for_sufficient_assets_on_busses()` (#837)

### Changed
- Update the release protocol in `CONTRIBUTING.md` (#821)
- Status messages of requirements in `E-Land_Requirements.rst` (#817)
- Minor updates in `Model_Assumptions.rst` and `MVS_Outputs.rst`, mainly adding labels (#817)
- Pytests for `D0` to let them pass on Windows (#839)
<<<<<<< HEAD
- Change order of `maximumCap` check and adaption in `C0.process_maximum_cap_constraint()` (#833)
- Adapt parameters in `test/inputs` to make simulation run without errors after correcting processing of `maximumCap`: set constraints `minimal_renewable_factor` and `minimal_degree_of_autonomy` to `0.01`, `maximumCap` of pv plant to `10000` and `feedin_tariff` to `0.05` (#833)
=======
- Update pyomo and pandas dependencies (#840)
- Pass peak demand pricing bus in `C1.check_for_sufficient_assets_on_busses()` (#837)
- Changed utils.data_parser.convert_mvs_params_to_epa(): Removed `AUTO_SINK` suffix (#837)
- Refactored `EXCESS` to `EXCESS_SINK` as this is more intuitive (#837)
>>>>>>> 908b3e3e

### Removed
- `AUTO_SOURCE` and `AUTO_SINK` as this overcomplicated the labelling process (#837)
- `EXCESS_SINK_POSTFIX` and only use `EXCESS` (#837)

### Fixed
- Skip `test_benchmark_KPI` as it was seen to be consuming the whole test time leading to timeout on github action (#826)
- Reduce `simulation_settings.evaluated_period` to one day for the tests where simulation results are not important (for E0 and D2 test modules setup) (#826)
- Fix formula of degree of NZE in RTD and in docstring of `E3.equation_degree_of_net_zero_energy()`  (#832)
- Tests failing on windows with `FileExistsError` (#839)
<<<<<<< HEAD
- Address issue #825 by changing order of `maximumCap` check and adaption in `C0.process_maximum_cap_constraint()` (#833)
- Bugfix in `C0.process_maximum_cap_constraint()`: Always set `maximumCap` to `None` in case its value is 0 (#833)
=======
- No excess error message regarding the auto-generated peak demand pricing bus (#837)
- `C0.prepare_demand_assets()` did not explicitly exclude feedin sinks (#837)
- Hotfix: `C0.define_sinks()` now works for scalar feed-in prices, but not for lists of timeseries (#837)
>>>>>>> 908b3e3e

## [0.5.5] - 2021-03-04

### Added
- Verification of the SoC values after simulation for any physically infeasible values with `E4.verify_state_of_charge` and added tests for this function (#739)
- Explanation in `MVS_parameters_list.csv` on how to deactivate the RES constraint (#752)
- Add the new parameter `scenario_description` to input files and docs and a section in autoreport describing the scenario being simulated (#722)
- Add a new sub-section in RTD describing the suite of post-simulation tests carried out through functions in `E4_verification.py` (#753)
- Add KPI individual sectors as an own table to the report (#757)
- Add pytests for the minimal renewable share constraint of function `D2.add_constraints()` (#742)
- Throw an explanatory warning in `A1` module when csv file cannot be parsed (#675)
- Add `-d` option to `mvs_report` command to use hotreload of dash app for devs (#770)
- Add `utils.analysis` module for overall analysis functions (#679)
- Added pre-processing step with `C0.replace_nans_in_timeseries_with_0` to set NaNs occurring in provided timeseries to zero (#746)
- KPI processing function `E3.add_total_consumption_from_provider_electricity_equivalent()` incl. pytest (#726)
- Subsection `Minimal degree of autonomy constraint` for RTD, added parameter in `MVS_parameters_list.csv` (#730, #726)
- Minimal degree of autonomy constraint including pytest and benchmark test (#726)
- Add benchmark test for json benchmark file (`tests/benchmark_test_inputs/epa_benchmark.json`) from EPA (EPA-MVS compatibility) (#781)
- Add a try-except code block to catch fatal errors in `DO.simulating()` that cause simulation to terminate unsuccessfully (#754)
- It is now possible to model a stratified thermal energy storage. In this context, the two optional parameters `fixed_losses_relative` and `fixed_losses_absolute` were added and can be set in the `storage_*.csv` file. The usage of this new component was tested in `test_A1_csv_to_json.py`, `test_D1_model_components.py` and `test_benchmark_stratified_thermal_storage.py`. A documentation was added in the chapter `Model_Assumptions.rst` (#718)
- Allow to run workflow manually from the GitHub Actions tab by adding `workflow_dispatch` to `main.yml` (#793)
- Added a note in energy excess section in RTD (component models, `Model_Assumptions.rst`) saying that excess sinks are added automatically (#792)
- Added net zero energy KPI `degree of NZE` with `E3.equation_degree_of_net_zero_energy()` and `E3.add_degree_of_net_zero_energy()` (#776)
- Added tests for `E3.equation_degree_of_net_zero_energy()` and `E3.add_degree_of_net_zero_energy()` (#776)
- Added information about degree of NZE to RTD (`Model_Assumptions.rst`) (#776)
- Function `E1.cut_below_micro` to round decision variables (capacities, flows) below threshold of plus/minus 10^-6 (1e-6) to 0, add warnings if negative value larger then threshold (invalid result). Includes pytests (#791)
- Update `component models` (`Model_Assumptions.rst`) section in RTD with information on energy storages, heat pumps and HVAC (#794)
- Section `Cost Assumptions` to `Model_Assumptions.rst` (#795)
- Pre- and post-processing of `fixcost.csv` entries, so that they also appear in economic evaluation, including pytests (#795)
- Update `component models` section in RTD with information on H2 storage, dispatchable and non-dispatchable sources, electrolyzers, CHP, other fuel powered plants and electric transformers. (#804)
- Added net zero energy (NZE) constraint with `D2.constraint_net_zero_energy()` and `D2.prepare_energy_provider_feedin_sinks()` (#796)
- Added test for `D2.prepare_energy_provider_feedin_sinks()` (#796)
- Added benchmark test for NZE constraint (#796)
- Added information about NZE constraint to RTD (#796)
- Added `net_zero_energy` parameter to all `constraints.csv` files and all json files (#796)
- Added `net_zero_energy` parameter to `MVS_parameters.rst` and `MVS_parameters_list.csv` (#796)
- Added verification of NZE constraint in `E4.net_zero_energy_constraint_test()`, added tests for this function (#796)
- Added test for `D2.add_constraints()` with activated NZE constraint (#796)

### Changed
- Fix xlrd to xlrd==1.2.0 in `requirements/default.txt` (#716)
- Format `KPI_UNCOUPLED_DICT` to a `pd.DataFrame` (#757)
- Rename variable `EXTRA_CSV_PARAMETERS` to `KNOWN_CSV_PARAMETERS` (#761)
- If a required parameter is missing but is in the `KNOWN_EXTRA_PARAMETERS` dict in `constants.py`: do not flag it as missing and set its default value (#761)
- Gather all missing MVS parameters and raise a single error listing all of them (`src/multi_vector_simulator/utils/__init__.py`) (#761)
- Add `set_default_values` argument to the `B0.load_json` function to set default values of missing parameter which is listed in `KNOWN_EXTRA_PARAMETERS`(#761)
- Add `flag_missing_values` argument to the `B0_load_json` function to allow switching between `MissingParameterWarning` and `MissingParameterError`(#761)
- Write lp file only when executing `cli.py` (#675)
- Change `C0.change_sign_of_feedin_tariff()` - `logging.info` message if `feedin==0` (#675)
- Update RTD instruction for instructions for the `mvs_tool` command (#770)
- Change `test_benchmark_special_features.py` (#746)
- Update "Input verification" section in `Model_Assmptions.rst` for NaNs (#746)
- (!) Major change: Definition of Degree of Autonomy (DA) updated in the RTD, also changed calculation of that KPI (#730, #726)
- Updated all input files to also include `minimal_degree_of_autonomy`, including `input_template`, `tests/inputs`, `tests/benchmark_test_inputs` (#726, #783)
- `E4.minimal_renewable_share_test()` into generic `E4.minimal_constraint_test()` so that it can be applied both to minimal renewable share and minimal degree of autonomy (#726)
- `C1.check_non_dispatchable_source_time_series()`, now verification not only applied to renewable assets, but all non-dispatchable assets (#726)
- Add `MINIMAL_DEGREE_OF_AUTONOMY` to EPA-MVS parser (`utils.data_parser.convert_epa_params_to_mvs()`)(#726)
- Provide the modeler with helpful messages enabling simpler identification and rectification of problems in their input files (`D0.simulating()`) (#754)
- In `test_A1_csv_to_json.py` tests were added that check whether default values of `0` are set for `fixed_losses_relative` and `fixed_losses_absolute` in case the user does not pass these two parameters (#718)
- In `test_D1_model_components.py` tests were added that check whether the `GenericStorage` parameter `investment.minimum` is set to `0` in case `fixed_losses_relative` and `fixed_losses_absolute` are not passed and to `1` in case they are passed as times series or floats. At this time it is not possible to do an investment optimization of a stratified thermal energy storage without a non-zero `investment.minimum` (see this [issue](https://github.com/oemof/oemof-thermal/issues/174)) (#718)
- The two optional parameters `fixed_losses_relative` and `fixed_losses_absolute` were added in `tests/inputs/mvs_config.json` (#718)
- Adapted structure of component models in RTD (`Model_Assumptions.rst`) to mirror EPA and MVS input data (#792)
- Refactor module imports in `cli.py` and `server.py` (#783)
- Limit index of availability timeseries to simulation timeindex (`C0.define_availability_of_peak_demand_pricing_assets`) (#783)
- Call `E1.cut_below_micro` in `E1.get_flows`, `E1.get_optimal_cap` and `E1.get_storage_results` (#791) 
- Split preprocessing function `D2.prepare_constraint_minimal_degree_of_autonomy()` into two functions that can be used by multiple constraints: `D2.prepare_demand_assets()` and `D2.prepare_energy_provider_consumption_sources()`, also adapted tests (#796)
- Edited epa parser so that net zero energy constraint is added in `utils.data_parser.convert_epa_params_to_mvs()` (#796)
- Update definition of degree of net zero energy in `docs/MVS_Outputs.rst`, `src/multi_vector_simulator/E3_indicator_calculation.py ` and `tests/test_E3_indicator_calculation.py` (#797)
- Changed `utis.data_parser.convert_epa_params_to_mvs()` to fix EPA-MVS parsing bugs, now also prints extra parameters, improved comments (#810)
- Edited error message when a parameter is missing to make it easier to track (`A1.conversion()`) (#795)
- Improved warning message when a unknown parameter is added (`A1.create_json_from_csv`) (#795)
- Changed `REQUIRED_CSV_PARAMETERS` of `FIX_COSTS`: Removed `LABEL` and `DISPATCH_PRICE` and removed those parameters from all `fixcost.csv` (#795)
- Added exception to `E0.store_result_matrix` for `fixcost.csv` entries (#795)
- Moved parts of `E0.evaluate_dict` into a subfunction `E0.initialize_kpi` (#795)
- Exchanged all demand profiles in `tests` with standardized ones (#818)

### Removed
- Remove `MissingParameterWarning` and use `logging.warning` instead (#761)
- Remove redundant function `A1.check_for_official_extra_parameters` as `utils.compare_input_parameters_with_reference` works for both csv and json and will therefore be preferred (#761)
- Remove `STORE_OEMOF_RESULTS` variable (#675)
- Remove `F0.select_essential_results()` (#675)
- Removed `DSM` and `TYPE_ASSET` from `input_template/energyConsumption.csv`, also in `constants.py` (#726)
- Removed warning message about excess energy calculation that is outdated as #559 is solved (777)
- Remove `test_C1_verification.get_json()` as now not used (#783)
- Removed instances of `WrongParameterWarning` and replaced it with `logging.warning` in `A1` (#795)

### Fixed
- Minor typos in D0, E4 and test_E4 files (#739)
- `utils.data_parser.convert_epa_params_to_mvs()` and `utils.data_parser.convert_mvs_params_to_epa()` now parse succesfully input files generated from EPA (#675)
- Fix issue (#763): Avoid displaying an energy sector demand table in report if it is empty (#770)
- Fix issue (#769): Fix argument parsing and error messages of `mvs_report` command (#770)
- Fix issue (#756): Avoid crashing report generation when internet not available (#770)
- Fixed display of math equations in RTD (#730)
- Fix `numpy.int32` error in `B0` (#778)
- `mvs_config.json` is generated again, now from `cli.py` (#783)
- Fix pytest `C1.test_check_non_dispatchable_source_time_series_passes` and `C1.test_check_non_dispatchable_source_time_series_results_in_error_msg` (#783)
- Fix typo in `utils.data_parser` `logging.INFO` was used instead of `logging.info` (#809)
- Fix: Asset groups that are empty are not provided by EPA, adapted parser (#810)
- Fix: `ENERGY_PROVIDER` assets are missing parameter `DISPATCHABILITY` when parsed from EPA to MVS (#810)
- Fix: No `DISPATCHABILITY` parameter for `ENERGY_PRODUCTION` assets in EPA (#810)
- Fix: Default value of `MAXIMUM_EMISSIONS` when parsing from EPA (#810)
- Move `process_fixcost` from `E1` to `E0` to avoid circular imports (#820)

## [0.5.4] - 2020-12-18

### Added
- Updated release protocol with info on credentials for test.pypi.org (step 9) and added "Fixed" to unreleased section of changelog.md in release protocol (#695)
- Added information about the API to the docs (#701)
- Added CO2 emission factors in the section `Model_Assumption.rst` (#697, #735)
- Added `energyBusses.csv` in RTD (#678)
- Add and link `rewableAsset` as parameter in RTD, specifically `MVS_parameters.rst` and `MVS_parameters_list.csv` (#710)
- Parameter `emission_factor` to `energyProduction` and `energyProviders` and to rtd (`MVS_parameters.rst` and `MVS_parameters_list.csv`) (#706)
- Parameter `total_emissions` in kgCO2eq/a to `constraints.csv` (#706)
- Constant variables `TOTAL_EMISSIONS` and `SPECIFIC_EMISSIONS_ELEQ` for emission KPIs, `MAXIMUM_EMISSIONS` for emission constraint and `UNIT_EMISSIONS` and `UNIT_SPECIFIC_EMISSIONS` for unit definitions (#706)
- Calculation of total emissions per production asset in `E3.calculate_emissions_from_flow()`, which are added to `KPI_SCALARS_DICT` (#706)
- KPI "Total emissions" in kgCO2eq/a per production asset (`E3.add_total_emissions()`) and KPI "Specific emissions per electricity equivalent" in kgCO2eq/kWheleq (`E3.add_specific_emissions_per_electricity_equivalent()`) (#706)
- Tests for functions `E3.calculate_emissions_from_flow()`, `E3.add_specific_emissions_per_electricity_equivalent()`) and `E3.add_total_emissions()` (#706)
- Added `emisson_factor` of providers to automatic source for providers in `C0.define_source()` and adapted tests (#706)
- Added information on calculation of total emissions in RTD in Simulation Outputs section (#706)
- Parameter `maximum_emissions` (`MAXIMUM_EMISSIONS`) to `constraints.csv`, unit: kgCO2eq/a (#706)
- Maximum emission constraint by `D2.constraint_maximum_emissions()` to `D2.add_constraints()` using `oemof.solph.constraints.emission_limit()`, also added tests (#714, #706)
- Benchmark test for maximum emission constraint in `test_benchmark_constraints.py` (#714, #706)
- Information on maximum emissions constraint to RTD, including help for the end-user to define the value for this constraint (#714, #706)
- A logging.warning (`C1.check_feasibility_of_maximum_emissions_constraint()`) if `maximum_emissions` constraint is used but no asset with zero emissions is optimized without maximum capacity constraint, also added tests (#714, #706)
- A logging.warning (`C1.check_emission_factor_of_providers()`) in case any of the providers has a renewable share of 100 % but an emission factor > 0, also added tests (#714, #706)
- Info on maximum emissions constraint benchmark test to RTD (#714, #706)
- Verification for maximum emissions contraint in `E4.maximum_emissions_test()`, also added tests (#714, #706)
- Added pytests for the function 'C0.compute_timeseries_properties()' (#705)

### Changed 
- Benchmark test for investment model (`Test_Economic_KPI.test_benchmark_Economic_KPI_C2_E2`): Expand test to LCOE as well as all all other system-wide economic parameters, transpose `test_data_economic_expected_values.csv`, change `test_data_economic_expected_values.xls` (#613)
- Adapt pre-processing for investment benchmark tests into a seperate function (#613)
- `COST_REPLACEMENT` is now a parameter that is included in output cost matrix (#613)
- Improved `Code.rst` for RTD code documentation (#704)
- All `.py` files to add a module description for RTD on top (#704)
- Converted `README` from `.md` to` .rst` format and updated `Installation.rst` file (#646)
- Updated `setup.py` to use the rst formatted README file
- Changed `C0.energyStorage()` for timeseries in storage parameters (hotfix) (#720)
- Input files and benchmark test `test_benchmark_special_features.Test_Parameter_Parsing()`: Now also including timeseries in a storage component (#723)
- Adapted `E0` tests to new parameter `emission_factor` (#706)
- Adapted all test inputs and json files and the input template, adding `emission_factor` (`energyProduction`, `energyProviders`) and `maximum_emissions` (`constraints.csv`) (#706)

### Removed
- Removed `README.md` in favour of `README.rst` (#646)

### Fixed
- Decreased warnings of RTD compilation drastically (#693)
- Use current version number as defined in `version.py` for RTD (#693)
- Added storage to the table in autoreport listing the energy system components (#686)
- Add assertion `sum(attributed_costs)==cost_total` (for single-vector system) (#613)
- Benchmark test for renewable share (`TestTechnicalKPI.test_renewable_factor_and_renewable_share_of_local_generation()`) (#613)
- Github actions workflow: update apt-get before installing pre-dependencies (#729)
- Got rid of logging messages of imported libraries in the log file (#725)
- Fix RTD for emissions (#735)
- Hot fix: Parameters to be defined as timeseries in `storage_*.csv` (#720)
- Tests for `E4.minimal_renewable_share_test` (#714, #706)

## [0.5.3] - 2020-12-08

### Added
- Warning for missing parameter when parsing inputs from epa to mvs (#656)
- New module `exceptions.py` in `multi_vector_simulator.utils` to gather custom MVS exceptions (#656)
- New argument for functions `E1.convert_demand_to_dataframe`, `F1.plot_timeseries`, `F2.ready_timeseries_plots` (#665)
- File .github/workflow/main.yml for github actions (#668)
- `energyBusses` now have to be defined by the user via `energyBusses.csv` (#649)
- Input validation test `C1.check_for_label_duplicates` (#649)
- Constant variables: `JSON_PROCESSED`, `JSON_WITH_RESULTS`, `JSON_FILE_EXTENSION` (#649)
- Comment in the RTD concerning the logical equivalence of `energyCarrier` and `energyVector` in the MVS (#649)
- Comment how fuels can either be attributed to the fuel energy vactor or another vector (#649)
- Labels for tables in `Model_assumptions.rst` (#649)
- New in `utils`: `helpers.py` with `find_valvue_by_key()`: Finds value of a key in a nested dictionary (#649)
- New exception `DuplicateLabels` (#649)
- Plot showing state of charge (SOC) of storages of each bus separately, as it is provided in %, also added to automatic report (#666)
- "SOC" as string representative in `utils/constants.py`, used in `F1` and `E0` (#666)
- SOC plot of storages is added to the autoreport (#666)
- Test for correct storage labelling in `A1.add_storage_components()` (#666)
- Test for getting two time series with `E1.get_timeseries_per_bus()` for storage (input and output power) if storage is directly connected to bus (#666)
- Function `C1.check_efficiency_of_storage_capacity` that raises error message if the `efficiency` of `storage capacity` of any storage is 0 and a logging.warning if the efficiency is < 0.2, to help users to spot major change when using old files (#676)
- Function `C0.change_sign_of_feedin_tariff()` for changing the sign of the `feedin_tariff`, added tests as well (#685)
- Benchmark tests in `test_benchmark_feedin.py` to check the feed-in behaviour and feed-in revenues in dispatch and invest optimization (#685)
- Pytests for `C0.add_a_transformer_for_each_peak_demand_pricing_period()`, `C0.define_dso_sinks_and_sources`/`C0.define_auxiliary_assets_of_energy_providers`, `C0.define_source` (#685)
- Basic structure for pytest of `C0.define_sink` (#685)
- Add verification test `C1.check_feedin_tariff_vs_levelized_cost_of_generation_of_production()` (#685)

### Changed
- Function `utils.compare_input_parameters_with_reference` accepts parameters as dict for json comparison (#656)
- Move A1 and C0 custom exceptions into `multi_vector_simulator.utils.exceptions.py` (#656)
- Adapt `E1.convert_demand_to_dataframe` for multiple sectors (#656)
- Improve the demands section of the autoreport: Divide the demand tables and plots sector-wise (#665)
- All tests and benchmark tests are adapted to `energyBusses` being defined manually (#649)
- Input for for `tests\test_F1_plotting.py` changed from `tests/test_data/inputs_F1_plot_es_graph` to default input folder `tests/inputs` (#649)
- `tests/inputs`, `input_template` and the inputs of the benchmark as well as pytests adapted to `energyBusses` defined via `csv` (#649)
- Refactored and changed `C0.update_bus()` to `C0.add_asset_to_dict_of_bus` (#649) 
- Refactored and changed `C0.define_busses()` as it now only defines the energy assets connected to the defined busses (#649)
- Changed `C0.define_sink()` and `C0.define_source()` so that it fits with externally defined `ENERGY_BUSSES` (#649)
- Adapt pytests of `D1` and `D0` (#649)
- Changed `C1.identify_energy_vectors` to be a test `C1.check_if_energy_vector_of_an_asset_is_valid` (#649)
- Input folder for the `F1` tests now `tests/inputs` (#649)
- Refactored parameters: `DSO_PEAK_DEMAND_BUS_NAME` to `DSO_PEAK_DEMAND_SUFFIX`, `SECTORS` to `LES_ENERGY_VECTORS` (#649)
- Update `MVS_parameter_list.csv`: Added information to `energyVector` (#649)
- Modify `E1.get_timeseries_per_bus()` to add `INPUT_POWER` and respectively `OUTPUT_POWER` to a storage component directly connected to the a bus to fix #444 and add logging.debug(#666)
- Changed label of storage in `timeseries_all_busses.xlsx` to be defined by `installedCap` + `optimizedAddCap` to prevent confusion (#666)
- Make use of constant variables (#684)
- `tests/inputs` adapted so that storage is used (#684)
- Significant change(!): `loss_rate` of storages in `D1` defined as `1-efficiency` instead of as `efficiency` of the storage capacity (see `storage_*.csv` files) (#676)
- `efficiency` of `storage capacity` in `storage_*.csv` now actually displays the storages' efficiency/ability to hold charge over time (#676)
- Adapted `efficiency` of `storage capacity` in all provided benchmark tests and inputs (#676)
- Documented the change of `efficiency` of `storage capacity` as actual efficiency/ability to hold charge over time in RTD (#676)
- Significant change(!): `feedin_tariff` in `energyProviders.csv` should now be provided as positive value to earn money with feed-in and to a negative value to pay for feed-in (#685)
- Simplified `C0.define_source()` (#685)
- Refactored `C0.define_dso_sinks_and_sources` to `C0.define_auxiliary_assets_of_energy_providers` (#685)
- Refactored `C0.check_feedin_tariff()` to `C0.check_feedin_tariff_vs_energy_price()` to specify test (#685)
- Changed `tests/inputs` so that feed-in tariff checks pass (#685)
- Adapted check in `C0.check_feedin_tariff_vs_levelized_cost_of_generation_of_production()`: if `maximumCap` is not None only a warning is logged as this wouldn't result in an unbound problem. In case of an investment optimization of the asset a logging.debug is shown. (#690)

### Removed
- File .travis.yml (#668)
- Folder `tests/test_data/inputs_F1_plot_es_graph`, now using default input folder `tests/inputs` as input for `tests\test_F1_plotting.py` (#649)
- Mention of `LABEL` in the RTD description of the `csv` files (#649)
- `C0.bus_suffix()`, `C0.remove_bus_suffix()` and `C0.get_name_or_names_of_in_or_output_bus()`, as this overcomplicated the issue and the end user now can define their own bus labels (#649)
- Parameters `INPUT_BUS_NAME` and `INPUT_BUS_NAME`, as they are now equivalent to `INFLOW_DIRECTION` and `OUTFLOW_DIRECTION` (#649)
- Removed SOC from storages from busses' plots (in `F1.plot_instant_power()`) but not from `OPTIMZIED_FLOWS` so that it is still printed into `timeseries.xlsx` (#666)

### Fixed
- Storage label definition (remove filename) and use `LABEL` instead (#666)
- Make deep copy of data frame in `F1.plot_optimized_capacities()` to prevent errors (#666)
- Benchmark test for minimal renewable share constraint (#685)

## [0.5.2] - 2020-11-11

### Added
- Create function `utils.copy_inputs_template` to copy input_template from package data_files (#608)
- Create `MANIFEST.in` file (#608)
- Add entrypoint for `mvs_create_input_template` in `setup.py` (#608)
- Create script `prepare_package.py` to add data to package and build dist folder (#608)
- Five new KPI's added to E3: Onsite energy fraction, Onsite energy matching, Degree of autonomy, total_feedin_electricity_equivalent and internal generation (#624)
- Add definition of `renewable share of local generation` in RTD, `E3.add_renewable_share_of_local_generation` and pytests (#637)
- Add calculation of electricity equivalents in `E3.weighting_for_sector_coupled_kpi()` (#637)
- Add benchmark test for  the calculation of: `TOTAL_NON_RENEWABLE_GENERATION_IN_LES`, `TOTAL_RENEWABLE_GENERATION_IN_LES`, `TOTAL_NON_RENEWABLE_ENERGY_USE`, `TOTAL_RENEWABLE_ENERGY_USE`, `RENEWABLE_FACTOR`, `RENEWABLE_SHARE_OF_LOCAL_GENERATION` for one sector (#637)
- New constant variable: `DATA="data"` (#651)

### Changed
- Moved `get_nested_value`, `set_nested_value`, `split_nested_path` from `tests/test_sensitivity.py` to `src/multi_vector_simulator/utils/__init__.py` (#650)
- Rename PACKAGE_PATH to PACKAGE_DATA_PATH (#608)
- Update release protocol within `Contributing.md` (#608)
- Definition of renewable share (RES), now renewable factor (#637)
- Refactoring of `RENEWABLE_SHARE` into `RENEWABLE_FACTOR` and some functions in E3 (now `E3.add_total_renewable_and_non_renewable_energy_origin` and `E3.add_renewable_factor`) (#637)
- Rename: `Minimal renewable share constraint` to `Minimal renewable factor constraint` in all files (python, messages, RTD, json, tests, csv), so that this is in line with the definition and does not cause any confusion, explained in RTD (#637)
- Modify `B0_data_input_json.py` to read "input_timeseries" into `pandas.Series` from epa formated input json (#651)
- Modify `convert_mvs_params_to_epa` in `utils.data_parser` to convert `pandas.Series` back to "input_timeseries" (#651)

### Removed
- Variable `TEMPLATE_INPUT_PATH` (#608)
- Field `data_files` from `setup.py` (#608)

### Fixed
- Calculation of the renewable share relative taking into account energy carrier weighting (#637)

## [0.5.1 - 2020-11-10]

### Added
- `E-Land_Requirements.rst`: Official E-Land requirement list as well as progress on functional and non-functional requirements (#590)
- Add pytests for `E4.detect_excessive_excess_generation_in_bus()` (#591)
- Add pypi release to release protocol and update/simplify protocol (#601)
- Remove REPORT_PATH constant (#607)
- Add report assets and example simulation to package_data in `setup.py` (#607)
- Add a util function `copy_report_assets` to copy report asset to simulation output folder when user generates the report (#607)
- Add entrypoints for `mvs_tool` and `mvs_report` in `setup.py` (this can be simply typed directly in terminal) (#607)
- Updated readthedocs: Validation plan - Implemented tests and possible future ones (#593)
- Updated readthedocs: Gather the MVS parameters in a csv file and parse it to a sphinx RTD file (#620)
- Added more energy carriers and their weights to the list of already available energy carriers in constants.py (#621)
- Three new KPI's added to MVS_output.rst read the docs page: Onsite energy fraction, Onsite energy matching, Degree of autonomy (#609)
- New constant variables: `LOGS = "logs"`, `WARNINGS = "warnings"`, `ERRORS = "errors"` (#623)
- Tests for `D1.transformer()` (#596)
- Add economic model equations in readthedocs (#581)
- Add component model equations and energy balance adapted to sector coupled example (#581)
- Create function `F0.select_essential_results` to select main results out of `dict_values` (#625)
- Create mapping between EPA and MVS parameter names (#625)
- Create parameter parser from EPA to MVS (#625)
- Create parameter parser from MVS to EPA (#625)

### Changed
- Order of readthedocs content (#590)
- Make sure report can be generated even if figures are missing from simulation outputs (#607)
- Move the code located in `mvs_report.py` into `multi_vector_simulator.cli:report` (#607)
- Update installation steps in README and in RTD (#607)
- If default folder does not exist when code is executed, example simulation's inputs are used from package_data (#607)
- Rename `PATH_SIM_OUTPUT` to `ARG_PATH_SIM_OUTPUT` (#607)
- Rename function `A0.create_parser` to `A0.mvs_arg_parser` (#607)
- Update validation plan description in RTD (#593)
- Column headers of csv input files need to be unique amongst all files, info added to documentation (#602)
- Change mvs_eland to multi_vector_simulator in `docs/Code.rst` (#620)
- Change mvs_eland to multi-vector-simulator in `docs/*.rst` `urls (#620)
- Improved the description of assigning weightage to energy carriers in readthedocs (#619)
- Replaced the DSO sub-system image in Modelling Assumptions chapter of readthedocs (#622)
- Fixed several typos in readthedocs (#622)
- Move the function parse_log_messages to F0 and modify it to print log messages in results JSON file (#623)
- Move the function `parse_log_messages` from F1 to F0 and modify it to print log messages in results JSON file (#623)
- If `assets` folder is not found in package look in current folder for `report/assets` folder (#632)
- `D1.transformer_constant_efficiency_fix()` and `D1.transformer_constant_efficiency_optimize()`, as well as their tests to reassign attributes (#596)
- Move `retrieve_date_time_info` from C0 to B0 (#625)
- Conversion from dict to json drop the timeindexes from pandas.Series (#625)
- Conversion from json to dict allow to load a timeindex for pandas.Series (#625)
- Replace `==` by `is` in expression with `True`, `False` or `None` (#625)
- Remove unused `dict_values` argument of function `receive_timeseries_from_csv` (#625)
- Move the end of the function `receive_timeseries_from_csv` into `C0.compute_timeseries_properties()` (#625)
- Fix rendering issues with the PDF report and web app: Tables, ES graph sizing (#643)
- Improve the description of demands in the autoreport: Adapted section so that it applies to all vectors (#647)

### Removed
- Parameter label from input csv files; label is now set by filenames (for `project_data`, `economic_data`, `simulation_settings`) and column headers (for `energyConsumption`, `energyConversion`, `energyProduction`, `energyProviders`), special for storage: `filename` + `column header` (#602)
- Remove reference to git branch ID in the report (#607)

### Fixed
- RTD entry for defining parameters as timeseries (#597)
- Math equations of RTD in files `Model_Assumptions.rst` and `MVS_Output.rst` (#604)
- Repaired the broken links to input CSV files (#618)
- Outdated RTD info and mistakenly deleted sentence (#629)
- All `variable_costs`, `efficiency` and `nominal_value` of transformers on output flows. Before they were inconsistently assigned to input or output flows. (#596)
- Calculation of the renewable share relative taking into account energy carrier weighting (#637)

## [0.5.0] - 2020-10-05

### Added
- Instruction to install graphviz on windows in `docs/troubleshooting.rst` (#572)
- Benchmark test `test_benchmark_feature_parameters_as_timeseries` to ensure that parameters can always also be defined as a timeseries. Applied to `efficiency` of an energyConversion asset and `electricity_price` of an energyProduction asset (#542)
- Input files for benchmark tests `test_benchmark_feature_input_flows_as_list` (`Feature_input_flows_as_list`) and `test_benchmark_feature_output_flows_as_list` (`Feature_output_flows_as_list`), but not the benchmark assertions (#542)
- Error message if time series of non-dispatchable sources do not meet requirement: values betw. 0 and 1. (#498)
- Requirement for time series of non-dispatchable sources in readthedocs (#498)
- Provide a warning in case of excessive excess generation (#498)
- Pytests for `C0.add_maximum_cap()`, renamed function into `C0.process_maximum_cap_constraint()` (#498)
- Description of the inherited MVS limitations as well as the ones that can be addressed (#580)

### Changed
- Modify `setup.py` to upload the code as package on pypi.org (#570)
- Improve message when the `tests/test_input_folder_parameters.py` fails (#578)
- Modify PR template to precise to add assert message and link to example docstring 
- Update CONTRIBUTING to add a "Write test for your code" section before the "Run tests locally" one (#579)
- Modified readthedocs page describing the parameters of MVS (#479)
- Changed `E2.calculate_dispatch_expenditures()` so that it can process parameters defined as lists (#542)
- Rename `E4` to `E4_verification.py` (#498)
- Rename package name `mvs_eland` to `multi-vector-simulator` in `setup.py` (#587)
- Rename `src/mvs_eland` to `src/multi_vector_simulator` (#587)
- Rename repository from `mvs_eland` to `multi-vector-simulator` (#587)
- Refactor modules calls (`mvs_eland.` is replaced by `multi_vector_simulator.`) (#587)
- Update `README.md` and `CONTRIBUTING.md` replacing `mvs_eland` or `mvs-eland` by `multi-vector-simulator` (#587)

### Removed
- Remove unused function `mvs_eland.utils.get_version_info` (#587)

### Fixed
- Update the release protocol in `CONTRIBUTING.md` file (#576)
- Fix reading timeseries for parameters in `C0` (#542)
- Constraint for `optimizedAddCap` of non-dispatchable sources: multiply `maximumCap` by `max(timeseries(kWh/kWp))` to fix issue #446 (#562, #498)
-`timeseries_normalized` are calculated for all `timeseries` of non-dispatchable sources now (before only if `optimizeCap==True`) (#562, #498)
- Input files of benchmark test `Test_Constraints.test_benchmark_minimal_renewable_share_constraint()` (#498)

## [0.4.1] - 2020-09-21

### Added
- Evaluation of excess energy for each of the energy carriers and for the whole system. The excess per sector and their energy equivalent may currently be faulty (comp. issue #559) (#555)
- Debug messages for pytests: `C0`, `D2` (#555, #560)
- Labels on capacity barplot bars (#567)

### Changed
- `C1.total_demand_each_sector()` to `C1.total_demand_and_excess_each_sector()`, now also evaluating the excess energy flows (#555)
- `energyBusses` now is defined by: `LABEL, ASSET_LIST, ENERGY_VECTOR`, all functions using `energyBusses` now follow this nomenclature (#555)
- Energy excess sinks now also have parameter `ENERGY_VECTOR` (#555)
- `C0.define_sink` now always defines a sink that is capacity-optimized (#555)
- `D1.sink_dispatchable()`, renamed to `D1.sink_dispatchable_optimize()` now adds a capacity-optimized, dispatchable sink. (#555) 
- Simulation data `tests/inputs`: Oemof-solph results are not stored (#555)
- Change logging level of some messages from `logging.info` to `logging.debug` (#555)
- Move and rename json input files for D0 and D1 tests (`test_data_for_D0.json` to `tests/test_data/inputs_for_D0/mvs_config.json`, `test_data_for_D1.json` to `tests/test_data/inputs_for_D1/mvs_config.json`), add required parameters (#555) 
- Change requirements/test.txt: `black==19.10b0`, as otherwise there are incompatabilities (#555)
- `D2.prepare_constraint_minimal_renewable_share`, including logging messages and pytest (#560)
- Change the import path of the modules for automatic docstrings import in `docs/Code.rst` (#564)
- Fix the docstrings with math expressions (need to add `r` before the `"""` of the docstring
) (#564)
- Rename the function in F1 module `plot_flows` to `plot_instant_power` (#567)
- Change flow to power in the instanteous power figures (#567)
- `F1.plot_piecharts_of_costs()` now cites costs with currect currency and avoids decimal numbers (#561)

### Fixed
- `C1.check_feedin_tariff()` now also accepts `isinstance(diff, int)` (#552)
- Feed-in sinks of the DSOs now are capacity-optimized and can actually be used (#555)
- Incorrectly applied minimal renewable share criterion (#560)
- Pdf report generation (#566)
- Update fresh install instructions for developers (#565)
- Graphs of the report now use appropriate currency (#561)

## [0.4.0] - 2020-09-01

### Added
- Docstrings for E2 (#520)
- New constant variable: `SIMULATION_RESULTS="simulation_results"` (#520)
- Explicit calculation of replacement costs (`C2.get_replacement_costs()`), so that they can be used in `E2` for installed capacities and optimal additional capacities (#520)
- New constant variable: JSON_WITH_RESULTS="json_with_results.json" (#520)
- Benchmark test "Economic_KPI_C2_E2" to test economic evaluations in C2 and E2 (#520)
- Possibility to add an upper bound  on the number of days to display in a timeseries' plot (#526)
- Graph of the energy system model to the report (#528)
- Function to encode images into dash app's layout (#528)
- System KPI now printed in automatic report (section "Energy system key performance indicators"), draft (#525)
- Added units to system-wide cost KPI in excel and in report. Some of these changes might need to be reworked when elaborating on units for the report (#525)
- `References.rst` to the readthedocs, which should gather all the references of the MVS (#525)
- New system-wide KPI:
    - Demand per energy carrier, in original unit and electricity equivalent with `E3.total_demand_each_sector()` (#525)
    - Attributed cost per energy carrier, related to the its share in the total demand equivalent  with `E3.total_demand_each_sector()` (#525)
    - LCOE per energy carrier `E3.add_levelized_cost_of_energy_carriers()` (#525)
- Default values for energy carrier "Heat" for `DEFAULT_WEIGHTS_ENERGY_CARRIERS` with `{UNIT: "KWh_eleq/kWh_therm", VALUE: 1}`. This is still TBD, as there is no source for this ratio yet (#525)
- Default unit for energy carriers defined in `DEFAULT_WEIGHTS_ENERGY_CARRIERS`: ENERGY_CARRIER_UNIT. Might be used to define the units of flows and LCOE. (#525)
- New constant variables: TIMESERIES_TOTAL, TIMESERIES_AVERAGE, LOGFILE, RENEWABLE_SHARE, TOTAL_DEMAND, SUFFIX_ELECTRICITY_EQUIVALENT, ATTRIBUTED_COSTS, LCOeleq, DEGREE_OF_SECTOR_COUPLING (#525)
- New constant variable: OEMOF_BUSSES, MINIMAL_RENEWABLE_SHARE, CONSTRAINTS (#538)
- New required input csv: `constraints.csv` including possible constraints for the energy system. Added to all input folders. (#538)
- Added error message: New energy carriers always have to be added to `DEFAULT_WEIGHTS_ENERGY_CARRIERS` (`C0.check_if_energy_carrier_is_defined_in_DEFAULT_WEIGHTS_ENERGY_CARRIERS()`, applied to `ENERGY_VECTOR` and to fuel sources) (#538)
- Added minimal renewable share contraint though  `D2.constraint_minimal_renewable_share()` and added description of the constraint in `Model_Assumptions.rst` (#538)
- Benchmark test for minimal renewable share constraint (#538)
- Benchmark test `test_benchmark_AFG_grid_heatpump_heat` for a sector-coupled energy system, including electricity and heat, with a heat pump and an energy price as time series (#524)
- Benchmark test descriptions for `test_benchmark_simple_scenarios.py` (#524)
- Create `src/mvs_eland/utils` subpackage (contains `constants.py`, `constants_json_string.py
`, `constants_output.py` (#501)


### Changed
- Changed structure for `E2.get_cost()` and complete disaggregation of the formulas used in it (#520)
- Added pytest for many `E2` functions (#520)
- Changed and added pytests in for `C2` (#520)
- All energyProviders that have key `FILENAME` (and, therefore, a timeseries), are now of `DISPATCHABILITY = False`(#520)
- Changed structure of `E2.lcoe_assets()` so that each asset has a defined LCOE_ASSET. If `sum(FLOW)==0` of an asset, the LCOE_ASSET (utilization LCOE) is defined to be 0 (#520)
- Color lists for plots are provided by user and are not hard coded anymore (#527)
- Replace function `F1.draw_graph` by the class `F1.ESGraphRenderer` and use `graphviz` instead of
 `networkx` to draw the graph of the energy system model (#528) 
- Rename variable `PLOTS_NX` to `PLOTS_ES` (#528)
- Changed `requirements.txt` (removing and updating dependencies) (#528)
- A png of the energy system model graph is only saved if either `-png` or `-pdf` options are chosen (#530)
- Accepting string "TRUE"/"FALSE" now for boolean parameters (#534)
- Order of pages in the readthedocs.io (#525)
- Reactivated KPI: Renewable share. Updated pytests (#525)
- Extended `DEFAULT_WEIGHTS_ENERGY_CARRIERS` by `Diesel` and `Gas`, added explaination in `Model_Assumptions.rs` (#538)
- Create `dict_model` with constant variables in `D0` and update in `D1` (#538)
- Separate the installation of the packages needed for the report generation from the mvs
 simulation (#501)
- Move all source files in `src/mvs_eland` (#501)
- Move the content of the previous `src/utils.py` module to  `src/mvs_eland/utils/__init__.py` (#501)
- Rename `tests/constants.py` --> `tests/_constants.py` (#501)
- Refactor modules calls (mostly `src.` is replaced by `mvs_eland.`) (#501)
- Move `mvs_eland_tool` folder's content in `src/mvs_eland` (#501)
- Gather all requirements files in a `requirements` folder and read the requirement from there for `setup.py` (#501)
- Update `install_requires` and `extra_requires` in `setup.py` (#501)

### Removed
- `E2.add_costs_and_total`() (#520)
- Calculation of energy expenditures using `price` (#520)
- Function `F1.plot_input_timeseries` which is based on `matplotlib` (#527)
- Dependency to `matplotlib` (#528)
- Remove `STORE_NX_GRAPH` and `DISPLAY_NX_GRAPH` variables (#530)
- Remove `tests/__init__.py` (#501)
- Delete `mvs_eland_tool` folder (#501)

### Fixed
- Calculation of `cost_upfront` required a multiplication (#520)
- Fixed `E2.convert_components_to_dataframe()`, Key error (#520)
- Fixed `F1.extract_plot_data_and_title()`, Key error (#520)
- Fixed hard-coded energy vector of ENERGY_PRODUCTION units in E1.convert_components_to_dataframe(#520)
- Generating report for multiple sectors (#534)
- Fixed hard-coded energy vector of `ENERGY_PRODUCTION` units in `E1.convert_components_to_dataframe` (#520)
- Fixed parsing issue in `A1.conversion()`, incl. pytest (#538)
- Quick fix to read a timeseries for `"price"` in `C0.define_source()` (#524)
- Fix `C1.check_feedin_tariff()`: Now also applyable to timeseries of feed-in tariff or electricity prices (#524)
- Add a warning message if the timeseries of demands or resources are empty (#543)
- Fix failing KPI test (due to newer pandas version) (#501)

## [0.3.3] - 2020-08-19

### Added
- Also components that have no investment costs now have a value (of 0) for COST_INVESTMENT and COST_UPFRONT (#493)
- Display error message when feed-in tariff > electricity price of any  asset in 'energyProvider.csv'. (#497)
- Added pie plots created using Plotly library to the auto-report (#482) 
- Added functions to `F2_autoreport.py` that save the images of plots generated using Plotly to `MVS_outputs` folder as `.png` (#499)
- Inserted docstrings in the definitions of all the functions in `F2_autoreport.py` (#505)
- Functions in F1 to create plotly static `.png` files (#512)
- New argument for MVS execution: `-png` to store plotly graphs to file (#512)
- Benchmark test for peak demand pricing for grid and battery case (#510)
- Logging error message if a cell is left empty for a parameter in the csvs (see `A1`) (#492)
- Logging error message if a bus connects less then three assets including the excess sink, as in that case the energy system model is likely to be incomplete (`C1.check_for_sufficient_assets_on_busses()`) (#492)

### Changed
- Move and rename json converter and parser to B0 module (#464)
- Modified json converter to avoid stringifying special types such as pandas.Dataframes (#464)
- Changed the font family used in the plots in F2_autoreport.py and changed the wording of some comments (#496)
- Changed styling of plots, mainly how legends appear in the PDF report (#482) 
- Move and rename json converter and parser to B0 module (#464)
- Modified json converter to avoid stringifying special types such as pandas.Dataframes (#464)
- Changed the font family used in the plots in F2_autoreport.py and changed the wording of some comments (#496)
- Replaced parameter strings by variables (#500)
- Changed the font family used in the plots in F2_autoreport.py and changed the wording of some comments (#496)
- Moved function `C0.determine_lifetime_price_dispatch()` to C2 with all its sub-functions.  (#495)
- Changed calculation of `LIFETIME_PRICE_DISPATCH` for lists and pd.Series (see dosctrings of `C2.get_lifetime_price_dispatch_list`, `C2.get_lifetime_price_dispatch_timeseries`) (#495)
- Changed dostring format in `C2` to numpy (#495)
- Deactivated function `C2.fuel_price_present_value` as it is not used and TBD (#495)
- Modified the doc-strings in the definitions of some functions to abide by the formatting rules of numpy doc-strings (#505)
- Suppressed the log messages of the Flask server (for report webapp) (#509) 
- Move bulk data preparation code for report from F2 into E1 and F1 modules and into functions (#511, #512)
- F2 now calls functions from F1 to prepare the figures of the report (#512)
- Dispatchable (fuel) sources can now be defined by adding a column to the `energyProduction.csv` and setting `file_name==None` (#492)
- Updated `Model_Assumptions.rst`: Minimal description of dispatchable fuel sources (#492)
- `tests/inputs` energyAssets are updated (#492)
- Fixed test_benchmark_AD_grid_diesel() - now this one tests fuel source and diesel at once (#492)

### Removed
- Functions to generate plots with matplotlib in F1 (#512)
- Many tests that checked if matplot lib plots were stored to file, not replaced by new tests for storing plotly graphs to file (#512)

### Fixed
- Image path for readthedocs (Model_Assumpation.rst) (#492)

## [0.3.2] 2020-08-04

### Added
- `Model_Assumptions` added, including outline for component models, bulletpoints on limitations, energyProviders and peak demand pricing model. (#454)

### Changed
- Definition of busses from assets: Now all INFLOW_DIRECTION / OUTFLOW_DIRECTION are translated into ENERGY_BUSSES (#454, #387)
- An excess sink is created for each and every bus (#454)
- Splitting functions in `C0` and adding tests for them: `C0.define_sink()`, `C0.define_source()` and `C0.define_dso_sinks_and_sources()` (#454)
- Instead of defining multiple DSO sources for modelling peak demand pricing, now a single source is defined and another level added with transformers that, with an availability limited to a peak demand pricing period, only represent the costs of peak demand pricing in the specific period. (#454)
- Moved function `C0.plot_input_timeseries()` to `F1.plot_input_timeseries()` (#454)
- Add required parameter "unit" to energyProviders.csv. Used for defining the units of the peak demand pricing transformer. (#454)
- Updated `F2` for new DSO/excess sink structure: DSO feedin and excess sink removal from demands now universal (#454)
- Replace `logging.warning` for dispatch price of sources in case of DSOs - this is now only an `logging.info`
- Added global variables for KPI connected to renewable energy use (TOTAL_RENEWABLE_GENERATION_IN_LES = "Total internal renewable generation", TOTAL_NON_RENEWABLE_GENERATION_IN_LES = "Total internal non-renewable generation", TOTAL_RENEWABLE_ENERGY_USE = "Total renewable energy use", TOTAL_NON_RENEWABLE_ENERGY_USE = "Total non-renewable energy use") (#454)
- Updated to disagregated `oemof-solph==0.4.1`, which required changing the `requirements.txt` as well as the usage of `oemof` within the MVS (#405)

### Removed
-

### Fixed
- Peak demand pricing feature (#454)


## [0.3.1] - 2020-07-30

### Added
- Release protocol in `CONTRIBUTING.md` file (#353)
- Custom heat demand profile generation (#371)
- Add custom solar thermal collector generation profile (#370)
- Input template folder for easy generation of new simulations (#374), later also for tests of the input folder
- Tests for ABE usecase (grid, PV, battery) (#385)
- Test to verify that input folders have all required parameters (#398)
- New `dict` `REQUIRED_MVS_PARAMETERS` to gather the required parameters from the csv or json
 input type (#398)
- `utils.py` module in `src` to gather the functions `find_input_folders` and `compare_input_parameters_with_reference` which can be used to find and validate input folders (#398)
- Code and test for checking for new parameters in csv and raising warning message if not defined (`A1.check_for_newly_added_parameters`). This then also adds a default value to the new parameter  (#384)
- Exception if an energyVector does not have internal generation or consumption from a DSO, and is only supplied by energy conversion from another sector: renewable share = 0. (#384)
- Tests for source components in D1 (#391)
- Option `-i` for `python mvs_report.py`, `python mvs_report.py -h` for help (#407)
- Pyppeteer package for OS X users in troubleshooting (#414)
- Add an enhancement to the auto-report by printing the log messages such as warnings and errors (#417)
- New `dict` `REQUIRED_JSON_PARAMETERS` to gather the required parameters from the json input files (#432)
- `.readthedocs.yml` configuration file (#435, #436)
- Calculation of levelized cost of energy (`LCOE_ASSET`) of each asset in E2 (#438)
- Tests for LCOE function in `test_E2_economics` (#438)
- Output of `scalars.xlsx`now also includes `INSTALLED_CAP` and `LCOE_ASSET`(#438)
- File `constants_output.py` to contain all keys included in `scalars.xlsx` (#453)
- Installation help for `pygraphviz` on Win10/64bit systems in `troubleshooting.rst` (#379)
- Add Plotly-based blots (line diagrams for energy flows and bar charts) to `F2_autoreport.py` (#439)
- LCOE_ASSET (Levelized Cost of Energy of Asset) explaination in KPI documentation (#458)
- Heat demand profiles with option of using monitored weather data (ambient temperature) at the use case UVtgV. note: file not provided so far (#474)
- Solar generation profiles with option of using monitored weather data (ambient temp, ghi, dhi) at the use case uvtgv. note: file not provided so far (#475)
- Benchmark test for simple case grid and diesel without test for fuel consumption (#386)
- Example docstring to readthedocs (#489)

### Changed
- Use selenium to print the automatic project report, `python mvs_report.py -h` for help (#356)
- Sort parameters in csv´s within the input folder (#374)
- Change relative folder path to absolute in tests files (#396)
- Replace all variables wacc, discount_factor and project_lifetime in the project (#383)
- Improve styling of the pdf report (#369)
- `LIST_OF_NEW_PARAMETERS` renamed `EXTRA_CSV_PARAMETERS` and moved from `A1` to `constants.py
` (#384)
- Order of parameters in `tests/inputs`, fixed missing parameters  (#384)
- Only a single output flow for sources (instead of multiple possible) as discussed in #149  (#391)
- Move `existing` parameter into Investment objects of D1 components (was before added to output flow) (#391)
- Use pyppeteers instead of selenium to emulate the webbrowser and print the pdf report
 automatically (#407)
- Update flowchart again (#409)
- Label of storage components (storage capacity, input power, output power) will by default be redefined to the name of the storage and this component (#415)
- Version number and date is only to be edited in one file (#419)
- Add `ìnputs` folder to `.gitignore` (#401)
- Change the calculation of the residual value for specific capex in C2 and test_C2 (#289, #247, PR #431): Now the present value of the residual value is considered
- Explicitly return the dataframe with parameters value in function
 `check_for_newly_added_parameter` (#428)
- Rename function `check_for_newly_added_parameter` in `check_for_official_extra_parameters` (#428)
- Add `ìnputs` folder to `.gitignore` (#401)
- Readthedocs links to simple scenario `tests/inputs` (#420)
- Adapt and add logging messages for components added to the model in D1 (#429)
- Moved list of keys to be printed in `scalars.xlsx` to `constants_output.py` (#453)
- Renamed `"peak_flow"` to `PEAK_FLOW` and `"average_flow"` to `AVERAGE_FLOW` (#453)
- Changed function `E2.lcoe_asset()` and its tests, now processes one asset at a time (#453)
- Added arguments ``-f`, `-log`, `warning`` to all `parse_args` and `main()` in `tests` (#456)
- File `Developing.rst` with new description of tests and conventions (#456)
- Added a `setup_class` (remove dir) to `test_B0.TestTemporaryJsonFileDisposal` (#379)
- Created function to read version number and date from file instead of importing it from module
 (#463)
- Fixed `E0.store_results_matrix()`, now available types: `str`, `bool`, `None`, dict (with key VALUE), else (`int`/`float`). If KPI not in asset, no value is attributed. Added test for function (#468, #470)
- Fixed `main()` calls in `test_F1_plotting.py` (#468)
- Added `pyppdf==0.0.12` to `requirements.txt` (#473)
- Tests for A0: Now new dirs are only created if not existant
- Function `A0.check_output_folder()`, now after `shutil.rmtree` we still `try-except os.mkdirs`, this fixes local issues with `FileExistsError`.  (#474)
- Added `pyppdf==0.0.12` to `requirements.txt` (#473)

### Removed
- Selenium to print the automatic project report for help (#407)
- `MaximumCap` from list of required parameters for `energyStorage` assets (#415)
- `inputs` folder (#401)
- `tests/test_benchmark.py` module (#401)
- Outdated table of tests of MVS `docs/tables/table_tests.csv` (#456)
- Removed function `C0.complete_missing_cost_data()` as this should be covered by A1 for csv files (#379)
- Old plots in `F2_autoreport.py` generated with matplotlib (#439)
- Parameter `restore_from_oemof_file` from all files (inputs, tests) (#483)
- Deleted columns from `fixcost.csv` as this is currently not used (#362)

### Fixed
- Bug connected to global variables (#356)
- Duplicate of timeseries files (#388)
- Warnings from local readthedocs compilation (#426)
- Bug on local install (#437)
- Input folder `tests/inputs` with simple example scenario (#420)
- Description of storage efficiency in readthedocs (#457)
- MVS can now be run with argument `-pdf` (fix pyppeteer issue) (#473)
- Adapted benchmark tests input folders to template (#386)
- Local failing pytests (`FileExistsError`) on Ubuntu and Win10 (#474, #483)
- 9 Warnings due to excess parameter `restore_from_oemof_file` (#483)

## [0.3.0] - 2020-06-08

### Added
- Test for re-running a simulation with `json_input_processed.json` file (#343)

### Changed
- Test input files (#343)
- All parameters of the json/csv input files are now defined by constant variables (i.e, `CRATE="crate"` instead of string `"crate"`) (#346)
- Use `is` instead of `==` in if clauses for True, False and None (#346)
- Categorize constants in `constants_json_strings.py` (#347)
- Renaming CAPEX_FIX = "capex_fix" into COST_DEVELOPMENT = "development_costs" (#347, #350)
- Renaming CAPEX_VAR = "capex_var" into SPECIFIC_COST = "specific_costs" (#347, #350)
- Renaming OPEX_FIX = "opex_fix" into SPECIFIC_COST_OM = "specific_costs_om" (#347, #350)
- Renaming OPEX_VAR = "opex_var" into PRICE_DISPATCH = "dispatch_price" (#347, #350)
- Change last strings into global constants in "constants_json_strings.py" (#349)
- Autoreport now refers to actual project and scenario name + ID (#349)


## [0.2.1] - 2020-05-28

### Added
- Tests for the module B0 (#140, #255)
- Tests for the module A1 (#141)
- Tests for the module E3 (#143)
- Tests for the module F0 (#142, #304, #335)
- Some tests for E2 (#144)
- Tests function names for E1 (#145)
- Tests for the module E0 (#146)
- Tests for module D2 (#147)
- Some tests for module C0 (#148)
- Tests for the module D1 (still - partly - open: transformers, sources. finished: sinks, storages, other functions) (#149)
- Tests for the module D0 (#150)
- Tests for module C2 (#151)
- Tests for the module C1 (only used function) (#152)
- Tests for module F1 (#157, #297, #284)
- Pull request template (#198)
- Issue template (#212)
- File `troubleshooting.rst` to readthedocs (#229)
- File `simulating_with_the_mvs.rst` to readthedocs: How to use the input files (csv/json) (#130), how to create an own simulation/project
tipps for module building, and hint that units in the MVS are not checked (#229)
- Images for `simulating_with_the_mvs.rst`: images/energy_system.png, images/energy_system_model
.png, images/folder_structure_inputs.png (#229)
- Tables for `simulating_with_the_mvs.rst`: files_to_be_displayed/example_multiple_inputs_energyConversion.csv
, files_to_be_displayed/example_scalar_as_timeseries_energyConversion.csv (#229)
- Benchmark test for csv inputs (#254)
- Benchmark test with only PV and grid (#258)
- Module F2 for auto-reporting results of MVS simulation (#232)
- Json entries including paths to all plotted graphs (#232)
- Technical parameters: Energy flows (aggregated) per asset, Renewable share (#223, #257)
- Save network graph as png to output folder if new parameter `store_nx_graph` is true (#242)
- Tests for storage for the module A1 (#299)
- Benchmark test with only battery and grid (#302)
- Flowchart and relative description (#305)
- Reference to license (#305)
- Description of validation scheme into readthedocs (#306)
- Possibility to save the report generated in F2 as a pdf (#284)
- Possibility to run benchmark tests selectively and make sure they are all run on master branch
 (#320)
- Possibility to deploy the report of the results in a browser (#323)
- A main() function to be used by a server which only accepts json variable and returns json
 variable (not saving to a file) (#327)
- Add information about the feature to view the web app and generate PDF of the automatic report to readthedocs (#283)

### Changed
- Default input files from "inputs": Changed some parameters (#143)
- Moved some functions between F0 and F1, rearranged functions in F1 (#157)
- Shore power randomization improved + amount of available docks can be chosen (#202)
- Update kwargs of main func in docstring and in documentation (#208)
- `troubleshooting.rst`: Added help for `pygraphviz` (#218), `xlrd` (#11), `json.decoder.JSONDecodeError` (#206)
- FileNotFoundError messages in A0 (#227)
- Update json file `mvs_config.json`: Default with no peak demand pricing. Replace string "False" by boolean `false`. Remove depreciated parameters from `simulation_settings`(`input_file_name`, `overwrite`, `path_input_file`, `path_input_folder`, `path_input_sequences`, `path_output_folder`, `path_output_folder_inputs`) (#234)
- Renamed `plot_nx_graph` to `display_nx_graph` and added `store_nx_graph` (#242)
- Variables `required_files_list` and `ALLOWED_FILES` have been replaced by `REQUIRED_FILES` (#251)
- The columns of the storage_xx files are renamed and the specific parameters for each column are
 checked in A1 (#259)
- Possibility to move the json file after reading it (useful if json file created from csv files
) (#255)
- Call timeseries plot function for each bus (#278)
- The input from the csv files produce the same json than the json file (#286)
- Rename "storage" parameter in A1 and tests_A1 to "asset_is_a_storage" (#300)
- Serialize the DataFrame and arrays into the json_with_results.json (#304)
- Convert serialized DataFrame and arrays back into these types in the B0.load_json function
 (#304, #322, #326)
- Move the CSS styling code to a style sheet (#317)
- Change the input data for creating the dataframes for generating the optimization and costs' tables from xlsx file to json (#317) 
- Rename mvs_eland_tool/mvs_eland_tool.py --> mvs_eland_tool/local_deploy.py (#327)
- Now main (local use) and run_simulation (server use) are available in mvs_eland_tool package
  (#327)

 
### Removed
- Removed parameter `oemof_file_name` from `simulation_settings.csv`, as well as from all input
 files etc. The name is hardcoded now (#150)

### Fixed
- Fix naming error for storages (#166)
- Fix json file (#203)
- Delete duplicated entry of `plot_nx_graph` from json file (#209)
- Rename "boolean" to "bool" in example json file (#214)
- Fix searching for dict key "input_bus_name" (#210) and using input_name instead of output_name (#219)
- Fix plotting error in F1, plot only if Data frame is not empty (#230, #234)
- Benchmark test that the simulation is running with default settings (#254)
- Fix specific parameters for each storage column (#259)
- Overwrite local results when running through brenchmark tests (#260)
- Allow more than one separator for csv files(#263)
- Fix plotting pie chart for costs, if statement added if no costs are available (#267)
- Fix long label resulting from total project costs (#270)
- Bug when the output path had contained an unexisting folder within an unexisting folder it
 would return an error (#278)
- Display SOC (#278)
- Automatic update of the test coverage with coveralls.io (#307)
- Logging message for maximumCap value (#310)
- Create_app function in F0 for standalone execution (#317)
- Crashing evaluation when `evaluated_period < 365/peak_demand_pricing_periods` by raising an
 error (#331) 

## [0.2.0] - 2020-03-13

### Added
- Readthedocs documentation for input parameters (#128)
- Doctring of module A0 (#138)
- Constants in `src/constants.py` (#153, #154)
- Readthedocs documentation for installation (#162)
- Plotting an networkx graph can now be turned of/on via "plot_nx_graph" in simulation_settings (#172)
- Plot all timeseries used as input data (#171)
- Integrate new parameter maximumCap as nominal value for energyProduction assets, ie. PV or wind plants (#125 )
- Integrate new parameter maximumCap as nominal value for storage assets and transformers (PR #243, comp. issue #125)

### Changed
- Give priority from kwargs on command line arguments (#112, #138)
- Docstrings of module A1 (#113)
- Changed keyword argument to positional argument for `create_input_json` function (#113)
- function `get_user_inputs` renamed `process_user_arguments` (#138)
- Tests for the module A0 (#138)
- Terminal commands (#135)
- PR request template (open/done/not applicable) (#205)
- URL of coverall badge (#265) 
- Function converting json to dict (#142)

### Removed
- Function welcome from module A0 (#138)
- Parameters `input_file_name`, `overwrite`, `path_input_file`, `path_input_folder`, `path_input_sequences`, `path_output_folder`, `path_output_folder_inputs` from `simulation_settings.csv` (#178)

### Fixed
- Input directory of csv files specified by user is handed to `load_data_from_csv.create_input_json()` (#112)
- \#111 & \#114 fix user choice of output folder via command line arguments(#115)
- Demand is no longer aggregated across sectors when processing/plotting in E1 (#169)
- Optimized storage capacities are printed into results matrix (#188)
- Sector diagrams now also include SOC diagrams (#189)
- Sources can now have variable costs (#173)
- \#182 Boolean simulation settings now also take affect
- Demand is no longer aggregated across sectors when processing/plotting in E1 (#169)

## [0.1.1] -2020-01-30

### Added
- test for running the main function (#109)
- the user can run the tool simply with `python mvs_tool.py` (#109)
### Fixed
- \#108 (#109)


## [0.1.0] - 2020-01-29

### Added
- tests for the A0 module (#87)
- badge for coveralls.io (#90)
- tests for the parsing of arguments (#97)
- exceptions for missing input file/folder (#98)
### Changed 
- removed unused class structure in all modules, execution stay the same (#86)
- link to build for this repository instead of previous one (#95)
- use argparser to parse the arguments from command line (#97)
- the full path of input folder containing csv is now required (#98)
### Removed
- argument parsing using sys.argv (#97)

## [0.0.3] - 2020-01-22

### Added
- LICENSE.md with GPL v2.0 (#38, smartie2076)
- folder "docs" and content to generate readthedocs (#39, smartie2076)
- Started readthedocs homepage (not working): https://readthedocs.org/projects/mvs-eland/ (#39, smartie2076, #57, Bachibouzouk)
- new feature to create the input json file from a collection of csv files (@Piranias)
- new module added: A1_csv_to_json.py (@Piranias)
- Badges for build and docs (#70, Bachibouzouk)
- Setup file (#72, Bachibouzouk)
- Parameters can now be a list of values, eg. efficiencies for two busses or multiple input/output vectors (#52, @marc-juanpera) 
- Parameters can now be a timeseries (eg. efficiency of a converter, electricity prices) (#37, #82, @marc-juanpera) 
- Parameters can now be defined as a list as well as as a timeseries (#52,#82, @marc-juanpera) 

### Changed
- requirements.txt only includes packages needed for users of MVS (#39, smartie2076)
- test_requirements.txt includes packages used by developers of MVS (#39, smartie2076)
- CONTRIBUTING: Now with read the docs (@smartie2076)
- README: Now with contextualization of MVS, setup & installation, utilization of and contributing to MVS (#47, smartie2076)
- directory structure of input/ (#49 @Piranias)
- json data structure reduced to 2 (main) levels: goup and asset (#49 @smartie2076)
- logging now stores into appropriate logfile (@smartie2076)
- change code_folder to src (#80)

### Removed
- Output files excluded from repro  (@smartie2076)

## [0.0.2] - 2019-11-25

### Added
- Introduced test for correct code formatting (blacks, closed issue #31, #18)
- Now unlimited number of busses possible
- Now with monthly peak demand pricing 
- Two test json files
- Files to create wiki page "Exemplary Workflow"

### Changed
- Introduced new code structure (folder "code") and updated relative import paths (closed #17)
- Introduced (basic) plots of optimized capacities and costs (addresses issue #29)
- CONTRIBUTING
- CHANGELOG
- Tests and travis file
- requirements.txt

### Removed
- Excel input file
- Python files to read from excel

## [0.0.1] - 2019-10-14

### Added
- CONTRIBUTING (#8)
- CHANGELOG (#8)
- Tests (#8, #10)

### Changed
- relative imports (#10)
- moved `mvs_eland_tool`'s content in a function (#10)

### Removed
- yet another thing<|MERGE_RESOLUTION|>--- conflicted
+++ resolved
@@ -34,15 +34,12 @@
 - Status messages of requirements in `E-Land_Requirements.rst` (#817)
 - Minor updates in `Model_Assumptions.rst` and `MVS_Outputs.rst`, mainly adding labels (#817)
 - Pytests for `D0` to let them pass on Windows (#839)
-<<<<<<< HEAD
-- Change order of `maximumCap` check and adaption in `C0.process_maximum_cap_constraint()` (#833)
-- Adapt parameters in `test/inputs` to make simulation run without errors after correcting processing of `maximumCap`: set constraints `minimal_renewable_factor` and `minimal_degree_of_autonomy` to `0.01`, `maximumCap` of pv plant to `10000` and `feedin_tariff` to `0.05` (#833)
-=======
 - Update pyomo and pandas dependencies (#840)
 - Pass peak demand pricing bus in `C1.check_for_sufficient_assets_on_busses()` (#837)
 - Changed utils.data_parser.convert_mvs_params_to_epa(): Removed `AUTO_SINK` suffix (#837)
 - Refactored `EXCESS` to `EXCESS_SINK` as this is more intuitive (#837)
->>>>>>> 908b3e3e
+- Change order of `maximumCap` check and adaption in `C0.process_maximum_cap_constraint()` (#833)
+- Adapt parameters in `test/inputs` to make simulation run without errors after correcting processing of `maximumCap`: set constraints `minimal_renewable_factor` and `minimal_degree_of_autonomy` to `0.01`, `maximumCap` of pv plant to `10000` and `feedin_tariff` to `0.05` (#833)
 
 ### Removed
 - `AUTO_SOURCE` and `AUTO_SINK` as this overcomplicated the labelling process (#837)
@@ -53,14 +50,11 @@
 - Reduce `simulation_settings.evaluated_period` to one day for the tests where simulation results are not important (for E0 and D2 test modules setup) (#826)
 - Fix formula of degree of NZE in RTD and in docstring of `E3.equation_degree_of_net_zero_energy()`  (#832)
 - Tests failing on windows with `FileExistsError` (#839)
-<<<<<<< HEAD
-- Address issue #825 by changing order of `maximumCap` check and adaption in `C0.process_maximum_cap_constraint()` (#833)
-- Bugfix in `C0.process_maximum_cap_constraint()`: Always set `maximumCap` to `None` in case its value is 0 (#833)
-=======
 - No excess error message regarding the auto-generated peak demand pricing bus (#837)
 - `C0.prepare_demand_assets()` did not explicitly exclude feedin sinks (#837)
 - Hotfix: `C0.define_sinks()` now works for scalar feed-in prices, but not for lists of timeseries (#837)
->>>>>>> 908b3e3e
+- Address issue #825 by changing order of `maximumCap` check and adaption in `C0.process_maximum_cap_constraint()` (#833)
+- Bugfix in `C0.process_maximum_cap_constraint()`: Always set `maximumCap` to `None` in case its value is 0 (#833)
 
 ## [0.5.5] - 2021-03-04
 
