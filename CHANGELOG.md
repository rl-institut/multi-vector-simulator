--- conflicted
+++ resolved
@@ -46,12 +46,9 @@
 - Added information about degree of NZE to RTD (#776)
 - Function `E1.cut_below_micro` to round decision variables (capacities, flows) below threshold of plus/minus 10^-6 to 0, add warnings if negative value larger than threshold (invalid result). Includes pytests (#791)
 - Update `component models` section in RTD with information on energy storages, heat pumps and HVAC. (#794)
-<<<<<<< HEAD
-- Update `component models` section in RTD with information on H2 storage, dispatchable and non-dispatchable sources, electrolyzers, CHP, other fuel powered plants and electric transformers. (#804)
-=======
 - Section `Cost Assumptions` to `Model_Assumptions.rst` (#795)
 - Pre- and post-processing of `fixcost.csv` entries, so that they also appear in economic evaluation, including pytests (#795)
->>>>>>> 56b1a3e3
+- Update `component models` section in RTD with information on H2 storage, dispatchable and non-dispatchable sources, electrolyzers, CHP, other fuel powered plants and electric transformers. (#804)
 
 ### Changed
 - Fix xlrd to xlrd==1.2.0 in requirements/default.txt (#716)
