--- conflicted
+++ resolved
@@ -23,13 +23,10 @@
 
 ### Added
 - Evaluation of excess energy for each of the energy carriers and for the whole system. The excess per sector and their energy equivalent may currently be faulty (comp. issue #559) (#555)
-<<<<<<< HEAD
-- Debug messages for `C0` tests (#555)
 - Benchmark test `test_benchmark_feature_parameters_as_timeseries` to ensure that parameters can always also be defined as a timeseries. Applied to `efficiency` of an energyConversion asset and `electricity_price` of an energyProduction asset (#542)
 - Input files for benchmark tests `test_benchmark_feature_input_flows_as_list` (`Feature_input_flows_as_list`) and `test_benchmark_feature_output_flows_as_list` (`Feature_output_flows_as_list`), but not the benchmark assertions (#542)
-=======
 - Debug messages for pytests: `C0`, `D2` (#555, #560)
->>>>>>> 2b543a7e
+
 
 ### Changed
 - `C1.total_demand_each_sector()` to `C1.total_demand_and_excess_each_sector()`, now also evaluating the excess energy flows (#555)
@@ -41,23 +38,17 @@
 - Change logging level of some messages from `logging.info` to `logging.debug` (#555)
 - Move and rename json input files for D0 and D1 tests (`test_data_for_D0.json` to `tests/test_data/inputs_for_D0/mvs_config.json`, `test_data_for_D1.json` to `tests/test_data/inputs_for_D1/mvs_config.json`), add required parameters (#555) 
 - Change requirements/test.txt: `black==19.10b0`, as otherwise there are incompatabilities (#555)
-<<<<<<< HEAD
+- `D2.prepare_constraint_minimal_renewable_share`, including logging messages and pytest (#560)
 - Changed `E2.calculate_dispatch_expenditures()` so that it can process parameters defined as lists (#542)
 
-=======
-- `D2.prepare_constraint_minimal_renewable_share`, including logging messages and pytest (#560)
->>>>>>> 2b543a7e
 ### Removed
 
 
 ### Fixed
 - `C1.check_feedin_tariff()` now also accepts `isinstance(diff, int)` (#552)
 - Feed-in sinks of the DSOs now are capacity-optimized and can actually be used (#555)
-<<<<<<< HEAD
+- Incorrectly applied minimal renewable share criterion (#560)
 - Fix reading timeseries for parameters in `C0` (#542)
-=======
-- Incorrectly applied minimal renewable share criterion (#560)
->>>>>>> 2b543a7e
 
 ## [0.4.0] - 2020-09-01
 
