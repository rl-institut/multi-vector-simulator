--- conflicted
+++ resolved
@@ -53,11 +53,9 @@
 - Fix plotting error in F1, plot only if Data frame is not empty (#230, #234)
 - Fix naming error for storages (#166)
 - Benchmark test that the simulation is running with default settings (#254)
-<<<<<<< HEAD
 - Fix specific parameters for each storage column (#75)
-=======
 - Overwrite local results when running through brenchmark tests (#260)
->>>>>>> 7a09797c
+
 
 ## [0.2.0] - 2020-03-13
 
