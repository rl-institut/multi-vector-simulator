--- conflicted
+++ resolved
@@ -71,18 +71,14 @@
 - Moved list of keys to be printed in "scalars.xlsx" to "constants_output.py" (#453)
 - Renamed "peak_flow" to `PEAK_FLOW` and "average_flow" to `AVERAGE_FLOW` (#453)
 - Changed function "E2.lcoe_asset()" and its tests, now processes one asset at a time (#453)
-<<<<<<< HEAD
-- Definition of busses from assets: Now all INFLOW_DIRECTION / OUTFLOW_DIRECTION are translated into ENERGY_BUSSES (#454, #387)
-- Added some tests for `C0` (#454)
-- Work in progress: Excess sink is created for each and every bus 
-=======
 - Added arguments `"-f", "-log", "warning"` to all `parse_args` and `main()` in `tests` (#456)
 - File `Developing.rst` with new description of tests and conventions (#456)
 - Added a setup_class (remove dir) to `test_B0.TestTemporaryJsonFileDisposal` (#379)
 - Created function to read version number and date from file instead of importing it from module
  (#463)
-
->>>>>>> cddd7922
+- Definition of busses from assets: Now all INFLOW_DIRECTION / OUTFLOW_DIRECTION are translated into ENERGY_BUSSES (#454, #387)
+- Added some tests for `C0` (#454)
+- Work in progress: Excess sink is created for each and every bus 
 
 ### Removed
 - Selenium to print the automatic project report for help (#407)
