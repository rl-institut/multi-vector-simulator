# Changelog
All notable changes to this project will be documented in this file.

The format is inspired from [Keep a Changelog](http://keepachangelog.com/en/1.0.0/)
and the versioning aim to respect [Semantic Versioning](http://semver.org/spec/v2.0.0.html).

Here is a template for new release sections

```
## [_._._] - 20XX-MM-DD

### Added
-
### Changed
-
### Removed
-
```

## [Unreleased]

### Added
- Description of validation scheme into readthedocs (#306)
- Flowchart and relative description (#305)
- License is referenced
- Pull request template (#198)
- Issue template (#212)
- File `troubleshooting.rst` to readthedocs
- Tests for the module C1 (only used function) (#152)
- Save network graph as png to output folder if new parameter `store_nx_graph` is true (#242)
- Tests for the module B0 (#140, #255)
- Possibility to move the json file after reading it (useful if json file created from csv files
) (#255)
- Benchmark test for csv inputs (#254)
- File `simulating_with_the_mvs.rst` to readthedocs: How to use the input files (csv/json) (#130), how to create an own simulation/project
tipps for module building, and hint that units in the MVS are not checked (PR #229)
- Images for `simulating_with_the_mvs.rst`: images/energy_system.png, images/energy_system_model.png, images/folder_structure_inputs.png
- Tables for `simulating_with_the_mvs.rst`: tables/example_multiple_inputs_energyConversion.csv, tables/example_scalar_as_timeseries_energyConversion.csv
- PLANNED in PR #257: Technical parameters (#223): Energy flows (aggregated) per asset, Renewable share, Degree of autonomy, Degree of sector-coupling
- Test for the module A1 (#141)
- Test for the module E3 (#143)
- Test for the module F0 (#142, #304)
- Test for the module E0 (#146)
- Test for module F1 (#157, #297, #284)
- Benchmark test with only PV and grid (#258)
- Module F2 for auto-reporting results of MVS simulation (#232)
- Json entries including paths to all plotted graphs (#232)
- Tests for module C2 (#151)
- Tests for storage for the module A1 (#299)
- Benchmark test with only battery and grid (#302)
- Possibility to save the report generated in F2 as a pdf (#284)
- Test for module D2 (#147)
- Possibility to run benchmark tests selectively and make sure they are all run on master branch
 (#320)
 - Test function names for E1 (#145)
- Possibility to deploy the report of the results in a browser (#323)
- Test for the module D0 (#150)

### Changed
- Shore power randomization improved + amount of available docks can be chosen (#202)
- Update kwargs of main func in docstring and in documentation (#208)
- `troubleshooting.rst`: Added help for `pygraphviz` (#218), `xlrd` (#11), `json.decoder.JSONDecodeError` (#206)
- FileNotFoundError messages in A0 (#227)
- Update json file `mvs_config.json`: Default with no peak demand pricing. Replace string "False" by boolean `false`. Remove depreciated parameters from `simulation_settings`(`input_file_name`, `overwrite`, `path_input_file`, `path_input_folder`, `path_input_sequences`, `path_output_folder`, `path_output_folder_inputs`) (#234)
- Renamed `plot_nx_graph` to `display_nx_graph` and added `store_nx_graph` (#242)
- variables `required_files_list` and `ALLOWED_FILES` have been replaced by `REQUIRED_FILES` (#251)
- the columns of the storage_xx files are renamed and the specific parameters for each column are checked in A1 (#259)
- Default input files from "inputs": Changed some parameters (#143) 
- Separated functions in F0 to ease testing (#142)
- Moved some functions between F0 and F1, rearranged functions in F1 (#157)
- Call timeseries plot function for each bus (#278)
- rename "storage" parameter in A1 and tests_A1 to "asset_is_a_storage"
- Serialize the DataFrame and arrays into the json_with_results.json (#304)
- Convert serialized DataFrame and arrays back into these types in the B0.load_json function
 (#304, #322, #326)
- The input from the csv files produce the same json than the json file (#286)
 - Move the CSS styling code to a style sheet (#317)
<<<<<<< HEAD
 - Change the input data for creating the dataframes for generating the optimization and costs' tables from xlsx file to json (#317) 
=======

>>>>>>> 47a5be92
### Removed
- Removed parameter ´oemof_file_name´ from ´simulation_settings.csv´ (#150), as well as from all input files etc. The name is hardcoded now.

### Fixed
- Rename "boolean" to "bool" in example json file (#214)
- Fix json file (#203)
- Fix searching for dict key "input_bus_name" (#210) and using input_name instead of output_name (#219)
- Delete duplicated entry of `plot_nx_graph` from json file (#209)
- Fix plotting error in F1, plot only if Data frame is not empty (#230, #234)
- Fix naming error for storages (#166)
- Benchmark test that the simulation is running with default settings (#254)
- Fix specific parameters for each storage column (#259)
- Overwrite local results when running through brenchmark tests (#260)
- Allow more than one separator for csv files(#263)
- fix plotting pie chart for costs, if statement added if no costs are available (#267)
- Fix long label resulting from total project costs (#270)
- Bug when the output path had contained an unexisting folder within an unexisting folder it
 would return an error (#278)
 - Display SOC (#278)
 - Automatic update of the test coverage with coveralls.io (#307)
- Logging message for maximumCap value (#310)
- Create_app function in F0 for standalone execution (#317)

## [0.2.0] - 2020-03-13

### Added
- Readthedocs documentation for input parameters (#128)
- Doctring of module A0 (#138)
- Constants in `src/constants.py` (#153, #154)
- Readthedocs documentation for installation (#162)
- Plotting an networkx graph can now be turned of/on via "plot_nx_graph" in simulation_settings (#172)
- Plot all timeseries used as input data (#171)
- Integrate new parameter maximumCap as nominal value for energyProduction assets, ie. PV or wind plants (#125 )
- Integrate new parameter maximumCap as nominal value for storage assets and transformers (PR #243, comp. issue #125)

### Changed
- Give priority from kwargs on command line arguments (#112, #138)
- Docstrings of module A1 (#113)
- Changed keyword argument to positional argument for `create_input_json` function (#113)
- function `get_user_inputs` renamed `process_user_arguments` (#138)
- Tests for the module A0 (#138)
- Terminal commands (#135)
- PR request template (open/done/not applicable) (#205)
- URL of coverall badge (#265) 
- Function converting json to dict (#142)

### Removed
- Function welcome from module A0 (#138)
- Parameters `input_file_name`, `overwrite`, `path_input_file`, `path_input_folder`, `path_input_sequences`, `path_output_folder`, `path_output_folder_inputs` from `simulation_settings.csv` (#178)

### Fixed
- Input directory of csv files specified by user is handed to `load_data_from_csv.create_input_json()` (#112)
- \#111 & \#114 fix user choice of output folder via command line arguments(#115)
- Demand is no longer aggregated across sectors when processing/plotting in E1 (#169)
- Optimized storage capacities are printed into results matrix (#188)
- Sector diagrams now also include SOC diagrams (#189)
- Sources can now have variable costs (#173)
- \#182 Boolean simulation settings now also take affect
- Demand is no longer aggregated across sectors when processing/plotting in E1 (#169)

## [0.1.1] -2020-01-30

### Added
- test for running the main function (#109)
- the user can run the tool simply with `python mvs_tool.py` (#109)
### Fixed
- \#108 (#109)


## [0.1.0] - 2020-01-29

### Added
- tests for the A0 module (#87)
- badge for coveralls.io (#90)
- tests for the parsing of arguments (#97)
- exceptions for missing input file/folder (#98)
### Changed 
- removed unused class structure in all modules, execution stay the same (#86)
- link to build for this repository instead of previous one (#95)
- use argparser to parse the arguments from command line (#97)
- the full path of input folder containing csv is now required (#98)
### Removed
- argument parsing using sys.argv (#97)

## [0.0.3] - 2020-01-22

### Added
- LICENSE.md with GPL v2.0 (#38, smartie2076)
- folder "docs" and content to generate readthedocs (#39, smartie2076)
- Started readthedocs homepage (not working): https://readthedocs.org/projects/mvs-eland/ (#39, smartie2076, #57, Bachibouzouk)
- new feature to create the input json file from a collection of csv files (@Piranias)
- new module added: A1_csv_to_json.py (@Piranias)
- Badges for build and docs (#70, Bachibouzouk)
- Setup file (#72, Bachibouzouk)
- Parameters can now be a list of values, eg. efficiencies for two busses or multiple input/output vectors (#52, @marc-juanpera) 
- Parameters can now be a timeseries (eg. efficiency of a converter, electricity prices) (#37, #82, @marc-juanpera) 
- Parameters can now be defined as a list as well as as a timeseries (#52,#82, @marc-juanpera) 

### Changed
- requirements.txt only includes packages needed for users of MVS (#39, smartie2076)
- test_requirements.txt includes packages used by developers of MVS (#39, smartie2076)
- CONTRIBUTING: Now with read the docs (@smartie2076)
- README: Now with contextualization of MVS, setup & installation, utilization of and contributing to MVS (#47, smartie2076)
- directory structure of input/ (#49 @Piranias)
- json data structure reduced to 2 (main) levels: goup and asset (#49 @smartie2076)
- logging now stores into appropriate logfile (@smartie2076)
- change code_folder to src (#80)

### Removed
- Output files excluded from repro  (@smartie2076)

## [0.0.2] - 2019-11-25

### Added
- Introduced test for correct code formatting (blacks, closed issue #31, #18)
- Now unlimited number of busses possible
- Now with monthly peak demand pricing 
- Two test json files
- Files to create wiki page "Exemplary Workflow"

### Changed
- Introduced new code structure (folder "code") and updated relative import paths (closed #17)
- Introduced (basic) plots of optimized capacities and costs (addresses issue #29)
- CONTRIBUTING
- CHANGELOG
- Tests and travis file
- requirements.txt

### Removed
- Excel input file
- Python files to read from excel

## [0.0.1] - 2019-10-14

### Added
- CONTRIBUTING (#8)
- CHANGELOG (#8)
- Tests (#8, #10)

### Changed
- relative imports (#10)
- moved `mvs_eland_tool`'s content in a function (#10)

### Removed
- yet another thing<|MERGE_RESOLUTION|>--- conflicted
+++ resolved
@@ -75,11 +75,8 @@
  (#304, #322, #326)
 - The input from the csv files produce the same json than the json file (#286)
  - Move the CSS styling code to a style sheet (#317)
-<<<<<<< HEAD
  - Change the input data for creating the dataframes for generating the optimization and costs' tables from xlsx file to json (#317) 
-=======
-
->>>>>>> 47a5be92
+ 
 ### Removed
 - Removed parameter ´oemof_file_name´ from ´simulation_settings.csv´ (#150), as well as from all input files etc. The name is hardcoded now.
 
