--- conflicted
+++ resolved
@@ -24,16 +24,13 @@
 ### Added
 - `E-Land_Requirements.rst`: Official E-Land requirement list as well as progress on functional and non-functional requirements (#590)
 - Add pytests for `E4.detect_excessive_excess_generation_in_bus()` (#591)
-<<<<<<< HEAD
-- Tests for `D1.transformer()` (#596)
-=======
 - Add pypi release to release protocol and update/simplify protocol (#601)
 - Remove REPORT_PATH constant (#607)
 - Add report assets and example simulation to package_data in `setup.py` (#607)
 - Add a util function `copy_report_assets` to copy report asset to simulation output folder when user generates the report (#607)
 - Add entrypoints for `mvs_tool` and `mvs_report` in ´setup.py´ (this can be simply typed directly in terminal) (#607)
 - Updated readthedocs: Validation plan - Implemented tests and possible future ones (#593)
->>>>>>> 2a24a729
+- Tests for `D1.transformer()` (#596)
 
 ### Changed
 - Order of readthedocs content (#590)
@@ -51,14 +48,10 @@
 - Remove reference to git branch ID in the report (#607)
 
 ### Fixed
-<<<<<<< HEAD
-- All `variable_costs`, `efficiency` and `nominal_value` of transformers on output flows. Before they were inconsitently assigned to input or output flows. (#596)
-
-=======
 - RTD entry for defining parameters as timeseries (#597)
 - Math equations of RTD in files `Model_Assumptions.rst` and `MVS_Output.rst` (#604)
 - Repaired the broken links to input CSV files (#618)
->>>>>>> 2a24a729
+- All `variable_costs`, `efficiency` and `nominal_value` of transformers on output flows. Before they were inconsitently assigned to input or output flows. (#596)
 
 ## [0.5.0] - 2020-10-05
 
