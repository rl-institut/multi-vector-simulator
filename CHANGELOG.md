# Changelog
All notable changes to this project will be documented in this file.

The format is inspired from [Keep a Changelog](http://keepachangelog.com/en/1.0.0/)
and the versioning aim to respect [Semantic Versioning](http://semver.org/spec/v2.0.0.html).

Here is a template for new release sections

```
## [_._._] - 20XX-MM-DD

### Added
-
### Changed
-
### Removed
-
### Fixed
-
```

## [Unreleased]

### Added
- `E-Land_Requirements.rst`: Official E-Land requirement list as well as progress on functional and non-functional requirements (#590)
- Add pytests for `E4.detect_excessive_excess_generation_in_bus()` (#591)
- Add pypi release to release protocol and update/simplify protocol (#601)
- Remove REPORT_PATH constant (#607)
- Add report assets and example simulation to package_data in `setup.py` (#607)
- Add a util function `copy_report_assets` to copy report asset to simulation output folder when user generates the report (#607)
- Add entrypoints for `mvs_tool` and `mvs_report` in ´setup.py´ (this can be simply typed directly in terminal) (#607)
- Updated readthedocs: Validation plan - Implemented tests and possible future ones (#593)
- Updated readthedocs: Gather the MVS parameters in a csv file and parse it to a sphinx RTD file (#620)
- Added more energy carriers and their weights to the list of already available energy carriers in constants.py (#621)
- Three new KPI's added to MVS_output.rst read the docs page: Onsite energy fraction, Onsite energy matching, Degree of autonomy (#609)
<<<<<<< HEAD
- Add economic model equations in readthedocs (#581)
- Add component model equations and energy balance adapted to sector coupled example (#581)
=======
- New constant variables: `LOGS = "logs"`, `WARNINGS = "warnings"`, `ERRORS = "errors"` (#623)
>>>>>>> 8a3d2534

### Changed
- Order of readthedocs content (#590)
- Make sure report can be generated even if figures are missing from simulation outputs (#607)
- Move the code located in `mvs_report.py` into `multi_vector_simulator.cli:report` (#607)
- Update installation steps in README and in RTD (#607)
- If default folder does not exist when code is executed, example simulation's inputs are used from package_data (#607)
- Rename `PATH_SIM_OUTPUT` to `ARG_PATH_SIM_OUTPUT` (#607)
- Rename function `A0.create_parser` to `A0.mvs_arg_parser` (#607)
- Update validation plan description in RTD (#593)
- Column headers of csv input files need to be unique amongst all files, info added to documentation (#602)
- Change mvs_eland to multi_vector_simulator in `docs/Code.rst` (#620)
- Change mvs_eland to multi-vector-simulator in `docs/*.rst` `urls (#620)
- Improved the description of assigning weightage to energy carriers in readthedocs (#619)
- Replaced the DSO sub-system image in Modelling Assumptions chapter of readthedocs (#622)
- Fixed several typos in readthedocs (#622)
- Move the function parse_log_messages to F0 and modify it to print log messages in results JSON file (#623)
- Move the function `parse_log_messages` from F1 to F0 and modify it to print log messages in results JSON file (#623)

### Removed
- Parameter label from input csv files; label is now set by filenames (for `project_data`, `economic_data`, `simulation_settings`) and column headers (for `energyConsumption`, `energyConversion`, `energyProduction`, `energyProviders`), special for storage: `filename` + `column header` (#602)
- Remove reference to git branch ID in the report (#607)

### Fixed
- RTD entry for defining parameters as timeseries (#597)
- Math equations of RTD in files `Model_Assumptions.rst` and `MVS_Output.rst` (#604)
- Repaired the broken links to input CSV files (#618)
- Outdated RTD info and mistakenly deleted sentence (#629)

## [0.5.0] - 2020-10-05

### Added
- Instruction to install graphviz on windows in `docs/troubleshooting.rst` (#572)
- Benchmark test `test_benchmark_feature_parameters_as_timeseries` to ensure that parameters can always also be defined as a timeseries. Applied to `efficiency` of an energyConversion asset and `electricity_price` of an energyProduction asset (#542)
- Input files for benchmark tests `test_benchmark_feature_input_flows_as_list` (`Feature_input_flows_as_list`) and `test_benchmark_feature_output_flows_as_list` (`Feature_output_flows_as_list`), but not the benchmark assertions (#542)
- Error message if time series of non-dispatchable sources do not meet requirement: values betw. 0 and 1. (#498)
- Requirement for time series of non-dispatchable sources in readthedocs (#498)
- Provide a warning in case of excessive excess generation (#498)
- Pytests for `C0.add_maximum_cap()`, renamed function into `C0.process_maximum_cap_constraint()` (#498)
- Description of the inherited MVS limitations as well as the ones that can be addressed (#580)

### Changed
- Modify `setup.py` to upload the code as package on pypi.org (#570)
- Improve message when the `tests/test_input_folder_parameters.py` fails (#578)
- Modify PR template to precise to add assert message and link to example docstring 
- Update CONTRIBUTING to add a "Write test for your code" section before the "Run tests locally" one (#579)
- Modified readthedocs page describing the parameters of MVS (#479)
- Changed `E2.calculate_dispatch_expenditures()` so that it can process parameters defined as lists (#542)
- Rename `E4` to `E4_verification.py` (#498)
- Rename package name `mvs_eland` to `multi-vector-simulator` in `setup.py` (#587)
- Rename `src/mvs_eland` to `src/multi_vector_simulator` (#587)
- Rename repository from `mvs_eland` to `multi-vector-simulator` (#587)
- Refactor modules calls (`mvs_eland.` is replaced by `multi_vector_simulator.`) (#587)
- Update `README.md` and `CONTRIBUTING.md` replacing `mvs_eland` or `mvs-eland` by `multi-vector-simulator` (#587)

### Removed
- Remove unused function `mvs_eland.utils.get_version_info` (#587)

### Fixed
- Update the release protocol in `CONTRIBUTING.md` file (#576)
- Fix reading timeseries for parameters in `C0` (#542)
- Constraint for `optimizedAddCap` of non-dispatchable sources: multiply `maximumCap` by `max(timeseries(kWh/kWp))` to fix issue #446 (#562, #498)
-`timeseries_normalized` are calculated for all `timeseries` of non-dispatchable sources now (before only if `optimizeCap==True`) (#562, #498)
- Input files of benchmark test `Test_Constraints.test_benchmark_minimal_renewable_share_constraint()` (#498)

## [0.4.1] - 2020-09-21

### Added
- Evaluation of excess energy for each of the energy carriers and for the whole system. The excess per sector and their energy equivalent may currently be faulty (comp. issue #559) (#555)
- Debug messages for pytests: `C0`, `D2` (#555, #560)
- Labels on capacity barplot bars (#567)

### Changed
- `C1.total_demand_each_sector()` to `C1.total_demand_and_excess_each_sector()`, now also evaluating the excess energy flows (#555)
- `energyBusses` now is defined by: `LABEL, ASSET_LIST, ENERGY_VECTOR`, all functions using `energyBusses` now follow this nomenclature (#555)
- Energy excess sinks now also have parameter `ENERGY_VECTOR` (#555)
- `C0.define_sink` now always defines a sink that is capacity-optimized (#555)
- `D1.sink_dispatchable()`, renamed to `D1.sink_dispatchable_optimize()` now adds a capacity-optimized, dispatchable sink. (#555) 
- Simulation data `tests/inputs`: Oemof-solph results are not stored (#555)
- Change logging level of some messages from `logging.info` to `logging.debug` (#555)
- Move and rename json input files for D0 and D1 tests (`test_data_for_D0.json` to `tests/test_data/inputs_for_D0/mvs_config.json`, `test_data_for_D1.json` to `tests/test_data/inputs_for_D1/mvs_config.json`), add required parameters (#555) 
- Change requirements/test.txt: `black==19.10b0`, as otherwise there are incompatabilities (#555)
- `D2.prepare_constraint_minimal_renewable_share`, including logging messages and pytest (#560)
- Change the import path of the modules for automatic docstrings import in `docs/Code.rst` (#564)
- Fix the docstrings with math expressions (need to add `r` before the `"""` of the docstring
) (#564)
- Rename the function in F1 module `plot_flows` to `plot_instant_power` (#567)
- Change flow to power in the instanteous power figures (#567)
- `F1.plot_piecharts_of_costs()` now cites costs with currect currency and avoids decimal numbers (#561)

### Fixed
- `C1.check_feedin_tariff()` now also accepts `isinstance(diff, int)` (#552)
- Feed-in sinks of the DSOs now are capacity-optimized and can actually be used (#555)
- Incorrectly applied minimal renewable share criterion (#560)
- Pdf report generation (#566)
- Update fresh install instructions for developers (#565)
- Graphs of the report now use appropriate currency (#561)

## [0.4.0] - 2020-09-01

### Added
- Docstrings for E2 (#520)
- New constant variable: `SIMULATION_RESULTS="simulation_results"` (#520)
- Explicit calculation of replacement costs (`C2.get_replacement_costs()`), so that they can be used in `E2` for installed capacities and optimal additional capacities (#520)
- New constant variable: JSON_WITH_RESULTS="json_with_results.json" (#520)
- Benchmark test "Economic_KPI_C2_E2" to test economic evaluations in C2 and E2 (#520)
- Possibility to add an upper bound  on the number of days to display in a timeseries' plot (#526)
- Graph of the energy system model to the report (#528)
- Function to encode images into dash app's layout (#528)
- System KPI now printed in automatic report (section "Energy system key performance indicators"), draft (#525)
- Added units to system-wide cost KPI in excel and in report. Some of these changes might need to be reworked when elaborating on units for the report (#525)
- `References.rst` to the readthedocs, which should gather all the references of the MVS (#525)
- New system-wide KPI:
    - Demand per energy carrier, in original unit and electricity equivalent with `E3.total_demand_each_sector()` (#525)
    - Attributed cost per energy carrier, related to the its share in the total demand equivalent  with `E3.total_demand_each_sector()` (#525)
    - LCOE per energy carrier `E3.add_levelized_cost_of_energy_carriers()` (#525)
- Default values for energy carrier "Heat" for `DEFAULT_WEIGHTS_ENERGY_CARRIERS` with `{UNIT: "KWh_eleq/kWh_therm", VALUE: 1}`. This is still TBD, as there is no source for this ratio yet (#525)
- Default unit for energy carriers defined in `DEFAULT_WEIGHTS_ENERGY_CARRIERS`: ENERGY_CARRIER_UNIT. Might be used to define the units of flows and LCOE. (#525)
- New constant variables: TIMESERIES_TOTAL, TIMESERIES_AVERAGE, LOGFILE, RENEWABLE_SHARE, TOTAL_DEMAND, SUFFIX_ELECTRICITY_EQUIVALENT, ATTRIBUTED_COSTS, LCOeleq, DEGREE_OF_SECTOR_COUPLING (#525)
- New constant variable: OEMOF_BUSSES, MINIMAL_RENEWABLE_SHARE, CONSTRAINTS (#538)
- New required input csv: `constraints.csv` including possible constraints for the energy system. Added to all input folders. (#538)
- Added error message: New energy carriers always have to be added to `DEFAULT_WEIGHTS_ENERGY_CARRIERS` (`C0.check_if_energy_carrier_is_defined_in_DEFAULT_WEIGHTS_ENERGY_CARRIERS()`, applied to `ENERGY_VECTOR` and to fuel sources) (#538)
- Added minimal renewable share contraint though  `D2.constraint_minimal_renewable_share()` and added description of the constraint in `Model_Assumptions.rst` (#538)
- Benchmark test for minimal renewable share constraint (#538)
- Benchmark test `test_benchmark_AFG_grid_heatpump_heat` for a sector-coupled energy system, including electricity and heat, with a heat pump and an energy price as time series (#524)
- Benchmark test descriptions for `test_benchmark_simple_scenarios.py` (#524)
- Create `src/mvs_eland/utils` subpackage (contains `constants.py`, `constants_json_string.py
`, `constants_output.py` (#501)


### Changed
- Changed structure for `E2.get_cost()` and complete disaggregation of the formulas used in it (#520)
- Added pytest for many `E2` functions (#520)
- Changed and added pytests in for `C2` (#520)
- All energyProviders that have key `FILENAME` (and, therefore, a timeseries), are now of `DISPATCHABILITY = False`(#520)
- Changed structure of `E2.lcoe_assets()` so that each asset has a defined LCOE_ASSET. If `sum(FLOW)==0` of an asset, the LCOE_ASSET (utilization LCOE) is defined to be 0 (#520)
- Color lists for plots are provided by user and are not hard coded anymore (#527)
- Replace function `F1.draw_graph` by the class `F1.ESGraphRenderer` and use `graphviz` instead of
 `networkx` to draw the graph of the energy system model (#528) 
- Rename variable `PLOTS_NX` to `PLOTS_ES` (#528)
- Changed `requirements.txt` (removing and updating dependencies) (#528)
- A png of the energy system model graph is only saved if either `-png` or `-pdf` options are chosen (#530)
- Accepting string "TRUE"/"FALSE" now for boolean parameters (#534)
- Order of pages in the readthedocs.io (#525)
- Reactivated KPI: Renewable share. Updated pytests (#525)
- Extended `DEFAULT_WEIGHTS_ENERGY_CARRIERS` by `Diesel` and `Gas`, added explaination in `Model_Assumptions.rs` (#538)
- Create `dict_model` with constant variables in `D0` and update in `D1` (#538)
- Separate the installation of the packages needed for the report generation from the mvs
 simulation (#501)
- Move all source files in `src/mvs_eland` (#501)
- Move the content of the previous `src/utils.py` module to  `src/mvs_eland/utils/__init__.py` (#501)
- Rename `tests/constants.py` --> `tests/_constants.py` (#501)
- Refactor modules calls (mostly `src.` is replaced by `mvs_eland.`) (#501)
- Move `mvs_eland_tool` folder's content in `src/mvs_eland` (#501)
- Gather all requirements files in a `requirements` folder and read the requirement from there for `setup.py` (#501)
- Update `install_requires` and `extra_requires` in `setup.py` (#501)

### Removed
- `E2.add_costs_and_total`() (#520)
- Calculation of energy expenditures using `price` (#520)
- Function `F1.plot_input_timeseries` which is based on `matplotlib` (#527)
- Dependency to `matplotlib` (#528)
- Remove `STORE_NX_GRAPH` and `DISPLAY_NX_GRAPH` variables (#530)
- Remove `tests/__init__.py` (#501)
- Delete `mvs_eland_tool` folder (#501)

### Fixed
- Calculation of `cost_upfront` required a multiplication (#520)
- Fixed `E2.convert_components_to_dataframe()`, Key error (#520)
- Fixed `F1.extract_plot_data_and_title()`, Key error (#520)
- Fixed hard-coded energy vector of ENERGY_PRODUCTION units in E1.convert_components_to_dataframe(#520)
- Generating report for multiple sectors (#534)
- Fixed hard-coded energy vector of `ENERGY_PRODUCTION` units in `E1.convert_components_to_dataframe` (#520)
- Fixed parsing issue in `A1.conversion()`, incl. pytest (#538)
- Quick fix to read a timeseries for `"price"` in `C0.define_source()` (#524)
- Fix `C1.check_feedin_tariff()`: Now also applyable to timeseries of feed-in tariff or electricity prices (#524)
- Add a warning message if the timeseries of demands or resources are empty (#543)
- Fix failing KPI test (due to newer pandas version) (#501)

## [0.3.3] - 2020-08-19

### Added
- Also components that have no investment costs now have a value (of 0) for COST_INVESTMENT and COST_UPFRONT (#493)
- Display error message when feed-in tariff > electricity price of any  asset in 'energyProvider.csv'. (#497)
- Added pie plots created using Plotly library to the auto-report (#482) 
- Added functions to `F2_autoreport.py` that save the images of plots generated using Plotly to `MVS_outputs` folder as `.png` (#499)
- Inserted docstrings in the definitions of all the functions in `F2_autoreport.py` (#505)
- Functions in F1 to create plotly static `.png` files (#512)
- New argument for MVS execution: `-png` to store plotly graphs to file (#512)
- Benchmark test for peak demand pricing for grid and battery case (#510)
- Logging error message if a cell is left empty for a parameter in the csvs (see `A1`) (#492)
- Logging error message if a bus connects less then three assets including the excess sink, as in that case the energy system model is likely to be incomplete (`C1.check_for_sufficient_assets_on_busses()`) (#492)

### Changed
- Move and rename json converter and parser to B0 module (#464)
- Modified json converter to avoid stringifying special types such as pandas.Dataframes (#464)
- Changed the font family used in the plots in F2_autoreport.py and changed the wording of some comments (#496)
- Changed styling of plots, mainly how legends appear in the PDF report (#482) 
- Move and rename json converter and parser to B0 module (#464)
- Modified json converter to avoid stringifying special types such as pandas.Dataframes (#464)
- Changed the font family used in the plots in F2_autoreport.py and changed the wording of some comments (#496)
- Replaced parameter strings by variables (#500)
- Changed the font family used in the plots in F2_autoreport.py and changed the wording of some comments (#496)
- Moved function `C0.determine_lifetime_price_dispatch()` to C2 with all its sub-functions.  (#495)
- Changed calculation of `LIFETIME_PRICE_DISPATCH` for lists and pd.Series (see dosctrings of `C2.get_lifetime_price_dispatch_list`, `C2.get_lifetime_price_dispatch_timeseries`) (#495)
- Changed dostring format in `C2` to numpy (#495)
- Deactivated function `C2.fuel_price_present_value` as it is not used and TBD (#495)
- Modified the doc-strings in the definitions of some functions to abide by the formatting rules of numpy doc-strings (#505)
- Suppressed the log messages of the Flask server (for report webapp) (#509) 
- Move bulk data preparation code for report from F2 into E1 and F1 modules and into functions (#511, #512)
- F2 now calls functions from F1 to prepare the figures of the report (#512)
- Dispatchable (fuel) sources can now be defined by adding a column to the `energyProduction.csv` and setting `file_name==None` (#492)
- Updated `Model_Assumptions.rst`: Minimal description of dispatchable fuel sources (#492)
- `tests/inputs` energyAssets are updated (#492)
- Fixed test_benchmark_AD_grid_diesel() - now this one tests fuel source and diesel at once (#492)

### Removed
- Functions to generate plots with matplotlib in F1 (#512)
- Many tests that checked if matplot lib plots were stored to file, not replaced by new tests for storing plotly graphs to file (#512)

### Fixed
- Image path for readthedocs (Model_Assumpation.rst) (#492)

## [0.3.2] 2020-08-04

### Added
- `Model_Assumptions` added, including outline for component models, bulletpoints on limitations, energyProviders and peak demand pricing model. (#454)

### Changed
- Definition of busses from assets: Now all INFLOW_DIRECTION / OUTFLOW_DIRECTION are translated into ENERGY_BUSSES (#454, #387)
- An excess sink is created for each and every bus (#454)
- Splitting functions in `C0` and adding tests for them: `C0.define_sink()`, `C0.define_source()` and `C0.define_dso_sinks_and_sources()` (#454)
- Instead of defining multiple DSO sources for modelling peak demand pricing, now a single source is defined and another level added with transformers that, with an availability limited to a peak demand pricing period, only represent the costs of peak demand pricing in the specific period. (#454)
- Moved function `C0.plot_input_timeseries()` to `F1.plot_input_timeseries()` (#454)
- Add required parameter "unit" to energyProviders.csv. Used for defining the units of the peak demand pricing transformer. (#454)
- Updated `F2` for new DSO/excess sink structure: DSO feedin and excess sink removal from demands now universal (#454)
- Replace `logging.warning` for dispatch price of sources in case of DSOs - this is now only an `logging.info`
- Added global variables for KPI connected to renewable energy use (TOTAL_RENEWABLE_GENERATION_IN_LES = "Total internal renewable generation", TOTAL_NON_RENEWABLE_GENERATION_IN_LES = "Total internal non-renewable generation", TOTAL_RENEWABLE_ENERGY_USE = "Total renewable energy use", TOTAL_NON_RENEWABLE_ENERGY_USE = "Total non-renewable energy use") (#454)
- Updated to disagregated `oemof-solph==0.4.1`, which required changing the `requirements.txt` as well as the usage of `oemof` within the MVS (#405)

### Removed
-

### Fixed
- Peak demand pricing feature (#454)


## [0.3.1] - 2020-07-30

### Added
- Release protocol in `CONTRIBUTING.md` file (#353)
- Custom heat demand profile generation (#371)
- Add custom solar thermal collector generation profile (#370)
- Input template folder for easy generation of new simulations (#374), later also for tests of the input folder
- Tests for ABE usecase (grid, PV, battery) (#385)
- Test to verify that input folders have all required parameters (#398)
- New `dict` `REQUIRED_MVS_PARAMETERS` to gather the required parameters from the csv or json
 input type (#398)
- `utils.py` module in `src` to gather the functions `find_input_folders` and `compare_input_parameters_with_reference` which can be used to find and validate input folders (#398)
- Code and test for checking for new parameters in csv and raising warning message if not defined (`A1.check_for_newly_added_parameters`). This then also adds a default value to the new parameter  (#384)
- Exception if an energyVector does not have internal generation or consumption from a DSO, and is only supplied by energy conversion from another sector: renewable share = 0. (#384)
- Tests for source components in D1 (#391)
- Option `-i` for `python mvs_report.py`, `python mvs_report.py -h` for help (#407)
- Pyppeteer package for OS X users in troubleshooting (#414)
- Add an enhancement to the auto-report by printing the log messages such as warnings and errors (#417)
- New `dict` `REQUIRED_JSON_PARAMETERS` to gather the required parameters from the json input files (#432)
- `.readthedocs.yml` configuration file (#435, #436)
- Calculation of levelized cost of energy (`LCOE_ASSET`) of each asset in E2 (#438)
- Tests for LCOE function in `test_E2_economics` (#438)
- Output of `scalars.xlsx`now also includes `INSTALLED_CAP` and `LCOE_ASSET`(#438)
- File `constants_output.py` to contain all keys included in `scalars.xlsx` (#453)
- Installation help for `pygraphviz` on Win10/64bit systems in `troubleshooting.rst` (#379)
- Add Plotly-based blots (line diagrams for energy flows and bar charts) to `F2_autoreport.py` (#439)
- LCOE_ASSET (Levelized Cost of Energy of Asset) explaination in KPI documentation (#458)
- Heat demand profiles with option of using monitored weather data (ambient temperature) at the use case UVtgV. note: file not provided so far (#474)
- Solar generation profiles with option of using monitored weather data (ambient temp, ghi, dhi) at the use case uvtgv. note: file not provided so far (#475)
- Benchmark test for simple case grid and diesel without test for fuel consumption (#386)
- Example docstring to readthedocs (#489)

### Changed
- Use selenium to print the automatic project report, `python mvs_report.py -h` for help (#356)
- Sort parameters in csv´s within the input folder (#374)
- Change relative folder path to absolute in tests files (#396)
- Replace all variables wacc, discount_factor and project_lifetime in the project (#383)
- Improve styling of the pdf report (#369)
- `LIST_OF_NEW_PARAMETERS` renamed `EXTRA_CSV_PARAMETERS` and moved from `A1` to `constants.py
` (#384)
- Order of parameters in `tests/inputs`, fixed missing parameters  (#384)
- Only a single output flow for sources (instead of multiple possible) as discussed in #149  (#391)
- Move `existing` parameter into Investment objects of D1 components (was before added to output flow) (#391)
- Use pyppeteers instead of selenium to emulate the webbrowser and print the pdf report
 automatically (#407)
- Update flowchart again (#409)
- Label of storage components (storage capacity, input power, output power) will by default be redefined to the name of the storage and this component (#415)
- Version number and date is only to be edited in one file (#419)
- Add `ìnputs` folder to `.gitignore` (#401)
- Change the calculation of the residual value for specific capex in C2 and test_C2 (#289, #247, PR #431): Now the present value of the residual value is considered
- Explicitly return the dataframe with parameters value in function
 `check_for_newly_added_parameter` (#428)
- Rename function `check_for_newly_added_parameter` in `check_for_official_extra_parameters` (#428)
- Add `ìnputs` folder to `.gitignore` (#401)
- Readthedocs links to simple scenario `tests/inputs` (#420)
- Adapt and add logging messages for components added to the model in D1 (#429)
- Moved list of keys to be printed in `scalars.xlsx` to `constants_output.py` (#453)
- Renamed `"peak_flow"` to `PEAK_FLOW` and `"average_flow"` to `AVERAGE_FLOW` (#453)
- Changed function `E2.lcoe_asset()` and its tests, now processes one asset at a time (#453)
- Added arguments ``-f`, `-log`, `warning`` to all `parse_args` and `main()` in `tests` (#456)
- File `Developing.rst` with new description of tests and conventions (#456)
- Added a `setup_class` (remove dir) to `test_B0.TestTemporaryJsonFileDisposal` (#379)
- Created function to read version number and date from file instead of importing it from module
 (#463)
- Fixed `E0.store_results_matrix()`, now available types: `str`, `bool`, `None`, dict (with key VALUE), else (`int`/`float`). If KPI not in asset, no value is attributed. Added test for function (#468, #470)
- Fixed `main()` calls in `test_F1_plotting.py` (#468)
- Added `pyppdf==0.0.12` to `requirements.txt` (#473)
- Tests for A0: Now new dirs are only created if not existant
- Function `A0.check_output_folder()`, now after `shutil.rmtree` we still `try-except os.mkdirs`, this fixes local issues with `FileExistsError`.  (#474)
- Added `pyppdf==0.0.12` to `requirements.txt` (#473)

### Removed
- Selenium to print the automatic project report for help (#407)
- `MaximumCap` from list of required parameters for `energyStorage` assets (#415)
- `inputs` folder (#401)
- `tests/test_benchmark.py` module (#401)
- Outdated table of tests of MVS `docs/tables/table_tests.csv` (#456)
- Removed function `C0.complete_missing_cost_data()` as this should be covered by A1 for csv files (#379)
- Old plots in `F2_autoreport.py` generated with matplotlib (#439)
- Parameter `restore_from_oemof_file` from all files (inputs, tests) (#483)
- Deleted columns from `fixcost.csv` as this is currently not used (#362)

### Fixed
- Bug connected to global variables (#356)
- Duplicate of timeseries files (#388)
- Warnings from local readthedocs compilation (#426)
- Bug on local install (#437)
- Input folder `tests/inputs` with simple example scenario (#420)
- Description of storage efficiency in readthedocs (#457)
- MVS can now be run with argument `-pdf` (fix pyppeteer issue) (#473)
- Adapted benchmark tests input folders to template (#386)
- Local failing pytests (`FileExistsError`) on Ubuntu and Win10 (#474, #483)
- 9 Warnings due to excess parameter `restore_from_oemof_file` (#483)

## [0.3.0] - 2020-06-08

### Added
- Test for re-running a simulation with `json_input_processed.json` file (#343)

### Changed
- Test input files (#343)
- All parameters of the json/csv input files are now defined by constant variables (i.e, `CRATE="crate"` instead of string `"crate"`) (#346)
- Use `is` instead of `==` in if clauses for True, False and None (#346)
- Categorize constants in `constants_json_strings.py` (#347)
- Renaming CAPEX_FIX = "capex_fix" into COST_DEVELOPMENT = "development_costs" (#347, #350)
- Renaming CAPEX_VAR = "capex_var" into SPECIFIC_COST = "specific_costs" (#347, #350)
- Renaming OPEX_FIX = "opex_fix" into SPECIFIC_COST_OM = "specific_costs_om" (#347, #350)
- Renaming OPEX_VAR = "opex_var" into PRICE_DISPATCH = "dispatch_price" (#347, #350)
- Change last strings into global constants in "constants_json_strings.py" (#349)
- Autoreport now refers to actual project and scenario name + ID (#349)


## [0.2.1] - 2020-05-28

### Added
- Tests for the module B0 (#140, #255)
- Tests for the module A1 (#141)
- Tests for the module E3 (#143)
- Tests for the module F0 (#142, #304, #335)
- Some tests for E2 (#144)
- Tests function names for E1 (#145)
- Tests for the module E0 (#146)
- Tests for module D2 (#147)
- Some tests for module C0 (#148)
- Tests for the module D1 (still - partly - open: transformers, sources. finished: sinks, storages, other functions) (#149)
- Tests for the module D0 (#150)
- Tests for module C2 (#151)
- Tests for the module C1 (only used function) (#152)
- Tests for module F1 (#157, #297, #284)
- Pull request template (#198)
- Issue template (#212)
- File `troubleshooting.rst` to readthedocs (#229)
- File `simulating_with_the_mvs.rst` to readthedocs: How to use the input files (csv/json) (#130), how to create an own simulation/project
tipps for module building, and hint that units in the MVS are not checked (#229)
- Images for `simulating_with_the_mvs.rst`: images/energy_system.png, images/energy_system_model
.png, images/folder_structure_inputs.png (#229)
- Tables for `simulating_with_the_mvs.rst`: files_to_be_displayed/example_multiple_inputs_energyConversion.csv
, files_to_be_displayed/example_scalar_as_timeseries_energyConversion.csv (#229)
- Benchmark test for csv inputs (#254)
- Benchmark test with only PV and grid (#258)
- Module F2 for auto-reporting results of MVS simulation (#232)
- Json entries including paths to all plotted graphs (#232)
- Technical parameters: Energy flows (aggregated) per asset, Renewable share (#223, #257)
- Save network graph as png to output folder if new parameter `store_nx_graph` is true (#242)
- Tests for storage for the module A1 (#299)
- Benchmark test with only battery and grid (#302)
- Flowchart and relative description (#305)
- Reference to license (#305)
- Description of validation scheme into readthedocs (#306)
- Possibility to save the report generated in F2 as a pdf (#284)
- Possibility to run benchmark tests selectively and make sure they are all run on master branch
 (#320)
- Possibility to deploy the report of the results in a browser (#323)
- A main() function to be used by a server which only accepts json variable and returns json
 variable (not saving to a file) (#327)
- Add information about the feature to view the web app and generate PDF of the automatic report to readthedocs (#283)

### Changed
- Default input files from "inputs": Changed some parameters (#143)
- Moved some functions between F0 and F1, rearranged functions in F1 (#157)
- Shore power randomization improved + amount of available docks can be chosen (#202)
- Update kwargs of main func in docstring and in documentation (#208)
- `troubleshooting.rst`: Added help for `pygraphviz` (#218), `xlrd` (#11), `json.decoder.JSONDecodeError` (#206)
- FileNotFoundError messages in A0 (#227)
- Update json file `mvs_config.json`: Default with no peak demand pricing. Replace string "False" by boolean `false`. Remove depreciated parameters from `simulation_settings`(`input_file_name`, `overwrite`, `path_input_file`, `path_input_folder`, `path_input_sequences`, `path_output_folder`, `path_output_folder_inputs`) (#234)
- Renamed `plot_nx_graph` to `display_nx_graph` and added `store_nx_graph` (#242)
- Variables `required_files_list` and `ALLOWED_FILES` have been replaced by `REQUIRED_FILES` (#251)
- The columns of the storage_xx files are renamed and the specific parameters for each column are
 checked in A1 (#259)
- Possibility to move the json file after reading it (useful if json file created from csv files
) (#255)
- Call timeseries plot function for each bus (#278)
- The input from the csv files produce the same json than the json file (#286)
- Rename "storage" parameter in A1 and tests_A1 to "asset_is_a_storage" (#300)
- Serialize the DataFrame and arrays into the json_with_results.json (#304)
- Convert serialized DataFrame and arrays back into these types in the B0.load_json function
 (#304, #322, #326)
- Move the CSS styling code to a style sheet (#317)
- Change the input data for creating the dataframes for generating the optimization and costs' tables from xlsx file to json (#317) 
- Rename mvs_eland_tool/mvs_eland_tool.py --> mvs_eland_tool/local_deploy.py (#327)
- Now main (local use) and run_simulation (server use) are available in mvs_eland_tool package
  (#327)

 
### Removed
- Removed parameter `oemof_file_name` from `simulation_settings.csv`, as well as from all input
 files etc. The name is hardcoded now (#150)

### Fixed
- Fix naming error for storages (#166)
- Fix json file (#203)
- Delete duplicated entry of `plot_nx_graph` from json file (#209)
- Rename "boolean" to "bool" in example json file (#214)
- Fix searching for dict key "input_bus_name" (#210) and using input_name instead of output_name (#219)
- Fix plotting error in F1, plot only if Data frame is not empty (#230, #234)
- Benchmark test that the simulation is running with default settings (#254)
- Fix specific parameters for each storage column (#259)
- Overwrite local results when running through brenchmark tests (#260)
- Allow more than one separator for csv files(#263)
- Fix plotting pie chart for costs, if statement added if no costs are available (#267)
- Fix long label resulting from total project costs (#270)
- Bug when the output path had contained an unexisting folder within an unexisting folder it
 would return an error (#278)
- Display SOC (#278)
- Automatic update of the test coverage with coveralls.io (#307)
- Logging message for maximumCap value (#310)
- Create_app function in F0 for standalone execution (#317)
- Crashing evaluation when `evaluated_period < 365/peak_demand_pricing_periods` by raising an
 error (#331) 

## [0.2.0] - 2020-03-13

### Added
- Readthedocs documentation for input parameters (#128)
- Doctring of module A0 (#138)
- Constants in `src/constants.py` (#153, #154)
- Readthedocs documentation for installation (#162)
- Plotting an networkx graph can now be turned of/on via "plot_nx_graph" in simulation_settings (#172)
- Plot all timeseries used as input data (#171)
- Integrate new parameter maximumCap as nominal value for energyProduction assets, ie. PV or wind plants (#125 )
- Integrate new parameter maximumCap as nominal value for storage assets and transformers (PR #243, comp. issue #125)

### Changed
- Give priority from kwargs on command line arguments (#112, #138)
- Docstrings of module A1 (#113)
- Changed keyword argument to positional argument for `create_input_json` function (#113)
- function `get_user_inputs` renamed `process_user_arguments` (#138)
- Tests for the module A0 (#138)
- Terminal commands (#135)
- PR request template (open/done/not applicable) (#205)
- URL of coverall badge (#265) 
- Function converting json to dict (#142)

### Removed
- Function welcome from module A0 (#138)
- Parameters `input_file_name`, `overwrite`, `path_input_file`, `path_input_folder`, `path_input_sequences`, `path_output_folder`, `path_output_folder_inputs` from `simulation_settings.csv` (#178)

### Fixed
- Input directory of csv files specified by user is handed to `load_data_from_csv.create_input_json()` (#112)
- \#111 & \#114 fix user choice of output folder via command line arguments(#115)
- Demand is no longer aggregated across sectors when processing/plotting in E1 (#169)
- Optimized storage capacities are printed into results matrix (#188)
- Sector diagrams now also include SOC diagrams (#189)
- Sources can now have variable costs (#173)
- \#182 Boolean simulation settings now also take affect
- Demand is no longer aggregated across sectors when processing/plotting in E1 (#169)

## [0.1.1] -2020-01-30

### Added
- test for running the main function (#109)
- the user can run the tool simply with `python mvs_tool.py` (#109)
### Fixed
- \#108 (#109)


## [0.1.0] - 2020-01-29

### Added
- tests for the A0 module (#87)
- badge for coveralls.io (#90)
- tests for the parsing of arguments (#97)
- exceptions for missing input file/folder (#98)
### Changed 
- removed unused class structure in all modules, execution stay the same (#86)
- link to build for this repository instead of previous one (#95)
- use argparser to parse the arguments from command line (#97)
- the full path of input folder containing csv is now required (#98)
### Removed
- argument parsing using sys.argv (#97)

## [0.0.3] - 2020-01-22

### Added
- LICENSE.md with GPL v2.0 (#38, smartie2076)
- folder "docs" and content to generate readthedocs (#39, smartie2076)
- Started readthedocs homepage (not working): https://readthedocs.org/projects/mvs-eland/ (#39, smartie2076, #57, Bachibouzouk)
- new feature to create the input json file from a collection of csv files (@Piranias)
- new module added: A1_csv_to_json.py (@Piranias)
- Badges for build and docs (#70, Bachibouzouk)
- Setup file (#72, Bachibouzouk)
- Parameters can now be a list of values, eg. efficiencies for two busses or multiple input/output vectors (#52, @marc-juanpera) 
- Parameters can now be a timeseries (eg. efficiency of a converter, electricity prices) (#37, #82, @marc-juanpera) 
- Parameters can now be defined as a list as well as as a timeseries (#52,#82, @marc-juanpera) 

### Changed
- requirements.txt only includes packages needed for users of MVS (#39, smartie2076)
- test_requirements.txt includes packages used by developers of MVS (#39, smartie2076)
- CONTRIBUTING: Now with read the docs (@smartie2076)
- README: Now with contextualization of MVS, setup & installation, utilization of and contributing to MVS (#47, smartie2076)
- directory structure of input/ (#49 @Piranias)
- json data structure reduced to 2 (main) levels: goup and asset (#49 @smartie2076)
- logging now stores into appropriate logfile (@smartie2076)
- change code_folder to src (#80)

### Removed
- Output files excluded from repro  (@smartie2076)

## [0.0.2] - 2019-11-25

### Added
- Introduced test for correct code formatting (blacks, closed issue #31, #18)
- Now unlimited number of busses possible
- Now with monthly peak demand pricing 
- Two test json files
- Files to create wiki page "Exemplary Workflow"

### Changed
- Introduced new code structure (folder "code") and updated relative import paths (closed #17)
- Introduced (basic) plots of optimized capacities and costs (addresses issue #29)
- CONTRIBUTING
- CHANGELOG
- Tests and travis file
- requirements.txt

### Removed
- Excel input file
- Python files to read from excel

## [0.0.1] - 2019-10-14

### Added
- CONTRIBUTING (#8)
- CHANGELOG (#8)
- Tests (#8, #10)

### Changed
- relative imports (#10)
- moved `mvs_eland_tool`'s content in a function (#10)

### Removed
- yet another thing<|MERGE_RESOLUTION|>--- conflicted
+++ resolved
@@ -33,12 +33,9 @@
 - Updated readthedocs: Gather the MVS parameters in a csv file and parse it to a sphinx RTD file (#620)
 - Added more energy carriers and their weights to the list of already available energy carriers in constants.py (#621)
 - Three new KPI's added to MVS_output.rst read the docs page: Onsite energy fraction, Onsite energy matching, Degree of autonomy (#609)
-<<<<<<< HEAD
+- New constant variables: `LOGS = "logs"`, `WARNINGS = "warnings"`, `ERRORS = "errors"` (#623)
 - Add economic model equations in readthedocs (#581)
 - Add component model equations and energy balance adapted to sector coupled example (#581)
-=======
-- New constant variables: `LOGS = "logs"`, `WARNINGS = "warnings"`, `ERRORS = "errors"` (#623)
->>>>>>> 8a3d2534
 
 ### Changed
 - Order of readthedocs content (#590)
