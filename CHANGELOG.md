# Changelog
All notable changes to this project will be documented in this file.

The format is inspired from [Keep a Changelog](http://keepachangelog.com/en/1.0.0/)
and the versioning aim to respect [Semantic Versioning](http://semver.org/spec/v2.0.0.html).

Here is a template for new release sections

```
## [_._._] - 20XX-MM-DD

### Added
-
### Changed
-
### Removed
-
### Fixed
-
```

## [unreleased]

### Added
- Updated release protocol with info on credentials for test.pypi.org (step 9) and added "Fixed" to unreleased section of changelog.md in release protocol (#695)
- Added information about the API to the docs (#701)
- Added CO2 emission factors in the section model_assumption.rst (#697)
- Added energyBusses.csv in RTD (#678)
- Add and link `rewableAsset` as parameter in RTD, specifically `MVS_parameters.rst` and `MVS_parameters_list.csv` (#710)

### Changed 
- Benchmark test for investment model (`Test_Economic_KPI.test_benchmark_Economic_KPI_C2_E2`): Expand test to LCOE as well as all all other system-wide economic parameters, transpose `test_data_economic_expected_values.csv`, change `test_data_economic_expected_values.xls` (#613)
- Adapt pre-processing for investment benchmark tests into a seperate function (#613)
- `COST_REPLACEMENT` is now a parameter that is included in output cost matrix (#613)
- Improved `Code.rst` for RTD code documentation (#704)
- All `.py` files to add a module description for RTD on top (#704)
<<<<<<< HEAD
- Changed `C0.energyStorage()` for timeseries in storage parameters (hotfix) (#720)
- Input files and benchmark test `test_benchmark_special_features.Test_Parameter_Parsing()`: Now also including timeseries in a storage component ()
=======
- Converted `README` from `.md` to` .rst` format and updated `Installation.rst` file (#646)
- Updated `setup.py` to use the rst formatted README file
>>>>>>> 416a0e28

### Removed
- Removed `README.md` in favour of `README.rst` (#646)

### Fixed
- Decreased warnings of RTD compilation drastically (#693)
- Use current version number as defined in `version.py` for RTD (#693)
- Added storage to the table in autoreport listing the energy system components (#686)
- Add assertion `sum(attributed_costs)==cost_total` (for single-vector system) (#613)
- Benchmark test for renewable share (`TestTechnicalKPI.test_renewable_factor_and_renewable_share_of_local_generation()`) (#613)
<<<<<<< HEAD
- Hot fix: Parameters to be defined as timeseries in `storage_*.csv` (#720)
=======
- Github actions workflow: update apt-get before installing pre-dependencies (#729)
>>>>>>> 416a0e28

## [0.5.3] - 2020-12-08

### Added
- Warning for missing parameter when parsing inputs from epa to mvs (#656)
- New module `exceptions.py` in `multi_vector_simulator.utils` to gather custom MVS exceptions (#656)
- New argument for functions `E1.convert_demand_to_dataframe`, `F1.plot_timeseries`, `F2.ready_timeseries_plots` (#665)
- File .github/workflow/main.yml for github actions (#668)
- `energyBusses` now have to be defined by the user via `energyBusses.csv` (#649)
- Input validation test `C1.check_for_label_duplicates` (#649)
- Constant variables: `JSON_PROCESSED`, `JSON_WITH_RESULTS`, `JSON_FILE_EXTENSION` (#649)
- Comment in the RTD concerning the logical equivalence of `energyCarrier` and `energyVector` in the MVS (#649)
- Comment how fuels can either be attributed to the fuel energy vactor or another vector (#649)
- Labels for tables in `Model_assumptions.rst` (#649)
- New in `utils`: `helpers.py` with `find_valvue_by_key()`: Finds value of a key in a nested dictionary (#649)
- New exception `DuplicateLabels` (#649)
- Plot showing state of charge (SOC) of storages of each bus separately, as it is provided in %, also added to automatic report (#666)
- "SOC" as string representative in `utils/constants.py`, used in `F1` and `E0` (#666)
- SOC plot of storages is added to the autoreport (#666)
- Test for correct storage labelling in `A1.add_storage_components()` (#666)
- Test for getting two time series with `E1.get_timeseries_per_bus()` for storage (input and output power) if storage is directly connected to bus (#666)
- Function `C1.check_efficiency_of_storage_capacity` that raises error message if the `efficiency` of `storage capacity` of any storage is 0 and a logging.warning if the efficiency is < 0.2, to help users to spot major change when using old files (#676)
- Function `C0.change_sign_of_feedin_tariff()` for changing the sign of the `feedin_tariff`, added tests as well (#685)
- Benchmark tests in `test_benchmark_feedin.py` to check the feed-in behaviour and feed-in revenues in dispatch and invest optimization (#685)
- Pytests for `C0.add_a_transformer_for_each_peak_demand_pricing_period()`, `C0.define_dso_sinks_and_sources`/`C0.define_auxiliary_assets_of_energy_providers`, `C0.define_source` (#685)
- Basic structure for pytest of `C0.define_sink` (#685)
- Add verification test `C1.check_feedin_tariff_vs_levelized_cost_of_generation_of_production()` (#685)

### Changed
- Function `utils.compare_input_parameters_with_reference` accepts parameters as dict for json comparison (#656)
- Move A1 and C0 custom exceptions into `multi_vector_simulator.utils.exceptions.py` (#656)
- Adapt `E1.convert_demand_to_dataframe` for multiple sectors (#656)
- Improve the demands section of the autoreport: Divide the demand tables and plots sector-wise (#665)
- All tests and benchmark tests are adapted to `energyBusses` being defined manually (#649)
- Input for for `tests\test_F1_plotting.py` changed from `tests/test_data/inputs_F1_plot_es_graph` to default input folder `tests/inputs` (#649)
- `tests/inputs`, `input_template` and the inputs of the benchmark as well as pytests adapted to `energyBusses` defined via `csv` (#649)
- Refactored and changed `C0.update_bus()` to `C0.add_asset_to_dict_of_bus` (#649) 
- Refactored and changed `C0.define_busses()` as it now only defines the energy assets connected to the defined busses (#649)
- Changed `C0.define_sink()` and `C0.define_source()` so that it fits with externally defined `ENERGY_BUSSES` (#649)
- Adapt pytests of `D1` and `D0` (#649)
- Changed `C1.identify_energy_vectors` to be a test `C1.check_if_energy_vector_of_an_asset_is_valid` (#649)
- Input folder for the `F1` tests now `tests/inputs` (#649)
- Refactored parameters: `DSO_PEAK_DEMAND_BUS_NAME` to `DSO_PEAK_DEMAND_SUFFIX`, `SECTORS` to `LES_ENERGY_VECTORS` (#649)
- Update `MVS_parameter_list.csv`: Added information to `energyVector` (#649)
- Modify `E1.get_timeseries_per_bus()` to add `INPUT_POWER` and respectively `OUTPUT_POWER` to a storage component directly connected to the a bus to fix #444 and add logging.debug(#666)
- Changed label of storage in `timeseries_all_busses.xlsx` to be defined by `installedCap` + `optimizedAddCap` to prevent confusion (#666)
- Make use of constant variables (#684)
- `tests/inputs` adapted so that storage is used (#684)
- Significant change(!): `loss_rate` of storages in `D1` defined as `1-efficiency` instead of as `efficiency` of the storage capacity (see `storage_*.csv` files) (#676)
- `efficiency` of `storage capacity` in `storage_*.csv` now actually displays the storages' efficiency/ability to hold charge over time (#676)
- Adapted `efficiency` of `storage capacity` in all provided benchmark tests and inputs (#676)
- Documented the change of `efficiency` of `storage capacity` as actual efficiency/ability to hold charge over time in RTD (#676)
- Significant change(!): `feedin_tariff` in `energyProviders.csv` should now be provided as positive value to earn money with feed-in and to a negative value to pay for feed-in (#685)
- Simplified `C0.define_source()` (#685)
- Refactored `C0.define_dso_sinks_and_sources` to `C0.define_auxiliary_assets_of_energy_providers` (#685)
- Refactored `C0.check_feedin_tariff()` to `C0.check_feedin_tariff_vs_energy_price()` to specify test (#685)
- Changed `tests/inputs` so that feed-in tariff checks pass (#685)
- Adapted check in `C0.check_feedin_tariff_vs_levelized_cost_of_generation_of_production()`: if `maximumCap` is not None only a warning is logged as this wouldn't result in an unbound problem. In case of an investment optimization of the asset a logging.debug is shown. (#690)

### Removed
- File .travis.yml (#668)
- Folder `tests/test_data/inputs_F1_plot_es_graph`, now using default input folder `tests/inputs` as input for `tests\test_F1_plotting.py` (#649)
- Mention of `LABEL` in the RTD description of the `csv` files (#649)
- `C0.bus_suffix()`, `C0.remove_bus_suffix()` and `C0.get_name_or_names_of_in_or_output_bus()`, as this overcomplicated the issue and the end user now can define their own bus labels (#649)
- Parameters `INPUT_BUS_NAME` and `INPUT_BUS_NAME`, as they are now equivalent to `INFLOW_DIRECTION` and `OUTFLOW_DIRECTION` (#649)
- Removed SOC from storages from busses' plots (in `F1.plot_instant_power()`) but not from `OPTIMZIED_FLOWS` so that it is still printed into `timeseries.xlsx` (#666)

### Fixed
- Storage label definition (remove filename) and use `LABEL` instead (#666)
- Make deep copy of data frame in `F1.plot_optimized_capacities()` to prevent errors (#666)
- Benchmark test for minimal renewable share constraint (#685)

## [0.5.2] - 2020-11-11

### Added
- Create function `utils.copy_inputs_template` to copy input_template from package data_files (#608)
- Create `MANIFEST.in` file (#608)
- Add entrypoint for `mvs_create_input_template` in `setup.py` (#608)
- Create script `prepare_package.py` to add data to package and build dist folder (#608)
- Five new KPI's added to E3: Onsite energy fraction, Onsite energy matching, Degree of autonomy, total_feedin_electricity_equivalent and internal generation (#624)
- Add definition of `renewable share of local generation` in RTD, `E3.add_renewable_share_of_local_generation` and pytests (#637)
- Add calculation of electricity equivalents in `E3.weighting_for_sector_coupled_kpi()` (#637)
- Add benchmark test for  the calculation of: `TOTAL_NON_RENEWABLE_GENERATION_IN_LES`, `TOTAL_RENEWABLE_GENERATION_IN_LES`, `TOTAL_NON_RENEWABLE_ENERGY_USE`, `TOTAL_RENEWABLE_ENERGY_USE`, `RENEWABLE_FACTOR`, `RENEWABLE_SHARE_OF_LOCAL_GENERATION` for one sector (#637)
- New constant variable: `DATA="data"` (#651)

### Changed
- Moved `get_nested_value`, `set_nested_value`, `split_nested_path` from `tests/test_sensitivity.py` to `src/multi_vector_simulator/utils/__init__.py` (#650)
- Rename PACKAGE_PATH to PACKAGE_DATA_PATH (#608)
- Update release protocol within `Contributing.md` (#608)
- Definition of renewable share (RES), now renewable factor (#637)
- Refactoring of `RENEWABLE_SHARE` into `RENEWABLE_FACTOR` and some functions in E3 (now `E3.add_total_renewable_and_non_renewable_energy_origin` and `E3.add_renewable_factor`) (#637)
- Rename: `Minimal renewable share constraint` to `Minimal renewable factor constraint` in all files (python, messages, RTD, json, tests, csv), so that this is in line with the definition and does not cause any confusion, explained in RTD (#637)
- Modify `B0_data_input_json.py` to read "input_timeseries" into `pandas.Series` from epa formated input json (#651)
- Modify `convert_mvs_params_to_epa` in `utils.data_parser` to convert `pandas.Series` back to "input_timeseries" (#651)

### Removed
- Variable `TEMPLATE_INPUT_PATH` (#608)
- Field `data_files` from `setup.py` (#608)

### Fixed
- Calculation of the renewable share relative taking into account energy carrier weighting (#637)

## [0.5.1 - 2020-11-10]

### Added
- `E-Land_Requirements.rst`: Official E-Land requirement list as well as progress on functional and non-functional requirements (#590)
- Add pytests for `E4.detect_excessive_excess_generation_in_bus()` (#591)
- Add pypi release to release protocol and update/simplify protocol (#601)
- Remove REPORT_PATH constant (#607)
- Add report assets and example simulation to package_data in `setup.py` (#607)
- Add a util function `copy_report_assets` to copy report asset to simulation output folder when user generates the report (#607)
- Add entrypoints for `mvs_tool` and `mvs_report` in `setup.py` (this can be simply typed directly in terminal) (#607)
- Updated readthedocs: Validation plan - Implemented tests and possible future ones (#593)
- Updated readthedocs: Gather the MVS parameters in a csv file and parse it to a sphinx RTD file (#620)
- Added more energy carriers and their weights to the list of already available energy carriers in constants.py (#621)
- Three new KPI's added to MVS_output.rst read the docs page: Onsite energy fraction, Onsite energy matching, Degree of autonomy (#609)
- New constant variables: `LOGS = "logs"`, `WARNINGS = "warnings"`, `ERRORS = "errors"` (#623)
- Tests for `D1.transformer()` (#596)
- Add economic model equations in readthedocs (#581)
- Add component model equations and energy balance adapted to sector coupled example (#581)
- Create function `F0.select_essential_results` to select main results out of `dict_values` (#625)
- Create mapping between EPA and MVS parameter names (#625)
- Create parameter parser from EPA to MVS (#625)
- Create parameter parser from MVS to EPA (#625)

### Changed
- Order of readthedocs content (#590)
- Make sure report can be generated even if figures are missing from simulation outputs (#607)
- Move the code located in `mvs_report.py` into `multi_vector_simulator.cli:report` (#607)
- Update installation steps in README and in RTD (#607)
- If default folder does not exist when code is executed, example simulation's inputs are used from package_data (#607)
- Rename `PATH_SIM_OUTPUT` to `ARG_PATH_SIM_OUTPUT` (#607)
- Rename function `A0.create_parser` to `A0.mvs_arg_parser` (#607)
- Update validation plan description in RTD (#593)
- Column headers of csv input files need to be unique amongst all files, info added to documentation (#602)
- Change mvs_eland to multi_vector_simulator in `docs/Code.rst` (#620)
- Change mvs_eland to multi-vector-simulator in `docs/*.rst` `urls (#620)
- Improved the description of assigning weightage to energy carriers in readthedocs (#619)
- Replaced the DSO sub-system image in Modelling Assumptions chapter of readthedocs (#622)
- Fixed several typos in readthedocs (#622)
- Move the function parse_log_messages to F0 and modify it to print log messages in results JSON file (#623)
- Move the function `parse_log_messages` from F1 to F0 and modify it to print log messages in results JSON file (#623)
- If `assets` folder is not found in package look in current folder for `report/assets` folder (#632)
- `D1.transformer_constant_efficiency_fix()` and `D1.transformer_constant_efficiency_optimize()`, as well as their tests to reassign attributes (#596)
- Move `retrieve_date_time_info` from C0 to B0 (#625)
- Conversion from dict to json drop the timeindexes from pandas.Series (#625)
- Conversion from json to dict allow to load a timeindex for pandas.Series (#625)
- Replace `==` by `is` in expression with `True`, `False` or `None` (#625)
- Remove unused `dict_values` argument of function `receive_timeseries_from_csv` (#625)
- Move the end of the function `receive_timeseries_from_csv` into `C0.compute_timeseries_properties()` (#625)
- Fix rendering issues with the PDF report and web app: Tables, ES graph sizing (#643)
- Improve the description of demands in the autoreport: Adapted section so that it applies to all vectors (#647)

### Removed
- Parameter label from input csv files; label is now set by filenames (for `project_data`, `economic_data`, `simulation_settings`) and column headers (for `energyConsumption`, `energyConversion`, `energyProduction`, `energyProviders`), special for storage: `filename` + `column header` (#602)
- Remove reference to git branch ID in the report (#607)

### Fixed
- RTD entry for defining parameters as timeseries (#597)
- Math equations of RTD in files `Model_Assumptions.rst` and `MVS_Output.rst` (#604)
- Repaired the broken links to input CSV files (#618)
- Outdated RTD info and mistakenly deleted sentence (#629)
- All `variable_costs`, `efficiency` and `nominal_value` of transformers on output flows. Before they were inconsistently assigned to input or output flows. (#596)
- Calculation of the renewable share relative taking into account energy carrier weighting (#637)

## [0.5.0] - 2020-10-05

### Added
- Instruction to install graphviz on windows in `docs/troubleshooting.rst` (#572)
- Benchmark test `test_benchmark_feature_parameters_as_timeseries` to ensure that parameters can always also be defined as a timeseries. Applied to `efficiency` of an energyConversion asset and `electricity_price` of an energyProduction asset (#542)
- Input files for benchmark tests `test_benchmark_feature_input_flows_as_list` (`Feature_input_flows_as_list`) and `test_benchmark_feature_output_flows_as_list` (`Feature_output_flows_as_list`), but not the benchmark assertions (#542)
- Error message if time series of non-dispatchable sources do not meet requirement: values betw. 0 and 1. (#498)
- Requirement for time series of non-dispatchable sources in readthedocs (#498)
- Provide a warning in case of excessive excess generation (#498)
- Pytests for `C0.add_maximum_cap()`, renamed function into `C0.process_maximum_cap_constraint()` (#498)
- Description of the inherited MVS limitations as well as the ones that can be addressed (#580)

### Changed
- Modify `setup.py` to upload the code as package on pypi.org (#570)
- Improve message when the `tests/test_input_folder_parameters.py` fails (#578)
- Modify PR template to precise to add assert message and link to example docstring 
- Update CONTRIBUTING to add a "Write test for your code" section before the "Run tests locally" one (#579)
- Modified readthedocs page describing the parameters of MVS (#479)
- Changed `E2.calculate_dispatch_expenditures()` so that it can process parameters defined as lists (#542)
- Rename `E4` to `E4_verification.py` (#498)
- Rename package name `mvs_eland` to `multi-vector-simulator` in `setup.py` (#587)
- Rename `src/mvs_eland` to `src/multi_vector_simulator` (#587)
- Rename repository from `mvs_eland` to `multi-vector-simulator` (#587)
- Refactor modules calls (`mvs_eland.` is replaced by `multi_vector_simulator.`) (#587)
- Update `README.md` and `CONTRIBUTING.md` replacing `mvs_eland` or `mvs-eland` by `multi-vector-simulator` (#587)

### Removed
- Remove unused function `mvs_eland.utils.get_version_info` (#587)

### Fixed
- Update the release protocol in `CONTRIBUTING.md` file (#576)
- Fix reading timeseries for parameters in `C0` (#542)
- Constraint for `optimizedAddCap` of non-dispatchable sources: multiply `maximumCap` by `max(timeseries(kWh/kWp))` to fix issue #446 (#562, #498)
-`timeseries_normalized` are calculated for all `timeseries` of non-dispatchable sources now (before only if `optimizeCap==True`) (#562, #498)
- Input files of benchmark test `Test_Constraints.test_benchmark_minimal_renewable_share_constraint()` (#498)

## [0.4.1] - 2020-09-21

### Added
- Evaluation of excess energy for each of the energy carriers and for the whole system. The excess per sector and their energy equivalent may currently be faulty (comp. issue #559) (#555)
- Debug messages for pytests: `C0`, `D2` (#555, #560)
- Labels on capacity barplot bars (#567)

### Changed
- `C1.total_demand_each_sector()` to `C1.total_demand_and_excess_each_sector()`, now also evaluating the excess energy flows (#555)
- `energyBusses` now is defined by: `LABEL, ASSET_LIST, ENERGY_VECTOR`, all functions using `energyBusses` now follow this nomenclature (#555)
- Energy excess sinks now also have parameter `ENERGY_VECTOR` (#555)
- `C0.define_sink` now always defines a sink that is capacity-optimized (#555)
- `D1.sink_dispatchable()`, renamed to `D1.sink_dispatchable_optimize()` now adds a capacity-optimized, dispatchable sink. (#555) 
- Simulation data `tests/inputs`: Oemof-solph results are not stored (#555)
- Change logging level of some messages from `logging.info` to `logging.debug` (#555)
- Move and rename json input files for D0 and D1 tests (`test_data_for_D0.json` to `tests/test_data/inputs_for_D0/mvs_config.json`, `test_data_for_D1.json` to `tests/test_data/inputs_for_D1/mvs_config.json`), add required parameters (#555) 
- Change requirements/test.txt: `black==19.10b0`, as otherwise there are incompatabilities (#555)
- `D2.prepare_constraint_minimal_renewable_share`, including logging messages and pytest (#560)
- Change the import path of the modules for automatic docstrings import in `docs/Code.rst` (#564)
- Fix the docstrings with math expressions (need to add `r` before the `"""` of the docstring
) (#564)
- Rename the function in F1 module `plot_flows` to `plot_instant_power` (#567)
- Change flow to power in the instanteous power figures (#567)
- `F1.plot_piecharts_of_costs()` now cites costs with currect currency and avoids decimal numbers (#561)

### Fixed
- `C1.check_feedin_tariff()` now also accepts `isinstance(diff, int)` (#552)
- Feed-in sinks of the DSOs now are capacity-optimized and can actually be used (#555)
- Incorrectly applied minimal renewable share criterion (#560)
- Pdf report generation (#566)
- Update fresh install instructions for developers (#565)
- Graphs of the report now use appropriate currency (#561)

## [0.4.0] - 2020-09-01

### Added
- Docstrings for E2 (#520)
- New constant variable: `SIMULATION_RESULTS="simulation_results"` (#520)
- Explicit calculation of replacement costs (`C2.get_replacement_costs()`), so that they can be used in `E2` for installed capacities and optimal additional capacities (#520)
- New constant variable: JSON_WITH_RESULTS="json_with_results.json" (#520)
- Benchmark test "Economic_KPI_C2_E2" to test economic evaluations in C2 and E2 (#520)
- Possibility to add an upper bound  on the number of days to display in a timeseries' plot (#526)
- Graph of the energy system model to the report (#528)
- Function to encode images into dash app's layout (#528)
- System KPI now printed in automatic report (section "Energy system key performance indicators"), draft (#525)
- Added units to system-wide cost KPI in excel and in report. Some of these changes might need to be reworked when elaborating on units for the report (#525)
- `References.rst` to the readthedocs, which should gather all the references of the MVS (#525)
- New system-wide KPI:
    - Demand per energy carrier, in original unit and electricity equivalent with `E3.total_demand_each_sector()` (#525)
    - Attributed cost per energy carrier, related to the its share in the total demand equivalent  with `E3.total_demand_each_sector()` (#525)
    - LCOE per energy carrier `E3.add_levelized_cost_of_energy_carriers()` (#525)
- Default values for energy carrier "Heat" for `DEFAULT_WEIGHTS_ENERGY_CARRIERS` with `{UNIT: "KWh_eleq/kWh_therm", VALUE: 1}`. This is still TBD, as there is no source for this ratio yet (#525)
- Default unit for energy carriers defined in `DEFAULT_WEIGHTS_ENERGY_CARRIERS`: ENERGY_CARRIER_UNIT. Might be used to define the units of flows and LCOE. (#525)
- New constant variables: TIMESERIES_TOTAL, TIMESERIES_AVERAGE, LOGFILE, RENEWABLE_SHARE, TOTAL_DEMAND, SUFFIX_ELECTRICITY_EQUIVALENT, ATTRIBUTED_COSTS, LCOeleq, DEGREE_OF_SECTOR_COUPLING (#525)
- New constant variable: OEMOF_BUSSES, MINIMAL_RENEWABLE_SHARE, CONSTRAINTS (#538)
- New required input csv: `constraints.csv` including possible constraints for the energy system. Added to all input folders. (#538)
- Added error message: New energy carriers always have to be added to `DEFAULT_WEIGHTS_ENERGY_CARRIERS` (`C0.check_if_energy_carrier_is_defined_in_DEFAULT_WEIGHTS_ENERGY_CARRIERS()`, applied to `ENERGY_VECTOR` and to fuel sources) (#538)
- Added minimal renewable share contraint though  `D2.constraint_minimal_renewable_share()` and added description of the constraint in `Model_Assumptions.rst` (#538)
- Benchmark test for minimal renewable share constraint (#538)
- Benchmark test `test_benchmark_AFG_grid_heatpump_heat` for a sector-coupled energy system, including electricity and heat, with a heat pump and an energy price as time series (#524)
- Benchmark test descriptions for `test_benchmark_simple_scenarios.py` (#524)
- Create `src/mvs_eland/utils` subpackage (contains `constants.py`, `constants_json_string.py
`, `constants_output.py` (#501)


### Changed
- Changed structure for `E2.get_cost()` and complete disaggregation of the formulas used in it (#520)
- Added pytest for many `E2` functions (#520)
- Changed and added pytests in for `C2` (#520)
- All energyProviders that have key `FILENAME` (and, therefore, a timeseries), are now of `DISPATCHABILITY = False`(#520)
- Changed structure of `E2.lcoe_assets()` so that each asset has a defined LCOE_ASSET. If `sum(FLOW)==0` of an asset, the LCOE_ASSET (utilization LCOE) is defined to be 0 (#520)
- Color lists for plots are provided by user and are not hard coded anymore (#527)
- Replace function `F1.draw_graph` by the class `F1.ESGraphRenderer` and use `graphviz` instead of
 `networkx` to draw the graph of the energy system model (#528) 
- Rename variable `PLOTS_NX` to `PLOTS_ES` (#528)
- Changed `requirements.txt` (removing and updating dependencies) (#528)
- A png of the energy system model graph is only saved if either `-png` or `-pdf` options are chosen (#530)
- Accepting string "TRUE"/"FALSE" now for boolean parameters (#534)
- Order of pages in the readthedocs.io (#525)
- Reactivated KPI: Renewable share. Updated pytests (#525)
- Extended `DEFAULT_WEIGHTS_ENERGY_CARRIERS` by `Diesel` and `Gas`, added explaination in `Model_Assumptions.rs` (#538)
- Create `dict_model` with constant variables in `D0` and update in `D1` (#538)
- Separate the installation of the packages needed for the report generation from the mvs
 simulation (#501)
- Move all source files in `src/mvs_eland` (#501)
- Move the content of the previous `src/utils.py` module to  `src/mvs_eland/utils/__init__.py` (#501)
- Rename `tests/constants.py` --> `tests/_constants.py` (#501)
- Refactor modules calls (mostly `src.` is replaced by `mvs_eland.`) (#501)
- Move `mvs_eland_tool` folder's content in `src/mvs_eland` (#501)
- Gather all requirements files in a `requirements` folder and read the requirement from there for `setup.py` (#501)
- Update `install_requires` and `extra_requires` in `setup.py` (#501)

### Removed
- `E2.add_costs_and_total`() (#520)
- Calculation of energy expenditures using `price` (#520)
- Function `F1.plot_input_timeseries` which is based on `matplotlib` (#527)
- Dependency to `matplotlib` (#528)
- Remove `STORE_NX_GRAPH` and `DISPLAY_NX_GRAPH` variables (#530)
- Remove `tests/__init__.py` (#501)
- Delete `mvs_eland_tool` folder (#501)

### Fixed
- Calculation of `cost_upfront` required a multiplication (#520)
- Fixed `E2.convert_components_to_dataframe()`, Key error (#520)
- Fixed `F1.extract_plot_data_and_title()`, Key error (#520)
- Fixed hard-coded energy vector of ENERGY_PRODUCTION units in E1.convert_components_to_dataframe(#520)
- Generating report for multiple sectors (#534)
- Fixed hard-coded energy vector of `ENERGY_PRODUCTION` units in `E1.convert_components_to_dataframe` (#520)
- Fixed parsing issue in `A1.conversion()`, incl. pytest (#538)
- Quick fix to read a timeseries for `"price"` in `C0.define_source()` (#524)
- Fix `C1.check_feedin_tariff()`: Now also applyable to timeseries of feed-in tariff or electricity prices (#524)
- Add a warning message if the timeseries of demands or resources are empty (#543)
- Fix failing KPI test (due to newer pandas version) (#501)

## [0.3.3] - 2020-08-19

### Added
- Also components that have no investment costs now have a value (of 0) for COST_INVESTMENT and COST_UPFRONT (#493)
- Display error message when feed-in tariff > electricity price of any  asset in 'energyProvider.csv'. (#497)
- Added pie plots created using Plotly library to the auto-report (#482) 
- Added functions to `F2_autoreport.py` that save the images of plots generated using Plotly to `MVS_outputs` folder as `.png` (#499)
- Inserted docstrings in the definitions of all the functions in `F2_autoreport.py` (#505)
- Functions in F1 to create plotly static `.png` files (#512)
- New argument for MVS execution: `-png` to store plotly graphs to file (#512)
- Benchmark test for peak demand pricing for grid and battery case (#510)
- Logging error message if a cell is left empty for a parameter in the csvs (see `A1`) (#492)
- Logging error message if a bus connects less then three assets including the excess sink, as in that case the energy system model is likely to be incomplete (`C1.check_for_sufficient_assets_on_busses()`) (#492)

### Changed
- Move and rename json converter and parser to B0 module (#464)
- Modified json converter to avoid stringifying special types such as pandas.Dataframes (#464)
- Changed the font family used in the plots in F2_autoreport.py and changed the wording of some comments (#496)
- Changed styling of plots, mainly how legends appear in the PDF report (#482) 
- Move and rename json converter and parser to B0 module (#464)
- Modified json converter to avoid stringifying special types such as pandas.Dataframes (#464)
- Changed the font family used in the plots in F2_autoreport.py and changed the wording of some comments (#496)
- Replaced parameter strings by variables (#500)
- Changed the font family used in the plots in F2_autoreport.py and changed the wording of some comments (#496)
- Moved function `C0.determine_lifetime_price_dispatch()` to C2 with all its sub-functions.  (#495)
- Changed calculation of `LIFETIME_PRICE_DISPATCH` for lists and pd.Series (see dosctrings of `C2.get_lifetime_price_dispatch_list`, `C2.get_lifetime_price_dispatch_timeseries`) (#495)
- Changed dostring format in `C2` to numpy (#495)
- Deactivated function `C2.fuel_price_present_value` as it is not used and TBD (#495)
- Modified the doc-strings in the definitions of some functions to abide by the formatting rules of numpy doc-strings (#505)
- Suppressed the log messages of the Flask server (for report webapp) (#509) 
- Move bulk data preparation code for report from F2 into E1 and F1 modules and into functions (#511, #512)
- F2 now calls functions from F1 to prepare the figures of the report (#512)
- Dispatchable (fuel) sources can now be defined by adding a column to the `energyProduction.csv` and setting `file_name==None` (#492)
- Updated `Model_Assumptions.rst`: Minimal description of dispatchable fuel sources (#492)
- `tests/inputs` energyAssets are updated (#492)
- Fixed test_benchmark_AD_grid_diesel() - now this one tests fuel source and diesel at once (#492)

### Removed
- Functions to generate plots with matplotlib in F1 (#512)
- Many tests that checked if matplot lib plots were stored to file, not replaced by new tests for storing plotly graphs to file (#512)

### Fixed
- Image path for readthedocs (Model_Assumpation.rst) (#492)

## [0.3.2] 2020-08-04

### Added
- `Model_Assumptions` added, including outline for component models, bulletpoints on limitations, energyProviders and peak demand pricing model. (#454)

### Changed
- Definition of busses from assets: Now all INFLOW_DIRECTION / OUTFLOW_DIRECTION are translated into ENERGY_BUSSES (#454, #387)
- An excess sink is created for each and every bus (#454)
- Splitting functions in `C0` and adding tests for them: `C0.define_sink()`, `C0.define_source()` and `C0.define_dso_sinks_and_sources()` (#454)
- Instead of defining multiple DSO sources for modelling peak demand pricing, now a single source is defined and another level added with transformers that, with an availability limited to a peak demand pricing period, only represent the costs of peak demand pricing in the specific period. (#454)
- Moved function `C0.plot_input_timeseries()` to `F1.plot_input_timeseries()` (#454)
- Add required parameter "unit" to energyProviders.csv. Used for defining the units of the peak demand pricing transformer. (#454)
- Updated `F2` for new DSO/excess sink structure: DSO feedin and excess sink removal from demands now universal (#454)
- Replace `logging.warning` for dispatch price of sources in case of DSOs - this is now only an `logging.info`
- Added global variables for KPI connected to renewable energy use (TOTAL_RENEWABLE_GENERATION_IN_LES = "Total internal renewable generation", TOTAL_NON_RENEWABLE_GENERATION_IN_LES = "Total internal non-renewable generation", TOTAL_RENEWABLE_ENERGY_USE = "Total renewable energy use", TOTAL_NON_RENEWABLE_ENERGY_USE = "Total non-renewable energy use") (#454)
- Updated to disagregated `oemof-solph==0.4.1`, which required changing the `requirements.txt` as well as the usage of `oemof` within the MVS (#405)

### Removed
-

### Fixed
- Peak demand pricing feature (#454)


## [0.3.1] - 2020-07-30

### Added
- Release protocol in `CONTRIBUTING.md` file (#353)
- Custom heat demand profile generation (#371)
- Add custom solar thermal collector generation profile (#370)
- Input template folder for easy generation of new simulations (#374), later also for tests of the input folder
- Tests for ABE usecase (grid, PV, battery) (#385)
- Test to verify that input folders have all required parameters (#398)
- New `dict` `REQUIRED_MVS_PARAMETERS` to gather the required parameters from the csv or json
 input type (#398)
- `utils.py` module in `src` to gather the functions `find_input_folders` and `compare_input_parameters_with_reference` which can be used to find and validate input folders (#398)
- Code and test for checking for new parameters in csv and raising warning message if not defined (`A1.check_for_newly_added_parameters`). This then also adds a default value to the new parameter  (#384)
- Exception if an energyVector does not have internal generation or consumption from a DSO, and is only supplied by energy conversion from another sector: renewable share = 0. (#384)
- Tests for source components in D1 (#391)
- Option `-i` for `python mvs_report.py`, `python mvs_report.py -h` for help (#407)
- Pyppeteer package for OS X users in troubleshooting (#414)
- Add an enhancement to the auto-report by printing the log messages such as warnings and errors (#417)
- New `dict` `REQUIRED_JSON_PARAMETERS` to gather the required parameters from the json input files (#432)
- `.readthedocs.yml` configuration file (#435, #436)
- Calculation of levelized cost of energy (`LCOE_ASSET`) of each asset in E2 (#438)
- Tests for LCOE function in `test_E2_economics` (#438)
- Output of `scalars.xlsx`now also includes `INSTALLED_CAP` and `LCOE_ASSET`(#438)
- File `constants_output.py` to contain all keys included in `scalars.xlsx` (#453)
- Installation help for `pygraphviz` on Win10/64bit systems in `troubleshooting.rst` (#379)
- Add Plotly-based blots (line diagrams for energy flows and bar charts) to `F2_autoreport.py` (#439)
- LCOE_ASSET (Levelized Cost of Energy of Asset) explaination in KPI documentation (#458)
- Heat demand profiles with option of using monitored weather data (ambient temperature) at the use case UVtgV. note: file not provided so far (#474)
- Solar generation profiles with option of using monitored weather data (ambient temp, ghi, dhi) at the use case uvtgv. note: file not provided so far (#475)
- Benchmark test for simple case grid and diesel without test for fuel consumption (#386)
- Example docstring to readthedocs (#489)

### Changed
- Use selenium to print the automatic project report, `python mvs_report.py -h` for help (#356)
- Sort parameters in csv´s within the input folder (#374)
- Change relative folder path to absolute in tests files (#396)
- Replace all variables wacc, discount_factor and project_lifetime in the project (#383)
- Improve styling of the pdf report (#369)
- `LIST_OF_NEW_PARAMETERS` renamed `EXTRA_CSV_PARAMETERS` and moved from `A1` to `constants.py
` (#384)
- Order of parameters in `tests/inputs`, fixed missing parameters  (#384)
- Only a single output flow for sources (instead of multiple possible) as discussed in #149  (#391)
- Move `existing` parameter into Investment objects of D1 components (was before added to output flow) (#391)
- Use pyppeteers instead of selenium to emulate the webbrowser and print the pdf report
 automatically (#407)
- Update flowchart again (#409)
- Label of storage components (storage capacity, input power, output power) will by default be redefined to the name of the storage and this component (#415)
- Version number and date is only to be edited in one file (#419)
- Add `ìnputs` folder to `.gitignore` (#401)
- Change the calculation of the residual value for specific capex in C2 and test_C2 (#289, #247, PR #431): Now the present value of the residual value is considered
- Explicitly return the dataframe with parameters value in function
 `check_for_newly_added_parameter` (#428)
- Rename function `check_for_newly_added_parameter` in `check_for_official_extra_parameters` (#428)
- Add `ìnputs` folder to `.gitignore` (#401)
- Readthedocs links to simple scenario `tests/inputs` (#420)
- Adapt and add logging messages for components added to the model in D1 (#429)
- Moved list of keys to be printed in `scalars.xlsx` to `constants_output.py` (#453)
- Renamed `"peak_flow"` to `PEAK_FLOW` and `"average_flow"` to `AVERAGE_FLOW` (#453)
- Changed function `E2.lcoe_asset()` and its tests, now processes one asset at a time (#453)
- Added arguments ``-f`, `-log`, `warning`` to all `parse_args` and `main()` in `tests` (#456)
- File `Developing.rst` with new description of tests and conventions (#456)
- Added a `setup_class` (remove dir) to `test_B0.TestTemporaryJsonFileDisposal` (#379)
- Created function to read version number and date from file instead of importing it from module
 (#463)
- Fixed `E0.store_results_matrix()`, now available types: `str`, `bool`, `None`, dict (with key VALUE), else (`int`/`float`). If KPI not in asset, no value is attributed. Added test for function (#468, #470)
- Fixed `main()` calls in `test_F1_plotting.py` (#468)
- Added `pyppdf==0.0.12` to `requirements.txt` (#473)
- Tests for A0: Now new dirs are only created if not existant
- Function `A0.check_output_folder()`, now after `shutil.rmtree` we still `try-except os.mkdirs`, this fixes local issues with `FileExistsError`.  (#474)
- Added `pyppdf==0.0.12` to `requirements.txt` (#473)

### Removed
- Selenium to print the automatic project report for help (#407)
- `MaximumCap` from list of required parameters for `energyStorage` assets (#415)
- `inputs` folder (#401)
- `tests/test_benchmark.py` module (#401)
- Outdated table of tests of MVS `docs/tables/table_tests.csv` (#456)
- Removed function `C0.complete_missing_cost_data()` as this should be covered by A1 for csv files (#379)
- Old plots in `F2_autoreport.py` generated with matplotlib (#439)
- Parameter `restore_from_oemof_file` from all files (inputs, tests) (#483)
- Deleted columns from `fixcost.csv` as this is currently not used (#362)

### Fixed
- Bug connected to global variables (#356)
- Duplicate of timeseries files (#388)
- Warnings from local readthedocs compilation (#426)
- Bug on local install (#437)
- Input folder `tests/inputs` with simple example scenario (#420)
- Description of storage efficiency in readthedocs (#457)
- MVS can now be run with argument `-pdf` (fix pyppeteer issue) (#473)
- Adapted benchmark tests input folders to template (#386)
- Local failing pytests (`FileExistsError`) on Ubuntu and Win10 (#474, #483)
- 9 Warnings due to excess parameter `restore_from_oemof_file` (#483)

## [0.3.0] - 2020-06-08

### Added
- Test for re-running a simulation with `json_input_processed.json` file (#343)

### Changed
- Test input files (#343)
- All parameters of the json/csv input files are now defined by constant variables (i.e, `CRATE="crate"` instead of string `"crate"`) (#346)
- Use `is` instead of `==` in if clauses for True, False and None (#346)
- Categorize constants in `constants_json_strings.py` (#347)
- Renaming CAPEX_FIX = "capex_fix" into COST_DEVELOPMENT = "development_costs" (#347, #350)
- Renaming CAPEX_VAR = "capex_var" into SPECIFIC_COST = "specific_costs" (#347, #350)
- Renaming OPEX_FIX = "opex_fix" into SPECIFIC_COST_OM = "specific_costs_om" (#347, #350)
- Renaming OPEX_VAR = "opex_var" into PRICE_DISPATCH = "dispatch_price" (#347, #350)
- Change last strings into global constants in "constants_json_strings.py" (#349)
- Autoreport now refers to actual project and scenario name + ID (#349)


## [0.2.1] - 2020-05-28

### Added
- Tests for the module B0 (#140, #255)
- Tests for the module A1 (#141)
- Tests for the module E3 (#143)
- Tests for the module F0 (#142, #304, #335)
- Some tests for E2 (#144)
- Tests function names for E1 (#145)
- Tests for the module E0 (#146)
- Tests for module D2 (#147)
- Some tests for module C0 (#148)
- Tests for the module D1 (still - partly - open: transformers, sources. finished: sinks, storages, other functions) (#149)
- Tests for the module D0 (#150)
- Tests for module C2 (#151)
- Tests for the module C1 (only used function) (#152)
- Tests for module F1 (#157, #297, #284)
- Pull request template (#198)
- Issue template (#212)
- File `troubleshooting.rst` to readthedocs (#229)
- File `simulating_with_the_mvs.rst` to readthedocs: How to use the input files (csv/json) (#130), how to create an own simulation/project
tipps for module building, and hint that units in the MVS are not checked (#229)
- Images for `simulating_with_the_mvs.rst`: images/energy_system.png, images/energy_system_model
.png, images/folder_structure_inputs.png (#229)
- Tables for `simulating_with_the_mvs.rst`: files_to_be_displayed/example_multiple_inputs_energyConversion.csv
, files_to_be_displayed/example_scalar_as_timeseries_energyConversion.csv (#229)
- Benchmark test for csv inputs (#254)
- Benchmark test with only PV and grid (#258)
- Module F2 for auto-reporting results of MVS simulation (#232)
- Json entries including paths to all plotted graphs (#232)
- Technical parameters: Energy flows (aggregated) per asset, Renewable share (#223, #257)
- Save network graph as png to output folder if new parameter `store_nx_graph` is true (#242)
- Tests for storage for the module A1 (#299)
- Benchmark test with only battery and grid (#302)
- Flowchart and relative description (#305)
- Reference to license (#305)
- Description of validation scheme into readthedocs (#306)
- Possibility to save the report generated in F2 as a pdf (#284)
- Possibility to run benchmark tests selectively and make sure they are all run on master branch
 (#320)
- Possibility to deploy the report of the results in a browser (#323)
- A main() function to be used by a server which only accepts json variable and returns json
 variable (not saving to a file) (#327)
- Add information about the feature to view the web app and generate PDF of the automatic report to readthedocs (#283)

### Changed
- Default input files from "inputs": Changed some parameters (#143)
- Moved some functions between F0 and F1, rearranged functions in F1 (#157)
- Shore power randomization improved + amount of available docks can be chosen (#202)
- Update kwargs of main func in docstring and in documentation (#208)
- `troubleshooting.rst`: Added help for `pygraphviz` (#218), `xlrd` (#11), `json.decoder.JSONDecodeError` (#206)
- FileNotFoundError messages in A0 (#227)
- Update json file `mvs_config.json`: Default with no peak demand pricing. Replace string "False" by boolean `false`. Remove depreciated parameters from `simulation_settings`(`input_file_name`, `overwrite`, `path_input_file`, `path_input_folder`, `path_input_sequences`, `path_output_folder`, `path_output_folder_inputs`) (#234)
- Renamed `plot_nx_graph` to `display_nx_graph` and added `store_nx_graph` (#242)
- Variables `required_files_list` and `ALLOWED_FILES` have been replaced by `REQUIRED_FILES` (#251)
- The columns of the storage_xx files are renamed and the specific parameters for each column are
 checked in A1 (#259)
- Possibility to move the json file after reading it (useful if json file created from csv files
) (#255)
- Call timeseries plot function for each bus (#278)
- The input from the csv files produce the same json than the json file (#286)
- Rename "storage" parameter in A1 and tests_A1 to "asset_is_a_storage" (#300)
- Serialize the DataFrame and arrays into the json_with_results.json (#304)
- Convert serialized DataFrame and arrays back into these types in the B0.load_json function
 (#304, #322, #326)
- Move the CSS styling code to a style sheet (#317)
- Change the input data for creating the dataframes for generating the optimization and costs' tables from xlsx file to json (#317) 
- Rename mvs_eland_tool/mvs_eland_tool.py --> mvs_eland_tool/local_deploy.py (#327)
- Now main (local use) and run_simulation (server use) are available in mvs_eland_tool package
  (#327)

 
### Removed
- Removed parameter `oemof_file_name` from `simulation_settings.csv`, as well as from all input
 files etc. The name is hardcoded now (#150)

### Fixed
- Fix naming error for storages (#166)
- Fix json file (#203)
- Delete duplicated entry of `plot_nx_graph` from json file (#209)
- Rename "boolean" to "bool" in example json file (#214)
- Fix searching for dict key "input_bus_name" (#210) and using input_name instead of output_name (#219)
- Fix plotting error in F1, plot only if Data frame is not empty (#230, #234)
- Benchmark test that the simulation is running with default settings (#254)
- Fix specific parameters for each storage column (#259)
- Overwrite local results when running through brenchmark tests (#260)
- Allow more than one separator for csv files(#263)
- Fix plotting pie chart for costs, if statement added if no costs are available (#267)
- Fix long label resulting from total project costs (#270)
- Bug when the output path had contained an unexisting folder within an unexisting folder it
 would return an error (#278)
- Display SOC (#278)
- Automatic update of the test coverage with coveralls.io (#307)
- Logging message for maximumCap value (#310)
- Create_app function in F0 for standalone execution (#317)
- Crashing evaluation when `evaluated_period < 365/peak_demand_pricing_periods` by raising an
 error (#331) 

## [0.2.0] - 2020-03-13

### Added
- Readthedocs documentation for input parameters (#128)
- Doctring of module A0 (#138)
- Constants in `src/constants.py` (#153, #154)
- Readthedocs documentation for installation (#162)
- Plotting an networkx graph can now be turned of/on via "plot_nx_graph" in simulation_settings (#172)
- Plot all timeseries used as input data (#171)
- Integrate new parameter maximumCap as nominal value for energyProduction assets, ie. PV or wind plants (#125 )
- Integrate new parameter maximumCap as nominal value for storage assets and transformers (PR #243, comp. issue #125)

### Changed
- Give priority from kwargs on command line arguments (#112, #138)
- Docstrings of module A1 (#113)
- Changed keyword argument to positional argument for `create_input_json` function (#113)
- function `get_user_inputs` renamed `process_user_arguments` (#138)
- Tests for the module A0 (#138)
- Terminal commands (#135)
- PR request template (open/done/not applicable) (#205)
- URL of coverall badge (#265) 
- Function converting json to dict (#142)

### Removed
- Function welcome from module A0 (#138)
- Parameters `input_file_name`, `overwrite`, `path_input_file`, `path_input_folder`, `path_input_sequences`, `path_output_folder`, `path_output_folder_inputs` from `simulation_settings.csv` (#178)

### Fixed
- Input directory of csv files specified by user is handed to `load_data_from_csv.create_input_json()` (#112)
- \#111 & \#114 fix user choice of output folder via command line arguments(#115)
- Demand is no longer aggregated across sectors when processing/plotting in E1 (#169)
- Optimized storage capacities are printed into results matrix (#188)
- Sector diagrams now also include SOC diagrams (#189)
- Sources can now have variable costs (#173)
- \#182 Boolean simulation settings now also take affect
- Demand is no longer aggregated across sectors when processing/plotting in E1 (#169)

## [0.1.1] -2020-01-30

### Added
- test for running the main function (#109)
- the user can run the tool simply with `python mvs_tool.py` (#109)
### Fixed
- \#108 (#109)


## [0.1.0] - 2020-01-29

### Added
- tests for the A0 module (#87)
- badge for coveralls.io (#90)
- tests for the parsing of arguments (#97)
- exceptions for missing input file/folder (#98)
### Changed 
- removed unused class structure in all modules, execution stay the same (#86)
- link to build for this repository instead of previous one (#95)
- use argparser to parse the arguments from command line (#97)
- the full path of input folder containing csv is now required (#98)
### Removed
- argument parsing using sys.argv (#97)

## [0.0.3] - 2020-01-22

### Added
- LICENSE.md with GPL v2.0 (#38, smartie2076)
- folder "docs" and content to generate readthedocs (#39, smartie2076)
- Started readthedocs homepage (not working): https://readthedocs.org/projects/mvs-eland/ (#39, smartie2076, #57, Bachibouzouk)
- new feature to create the input json file from a collection of csv files (@Piranias)
- new module added: A1_csv_to_json.py (@Piranias)
- Badges for build and docs (#70, Bachibouzouk)
- Setup file (#72, Bachibouzouk)
- Parameters can now be a list of values, eg. efficiencies for two busses or multiple input/output vectors (#52, @marc-juanpera) 
- Parameters can now be a timeseries (eg. efficiency of a converter, electricity prices) (#37, #82, @marc-juanpera) 
- Parameters can now be defined as a list as well as as a timeseries (#52,#82, @marc-juanpera) 

### Changed
- requirements.txt only includes packages needed for users of MVS (#39, smartie2076)
- test_requirements.txt includes packages used by developers of MVS (#39, smartie2076)
- CONTRIBUTING: Now with read the docs (@smartie2076)
- README: Now with contextualization of MVS, setup & installation, utilization of and contributing to MVS (#47, smartie2076)
- directory structure of input/ (#49 @Piranias)
- json data structure reduced to 2 (main) levels: goup and asset (#49 @smartie2076)
- logging now stores into appropriate logfile (@smartie2076)
- change code_folder to src (#80)

### Removed
- Output files excluded from repro  (@smartie2076)

## [0.0.2] - 2019-11-25

### Added
- Introduced test for correct code formatting (blacks, closed issue #31, #18)
- Now unlimited number of busses possible
- Now with monthly peak demand pricing 
- Two test json files
- Files to create wiki page "Exemplary Workflow"

### Changed
- Introduced new code structure (folder "code") and updated relative import paths (closed #17)
- Introduced (basic) plots of optimized capacities and costs (addresses issue #29)
- CONTRIBUTING
- CHANGELOG
- Tests and travis file
- requirements.txt

### Removed
- Excel input file
- Python files to read from excel

## [0.0.1] - 2019-10-14

### Added
- CONTRIBUTING (#8)
- CHANGELOG (#8)
- Tests (#8, #10)

### Changed
- relative imports (#10)
- moved `mvs_eland_tool`'s content in a function (#10)

### Removed
- yet another thing<|MERGE_RESOLUTION|>--- conflicted
+++ resolved
@@ -34,13 +34,10 @@
 - `COST_REPLACEMENT` is now a parameter that is included in output cost matrix (#613)
 - Improved `Code.rst` for RTD code documentation (#704)
 - All `.py` files to add a module description for RTD on top (#704)
-<<<<<<< HEAD
+- Converted `README` from `.md` to` .rst` format and updated `Installation.rst` file (#646)
+- Updated `setup.py` to use the rst formatted README file
 - Changed `C0.energyStorage()` for timeseries in storage parameters (hotfix) (#720)
 - Input files and benchmark test `test_benchmark_special_features.Test_Parameter_Parsing()`: Now also including timeseries in a storage component ()
-=======
-- Converted `README` from `.md` to` .rst` format and updated `Installation.rst` file (#646)
-- Updated `setup.py` to use the rst formatted README file
->>>>>>> 416a0e28
 
 ### Removed
 - Removed `README.md` in favour of `README.rst` (#646)
@@ -51,11 +48,8 @@
 - Added storage to the table in autoreport listing the energy system components (#686)
 - Add assertion `sum(attributed_costs)==cost_total` (for single-vector system) (#613)
 - Benchmark test for renewable share (`TestTechnicalKPI.test_renewable_factor_and_renewable_share_of_local_generation()`) (#613)
-<<<<<<< HEAD
+- Github actions workflow: update apt-get before installing pre-dependencies (#729)
 - Hot fix: Parameters to be defined as timeseries in `storage_*.csv` (#720)
-=======
-- Github actions workflow: update apt-get before installing pre-dependencies (#729)
->>>>>>> 416a0e28
 
 ## [0.5.3] - 2020-12-08
 
