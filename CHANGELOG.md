--- conflicted
+++ resolved
@@ -52,12 +52,9 @@
  `networkx` to draw the graph of the energy system model (#528) 
 - Rename variable `PLOTS_NX` to `PLOTS_ES` (#528)
 - Changed `requirements.txt` (removing and updating dependencies) (#528)
-<<<<<<< HEAD
+- A png of the energy system model graph is only saved if either `-png` or `-pdf` options are chosen (#530)
 - Order of pages in the readthedocs.io (#525)
 - Reactivated KPI: Renewable share. Updated pytests (#525)
-=======
-- A png of the energy system model graph is only saved if either `-png` or `-pdf` options are chosen (#530)
->>>>>>> 1234303f
 
 ### Removed
 - `E2.add_costs_and_total`() (#520)
