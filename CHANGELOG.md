--- conflicted
+++ resolved
@@ -26,13 +26,6 @@
 - New module `exceptions.py` in `multi_vector_simulator.utils` to gather custom MVS exceptions (#656)
 - New argument for functions `E1.convert_demand_to_dataframe`, `F1.plot_timeseries`, `F2.ready_timeseries_plots` (#665)
 - File .github/workflow/main.yml for github actions (#668)
-<<<<<<< HEAD
-- Plot showing state of charge (SOC) of storages of each bus separately, as it is provided in %, also added to automatic report (#666)
-- "SOC" as string representative in `utils/constants.py`, used in `F1` and `E0` (#666)
-- SOC plot of storages is added to the autoreport (#666)
-- Test for correct storage labelling in `A1.add_storage_components()` (#666)
- - Test for getting two time series with `E1.get_timeseries_per_bus()` for storage (input and output power) also if storage is directly connected to bus (#666)
-=======
 - `energyBusses` now have to be defined by the user via `energyBusses.csv` (#649)
 - Input validation test `C1.check_for_label_duplicates` (#649)
 - Constant variables: `JSON_PROCESSED`, `JSON_WITH_RESULTS`, `JSON_FILE_EXTENSION` (#649)
@@ -41,26 +34,17 @@
 - Labels for tables in `Model_assumptions.rst` (#649)
 - New in `utils`: `helpers.py` with `find_valvue_by_key()`: Finds value of a key in a nested dictionary (#649)
 - New exception `DuplicateLabels` (#649)
-
->>>>>>> 24588e99
+- Plot showing state of charge (SOC) of storages of each bus separately, as it is provided in %, also added to automatic report (#666)
+- "SOC" as string representative in `utils/constants.py`, used in `F1` and `E0` (#666)
+- SOC plot of storages is added to the autoreport (#666)
+- Test for correct storage labelling in `A1.add_storage_components()` (#666)
+ - Test for getting two time series with `E1.get_timeseries_per_bus()` for storage (input and output power) also if storage is directly connected to bus (#666)
 
 ### Changed
 - Function `utils.compare_input_parameters_with_reference` accepts parameters as dict for json comparison (#656)
 - Move A1 and C0 custom exceptions into `multi_vector_simulator.utils.exceptions.py` (#656)
 - Adapt `E1.convert_demand_to_dataframe` for multiple sectors (#656)
 - Improve the demands section of the autoreport: Divide the demand tables and plots sector-wise (#665)
-<<<<<<< HEAD
-- Modify `E1.get_timeseries_per_bus()` to add `INPUT_POWER` and respectively `OUTPUT_POWER` to a storage component directly connected to the a bus to fix #444 and add logging.debug(#666)
-- Changed label of storage in `timeseries_all_busses.xlsx` to be defined by `installedCap` + `optimizedAddCap` to prevent confusion (#666)
-
-### Removed
-- File .travis.yml (#668)
-- Removed SOC from storages from busses' plots (in `F1.plot_instant_power()`) but not from `OPTIMZIED_FLOWS` so that it is still printed into `timeseries.xlsx` (#666)
-
-### Fixed
-- Storage label definition (remove filename) and use `LABEL` instead (#666)
-- Make deep copy of data frame in `F1.plot_optimized_capacities()` to prevent errors (#666)
-=======
 - All tests and benchmark tests are adapted to `energyBusses` being defined manually (#649)
 - Input for for `tests\test_F1_plotting.py` changed from `tests/test_data/inputs_F1_plot_es_graph` to default input folder `tests/inputs` (#649)
 - `tests/inputs`, `input_template` and the inputs of the benchmark as well as pytests adapted to `energyBusses` defined via `csv` (#649)
@@ -72,6 +56,8 @@
 - Input folder for the `F1` tests now `tests/inputs` (#649)
 - Refactored parameters: `DSO_PEAK_DEMAND_BUS_NAME` to `DSO_PEAK_DEMAND_SUFFIX`, `SECTORS` to `LES_ENERGY_VECTORS` (#649)
 - Update `MVS_parameter_list.csv`: Added information to `energyVector` (#649)
+- Modify `E1.get_timeseries_per_bus()` to add `INPUT_POWER` and respectively `OUTPUT_POWER` to a storage component directly connected to the a bus to fix #444 and add logging.debug(#666)
+- Changed label of storage in `timeseries_all_busses.xlsx` to be defined by `installedCap` + `optimizedAddCap` to prevent confusion (#666)
 
 ### Removed
 - File .travis.yml (#668)
@@ -79,10 +65,11 @@
 - Mention of `LABEL` in the RTD description of the `csv` files (#649)
 - `C0.bus_suffix()`, `C0.remove_bus_suffix()` and `C0.get_name_or_names_of_in_or_output_bus()`, as this overcomplicated the issue and the end user now can define their own bus labels (#649)
 - Parameters `INPUT_BUS_NAME` and `INPUT_BUS_NAME`, as they are now equivalent to `INFLOW_DIRECTION` and `OUTFLOW_DIRECTION` (#649)
-
-### Fixed
--
->>>>>>> 24588e99
+- Removed SOC from storages from busses' plots (in `F1.plot_instant_power()`) but not from `OPTIMZIED_FLOWS` so that it is still printed into `timeseries.xlsx` (#666)
+
+### Fixed
+- Storage label definition (remove filename) and use `LABEL` instead (#666)
+- Make deep copy of data frame in `F1.plot_optimized_capacities()` to prevent errors (#666)
 
 ## [0.5.2] - 2020-11-11
 
