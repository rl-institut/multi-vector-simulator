--- conflicted
+++ resolved
@@ -57,13 +57,10 @@
  - Test function names for E1 (#145)
 - Possibility to deploy the report of the results in a browser (#323)
 - Test for the module D0 (#150)
-<<<<<<< HEAD
-- Some tests for E2 (#144)
-=======
 - Some test for module C0 (#148)
 - A main() function to be used by a server which only accepts json variable and returns json
  variable (not saving to a file) (#327)
->>>>>>> 2bfcfad5
+- Some tests for E2 (#144)
 
 ### Changed
 - Shore power randomization improved + amount of available docks can be chosen (#202)
