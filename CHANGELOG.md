--- conflicted
+++ resolved
@@ -27,7 +27,7 @@
 - Explicit calculation of replacement costs (`C2.get_replacement_costs()`), so that they can be used in `E2` for installed capacities and optimal additional capacities (#520)
 - New constant variable: JSON_WITH_RESULTS="json_with_results.json" (#520)
 - Benchmark test "Economic_KPI_C2_E2" to test economic evaluations in C2 and E2 (#520)
-<<<<<<< HEAD
+- Possibility to add an upper bound  on the number of days to display in a timeseries' plot (#526)
 - System KPI now printed in automatic report (section "Energy system key performance indicators"), draft (#525)
 - Added units to system-wide cost KPI in excel and in report. Some of these changes might need to be reworked when elaborating on units for the report (#525, bce277cc74730a7a7645d463f6623f2ead72d785)
 - `References.rst` to the readthedocs, which should gather all the references of the MVS (#525)
@@ -38,9 +38,6 @@
 - Default values for energy carrier "Heat" for `DEFAULT_WEIGHTS_ENERGY_CARRIERS` with `{UNIT: "KWh_eleq/kWh_therm", VALUE: 1}`. This is still TBD, as there is no source for this ratio yet (#525)
 - Default unit for energy carriers defined in `DEFAULT_WEIGHTS_ENERGY_CARRIERS`: ENERGY_CARRIER_UNIT. Might be used to define the units of flows and LCOE. (#525)
 - New constant variables: TIMESERIES_TOTAL, TIMESERIES_AVERAGE, LOGFILE (#525)
-=======
-- Possibility to add an upper bound  on the number of days to display in a timeseries' plot (#526)
->>>>>>> 9fb051a5
 
 ### Changed
 - Changed structure for `E2.get_cost()` and complete disaggregation of the formulas used in it (#520)
@@ -48,11 +45,8 @@
 - Changed and added pytests in for `C2` (#520)
 - All energyProviders that have key `FILENAME` (and, therefore, a timeseries), are now of `DISPATCHABILITY = False`(#520)
 - Changed structure of `E2.lcoe_assets()` so that each asset has a defined LCOE_ASSET. If `sum(FLOW)==0` of an asset, the LCOE_ASSET (utilization LCOE) is defined to be 0 (#520)
-<<<<<<< HEAD
+- Color lists for plots are provided by user and are not hard coded anymore (#527)
 - Order of pages in the readthedocs.io (#525)
-=======
-- Color lists for plots are provided by user and are not hard coded anymore (#527)
->>>>>>> 9fb051a5
 
 ### Removed
 - `E2.add_costs_and_total`() (#520)
