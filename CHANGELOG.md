--- conflicted
+++ resolved
@@ -47,10 +47,7 @@
 - Added storage to the table in autoreport listing the energy system components (#686)
 - Add assertion `sum(attributed_costs)==cost_total` (for single-vector system) (#613)
 - Benchmark test for renewable share (`TestTechnicalKPI.test_renewable_factor_and_renewable_share_of_local_generation()`) (#613)
-<<<<<<< HEAD
-=======
 - Github actions workflow: update apt-get before installing pre-dependencies (#729)
->>>>>>> 834c8cd1
 - Fixed display of math equations in RTD
 
 ## [0.5.3] - 2020-12-08
