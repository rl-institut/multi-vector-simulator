# Changelog
All notable changes to this project will be documented in this file.

The format is inspired from [Keep a Changelog](http://keepachangelog.com/en/1.0.0/)
and the versioning aim to respect [Semantic Versioning](http://semver.org/spec/v2.0.0.html).

Here is a template for new release sections

```
## [_._._] - 20XX-MM-DD

### Added
-
### Changed
-
### Removed
-
### Fixed
-
```

## [Unreleased]

### Added
-
### Changed
- Modify `setup.py` to upload the code as package on pypi.org (#570)
### Removed
-
### Fixed
-

## [0.4.1] - 2020-09-21

### Added
- Evaluation of excess energy for each of the energy carriers and for the whole system. The excess per sector and their energy equivalent may currently be faulty (comp. issue #559) (#555)
- Debug messages for pytests: `C0`, `D2` (#555, #560)
<<<<<<< HEAD
- Error message if time series of non-dispatchable sources do not meet requirement: values betw. 0 and 1. (#498)
- Requirement for time series of non-dispatchable sources in readthedocs (#498)
=======
- Labels on capacity barplot bars (#567)
>>>>>>> 664d4736

### Changed
- `C1.total_demand_each_sector()` to `C1.total_demand_and_excess_each_sector()`, now also evaluating the excess energy flows (#555)
- `energyBusses` now is defined by: `LABEL, ASSET_LIST, ENERGY_VECTOR`, all functions using `energyBusses` now follow this nomenclature (#555)
- Energy excess sinks now also have parameter `ENERGY_VECTOR` (#555)
- `C0.define_sink` now always defines a sink that is capacity-optimized (#555)
- `D1.sink_dispatchable()`, renamed to `D1.sink_dispatchable_optimize()` now adds a capacity-optimized, dispatchable sink. (#555) 
- Simulation data `tests/inputs`: Oemof-solph results are not stored (#555)
- Change logging level of some messages from `logging.info` to `logging.debug` (#555)
- Move and rename json input files for D0 and D1 tests (`test_data_for_D0.json` to `tests/test_data/inputs_for_D0/mvs_config.json`, `test_data_for_D1.json` to `tests/test_data/inputs_for_D1/mvs_config.json`), add required parameters (#555) 
- Change requirements/test.txt: `black==19.10b0`, as otherwise there are incompatabilities (#555)
- `D2.prepare_constraint_minimal_renewable_share`, including logging messages and pytest (#560)
- Change the import path of the modules for automatic docstrings import in `docs/Code.rst` (#564)
- Fix the docstrings with math expressions (need to add `r` before the `"""` of the docstring
) (#564)
- Rename the function in F1 module `plot_flows` to `plot_instant_power` (#567)
- Change flow to power in the instanteous power figures (#567)
- `F1.plot_piecharts_of_costs()` now cites costs with currect currency and avoids decimal numbers (#561)

### Fixed
- `C1.check_feedin_tariff()` now also accepts `isinstance(diff, int)` (#552)
- Feed-in sinks of the DSOs now are capacity-optimized and can actually be used (#555)
- Incorrectly applied minimal renewable share criterion (#560)
<<<<<<< HEAD
- optimizedAddCap of non-dispatchable sources: multiply maximumCap by max(timeseries(kWh/kWp)) to fix issue #446 (#498)
=======
- Pdf report generation (#566)
- Update fresh install instructions for developers (#565)
- Graphs of the report now use appropriate currency (#561)
>>>>>>> 664d4736

## [0.4.0] - 2020-09-01

### Added
- Docstrings for E2 (#520)
- New constant variable: `SIMULATION_RESULTS="simulation_results"` (#520)
- Explicit calculation of replacement costs (`C2.get_replacement_costs()`), so that they can be used in `E2` for installed capacities and optimal additional capacities (#520)
- New constant variable: JSON_WITH_RESULTS="json_with_results.json" (#520)
- Benchmark test "Economic_KPI_C2_E2" to test economic evaluations in C2 and E2 (#520)
- Possibility to add an upper bound  on the number of days to display in a timeseries' plot (#526)
- Graph of the energy system model to the report (#528)
- Function to encode images into dash app's layout (#528)
- System KPI now printed in automatic report (section "Energy system key performance indicators"), draft (#525)
- Added units to system-wide cost KPI in excel and in report. Some of these changes might need to be reworked when elaborating on units for the report (#525)
- `References.rst` to the readthedocs, which should gather all the references of the MVS (#525)
- New system-wide KPI:
    - Demand per energy carrier, in original unit and electricity equivalent with `E3.total_demand_each_sector()` (#525)
    - Attributed cost per energy carrier, related to the its share in the total demand equivalent  with `E3.total_demand_each_sector()` (#525)
    - LCOE per energy carrier `E3.add_levelized_cost_of_energy_carriers()` (#525)
- Default values for energy carrier "Heat" for `DEFAULT_WEIGHTS_ENERGY_CARRIERS` with `{UNIT: "KWh_eleq/kWh_therm", VALUE: 1}`. This is still TBD, as there is no source for this ratio yet (#525)
- Default unit for energy carriers defined in `DEFAULT_WEIGHTS_ENERGY_CARRIERS`: ENERGY_CARRIER_UNIT. Might be used to define the units of flows and LCOE. (#525)
- New constant variables: TIMESERIES_TOTAL, TIMESERIES_AVERAGE, LOGFILE, RENEWABLE_SHARE, TOTAL_DEMAND, SUFFIX_ELECTRICITY_EQUIVALENT, ATTRIBUTED_COSTS, LCOeleq, DEGREE_OF_SECTOR_COUPLING (#525)
- New constant variable: OEMOF_BUSSES, MINIMAL_RENEWABLE_SHARE, CONSTRAINTS (#538)
- New required input csv: `constraints.csv` including possible constraints for the energy system. Added to all input folders. (#538)
- Added error message: New energy carriers always have to be added to `DEFAULT_WEIGHTS_ENERGY_CARRIERS` (`C0.check_if_energy_carrier_is_defined_in_DEFAULT_WEIGHTS_ENERGY_CARRIERS()`, applied to `ENERGY_VECTOR` and to fuel sources) (#538)
- Added minimal renewable share contraint though  `D2.constraint_minimal_renewable_share()` and added description of the constraint in `Model_Assumptions.rst` (#538)
- Benchmark test for minimal renewable share constraint (#538)
- Benchmark test `test_benchmark_AFG_grid_heatpump_heat` for a sector-coupled energy system, including electricity and heat, with a heat pump and an energy price as time series (#524)
- Benchmark test descriptions for `test_benchmark_simple_scenarios.py` (#524)
- Create `src/mvs_eland/utils` subpackage (contains `constants.py`, `constants_json_string.py
`, `constants_output.py` (#501)


### Changed
- Changed structure for `E2.get_cost()` and complete disaggregation of the formulas used in it (#520)
- Added pytest for many `E2` functions (#520)
- Changed and added pytests in for `C2` (#520)
- All energyProviders that have key `FILENAME` (and, therefore, a timeseries), are now of `DISPATCHABILITY = False`(#520)
- Changed structure of `E2.lcoe_assets()` so that each asset has a defined LCOE_ASSET. If `sum(FLOW)==0` of an asset, the LCOE_ASSET (utilization LCOE) is defined to be 0 (#520)
- Color lists for plots are provided by user and are not hard coded anymore (#527)
- Replace function `F1.draw_graph` by the class `F1.ESGraphRenderer` and use `graphviz` instead of
 `networkx` to draw the graph of the energy system model (#528) 
- Rename variable `PLOTS_NX` to `PLOTS_ES` (#528)
- Changed `requirements.txt` (removing and updating dependencies) (#528)
- A png of the energy system model graph is only saved if either `-png` or `-pdf` options are chosen (#530)
- Accepting string "TRUE"/"FALSE" now for boolean parameters (#534)
- Order of pages in the readthedocs.io (#525)
- Reactivated KPI: Renewable share. Updated pytests (#525)
- Extended `DEFAULT_WEIGHTS_ENERGY_CARRIERS` by `Diesel` and `Gas`, added explaination in `Model_Assumptions.rs` (#538)
- Create `dict_model` with constant variables in `D0` and update in `D1` (#538)
- Separate the installation of the packages needed for the report generation from the mvs
 simulation (#501)
- Move all source files in `srv/mvs_eland` (#501)
- Move the content of the previous `src/utils.py` module to  `src/mvs_eland/utils/__init__.py` (#501)
- Rename `tests/constants.py` --> `tests/_constants.py` (#501)
- Refactor modules calls (mostly `src.` is replaced by `mvs_eland.`) (#501)
- Move `mvs_eland_tool` folder's content in `src/mvs_eland` (#501)
- Gather all requirements files in a `requirements` folder and read the requirement from there for `setup.py` (#501)
- Update `install_requires` and `extra_requires` in `setup.py` (#501)

### Removed
- `E2.add_costs_and_total`() (#520)
- Calculation of energy expenditures using `price` (#520)
- Function `F1.plot_input_timeseries` which is based on `matplotlib` (#527)
- Dependency to `matplotlib` (#528)
- Remove `STORE_NX_GRAPH` and `DISPLAY_NX_GRAPH` variables (#530)
- Remove `tests/__init__.py` (#501)
- Delete `mvs_eland_tool` folder (#501)

### Fixed
- Calculation of `cost_upfront` required a multiplication (#520)
- Fixed `E2.convert_components_to_dataframe()`, Key error (#520)
- Fixed `F1.extract_plot_data_and_title()`, Key error (#520)
- Fixed hard-coded energy vector of ENERGY_PRODUCTION units in E1.convert_components_to_dataframe(#520)
- Generating report for multiple sectors (#534)
- Fixed hard-coded energy vector of `ENERGY_PRODUCTION` units in `E1.convert_components_to_dataframe` (#520)
- Fixed parsing issue in `A1.conversion()`, incl. pytest (#538)
- Quick fix to read a timeseries for `"price"` in `C0.define_source()` (#524)
- Fix `C1.check_feedin_tariff()`: Now also applyable to timeseries of feed-in tariff or electricity prices (#524)
- Add a warning message if the timeseries of demands or resources are empty (#543)
- Fix failing KPI test (due to newer pandas version) (#501)

## [0.3.3] - 2020-08-19

### Added
- Also components that have no investment costs now have a value (of 0) for COST_INVESTMENT and COST_UPFRONT (#493)
- Display error message when feed-in tariff > electricity price of any  asset in 'energyProvider.csv'. (#497)
- Added pie plots created using Plotly library to the auto-report (#482) 
- Added functions to `F2_autoreport.py` that save the images of plots generated using Plotly to `MVS_outputs` folder as `.png` (#499)
- Inserted docstrings in the definitions of all the functions in `F2_autoreport.py` (#505)
- Functions in F1 to create plotly static `.png` files (#512)
- New argument for MVS execution: `-png` to store plotly graphs to file (#512)
- Benchmark test for peak demand pricing for grid and battery case (#510)
- Logging error message if a cell is left empty for a parameter in the csvs (see `A1`) (#492)
- Logging error message if a bus connects less then three assets including the excess sink, as in that case the energy system model is likely to be incomplete (`C1.check_for_sufficient_assets_on_busses()`) (#492)

### Changed
- Move and rename json converter and parser to B0 module (#464)
- Modified json converter to avoid stringifying special types such as pandas.Dataframes (#464)
- Changed the font family used in the plots in F2_autoreport.py and changed the wording of some comments (#496)
- Changed styling of plots, mainly how legends appear in the PDF report (#482) 
- Move and rename json converter and parser to B0 module (#464)
- Modified json converter to avoid stringifying special types such as pandas.Dataframes (#464)
- Changed the font family used in the plots in F2_autoreport.py and changed the wording of some comments (#496)
- Replaced parameter strings by variables (#500)
- Changed the font family used in the plots in F2_autoreport.py and changed the wording of some comments (#496)
- Moved function `C0.determine_lifetime_price_dispatch()` to C2 with all its sub-functions.  (#495)
- Changed calculation of `LIFETIME_PRICE_DISPATCH` for lists and pd.Series (see dosctrings of `C2.get_lifetime_price_dispatch_list`, `C2.get_lifetime_price_dispatch_timeseries`) (#495)
- Changed dostring format in `C2` to numpy (#495)
- Deactivated function `C2.fuel_price_present_value` as it is not used and TBD (#495)
- Modified the doc-strings in the definitions of some functions to abide by the formatting rules of numpy doc-strings (#505)
- Suppressed the log messages of the Flask server (for report webapp) (#509) 
- Move bulk data preparation code for report from F2 into E1 and F1 modules and into functions (#511, #512)
- F2 now calls functions from F1 to prepare the figures of the report (#512)
- Dispatchable (fuel) sources can now be defined by adding a column to the `energyProduction.csv` and setting `file_name==None` (#492)
- Updated `Model_Assumptions.rst`: Minimal description of dispatchable fuel sources (#492)
- `tests/inputs` energyAssets are updated (#492)
- Fixed test_benchmark_AD_grid_diesel() - now this one tests fuel source and diesel at once (#492)

### Removed
- Functions to generate plots with matplotlib in F1 (#512)
- Many tests that checked if matplot lib plots were stored to file, not replaced by new tests for storing plotly graphs to file (#512)

### Fixed
- Image path for readthedocs (Model_Assumpation.rst) (#492)

## [0.3.2] 2020-08-04

### Added
- `Model_Assumptions` added, including outline for component models, bulletpoints on limitations, energyProviders and peak demand pricing model. (#454)

### Changed
- Definition of busses from assets: Now all INFLOW_DIRECTION / OUTFLOW_DIRECTION are translated into ENERGY_BUSSES (#454, #387)
- An excess sink is created for each and every bus (#454)
- Splitting functions in `C0` and adding tests for them: `C0.define_sink()`, `C0.define_source()` and `C0.define_dso_sinks_and_sources()` (#454)
- Instead of defining multiple DSO sources for modelling peak demand pricing, now a single source is defined and another level added with transformers that, with an availability limited to a peak demand pricing period, only represent the costs of peak demand pricing in the specific period. (#454)
- Moved function `C0.plot_input_timeseries()` to `F1.plot_input_timeseries()` (#454)
- Add required parameter "unit" to energyProviders.csv. Used for defining the units of the peak demand pricing transformer. (#454)
- Updated `F2` for new DSO/excess sink structure: DSO feedin and excess sink removal from demands now universal (#454)
- Replace `logging.warning` for dispatch price of sources in case of DSOs - this is now only an `logging.info`
- Added global variables for KPI connected to renewable energy use (TOTAL_RENEWABLE_GENERATION_IN_LES = "Total internal renewable generation", TOTAL_NON_RENEWABLE_GENERATION_IN_LES = "Total internal non-renewable generation", TOTAL_RENEWABLE_ENERGY_USE = "Total renewable energy use", TOTAL_NON_RENEWABLE_ENERGY_USE = "Total non-renewable energy use") (#454)
- Updated to disagregated `oemof-solph==0.4.1`, which required changing the `requirements.txt` as well as the usage of `oemof` within the MVS (#405)

### Removed
-

### Fixed
- Peak demand pricing feature (#454)


## [0.3.1] - 2020-07-30

### Added
- Release protocol in `CONTRIBUTING.md` file (#353)
- Custom heat demand profile generation (#371)
- Add custom solar thermal collector generation profile (#370)
- Input template folder for easy generation of new simulations (#374), later also for tests of the input folder
- Tests for ABE usecase (grid, PV, battery) (#385)
- Test to verify that input folders have all required parameters (#398)
- New `dict` `REQUIRED_MVS_PARAMETERS` to gather the required parameters from the csv or json
 input type (#398)
- `utils.py` module in `src` to gather the functions `find_input_folders` and `compare_input_parameters_with_reference` which can be used to find and validate input folders (#398)
- Code and test for checking for new parameters in csv and raising warning message if not defined (`A1.check_for_newly_added_parameters`). This then also adds a default value to the new parameter  (#384)
- Exception if an energyVector does not have internal generation or consumption from a DSO, and is only supplied by energy conversion from another sector: renewable share = 0. (#384)
- Tests for source components in D1 (#391)
- Option `-i` for `python mvs_report.py`, `python mvs_report.py -h` for help (#407)
- Pyppeteer package for OS X users in troubleshooting (#414)
- Add an enhancement to the auto-report by printing the log messages such as warnings and errors (#417)
- New `dict` `REQUIRED_JSON_PARAMETERS` to gather the required parameters from the json input files (#432)
- `.readthedocs.yml` configuration file (#435, #436)
- Calculation of levelized cost of energy (`LCOE_ASSET`) of each asset in E2 (#438)
- Tests for LCOE function in `test_E2_economics` (#438)
- Output of `scalars.xlsx`now also includes `INSTALLED_CAP` and `LCOE_ASSET`(#438)
- File `constants_output.py` to contain all keys included in `scalars.xlsx` (#453)
- Installation help for `pygraphviz` on Win10/64bit systems in `troubleshooting.rst` (#379)
- Add Plotly-based blots (line diagrams for energy flows and bar charts) to `F2_autoreport.py` (#439)
- LCOE_ASSET (Levelized Cost of Energy of Asset) explaination in KPI documentation (#458)
- Heat demand profiles with option of using monitored weather data (ambient temperature) at the use case UVtgV. note: file not provided so far (#474)
- Solar generation profiles with option of using monitored weather data (ambient temp, ghi, dhi) at the use case uvtgv. note: file not provided so far (#475)
- Benchmark test for simple case grid and diesel without test for fuel consumption (#386)
- Example docstring to readthedocs (#489)

### Changed
- Use selenium to print the automatic project report, `python mvs_report.py -h` for help (#356)
- Sort parameters in csv´s within the input folder (#374)
- Change relative folder path to absolute in tests files (#396)
- Replace all variables wacc, discount_factor and project_lifetime in the project (#383)
- Improve styling of the pdf report (#369)
- `LIST_OF_NEW_PARAMETERS` renamed `EXTRA_CSV_PARAMETERS` and moved from `A1` to `constants.py
` (#384)
- Order of parameters in `tests/inputs`, fixed missing parameters  (#384)
- Only a single output flow for sources (instead of multiple possible) as discussed in #149  (#391)
- Move `existing` parameter into Investment objects of D1 components (was before added to output flow) (#391)
- Use pyppeteers instead of selenium to emulate the webbrowser and print the pdf report
 automatically (#407)
- Update flowchart again (#409)
- Label of storage components (storage capacity, input power, output power) will by default be redefined to the name of the storage and this component (#415)
- Version number and date is only to be edited in one file (#419)
- Add `ìnputs` folder to `.gitignore` (#401)
- Change the calculation of the residual value for specific capex in C2 and test_C2 (#289, #247, PR #431): Now the present value of the residual value is considered
- Explicitly return the dataframe with parameters value in function
 `check_for_newly_added_parameter` (#428)
- Rename function `check_for_newly_added_parameter` in `check_for_official_extra_parameters` (#428)
- Add `ìnputs` folder to `.gitignore` (#401)
- Readthedocs links to simple scenario `tests/inputs` (#420)
- Adapt and add logging messages for components added to the model in D1 (#429)
- Moved list of keys to be printed in `scalars.xlsx` to `constants_output.py` (#453)
- Renamed `"peak_flow"` to `PEAK_FLOW` and `"average_flow"` to `AVERAGE_FLOW` (#453)
- Changed function `E2.lcoe_asset()` and its tests, now processes one asset at a time (#453)
- Added arguments ``-f`, `-log`, `warning`` to all `parse_args` and `main()` in `tests` (#456)
- File `Developing.rst` with new description of tests and conventions (#456)
- Added a `setup_class` (remove dir) to `test_B0.TestTemporaryJsonFileDisposal` (#379)
- Created function to read version number and date from file instead of importing it from module
 (#463)
- Fixed `E0.store_results_matrix()`, now available types: `str`, `bool`, `None`, dict (with key VALUE), else (`int`/`float`). If KPI not in asset, no value is attributed. Added test for function (#468, #470)
- Fixed `main()` calls in `test_F1_plotting.py` (#468)
- Added `pyppdf==0.0.12` to `requirements.txt` (#473)
- Tests for A0: Now new dirs are only created if not existant
- Function `A0.check_output_folder()`, now after `shutil.rmtree` we still `try-except os.mkdirs`, this fixes local issues with `FileExistsError`.  (#474)
- Added `pyppdf==0.0.12` to `requirements.txt` (#473)

### Removed
- Selenium to print the automatic project report for help (#407)
- `MaximumCap` from list of required parameters for `energyStorage` assets (#415)
- `inputs` folder (#401)
- `tests/test_benchmark.py` module (#401)
- Outdated table of tests of MVS `docs/tables/table_tests.csv` (#456)
- Removed function `C0.complete_missing_cost_data()` as this should be covered by A1 for csv files (#379)
- Old plots in `F2_autoreport.py` generated with matplotlib (#439)
- Parameter `restore_from_oemof_file` from all files (inputs, tests) (#483)
- Deleted columns from `fixcost.csv` as this is currently not used (#362)

### Fixed
- Bug connected to global variables (#356)
- Duplicate of timeseries files (#388)
- Warnings from local readthedocs compilation (#426)
- Bug on local install (#437)
- Input folder `tests/inputs` with simple example scenario (#420)
- Description of storage efficiency in readthedocs (#457)
- MVS can now be run with argument `-pdf` (fix pyppeteer issue) (#473)
- Adapted benchmark tests input folders to template (#386)
- Local failing pytests (`FileExistsError`) on Ubuntu and Win10 (#474, #483)
- 9 Warnings due to excess parameter `restore_from_oemof_file` (#483)

## [0.3.0] - 2020-06-08

### Added
- Test for re-running a simulation with `json_input_processed.json` file (#343)

### Changed
- Test input files (#343)
- All parameters of the json/csv input files are now defined by constant variables (i.e, `CRATE="crate"` instead of string `"crate"`) (#346)
- Use `is` instead of `==` in if clauses for True, False and None (#346)
- Categorize constants in `constants_json_strings.py` (#347)
- Renaming CAPEX_FIX = "capex_fix" into COST_DEVELOPMENT = "development_costs" (#347, #350)
- Renaming CAPEX_VAR = "capex_var" into SPECIFIC_COST = "specific_costs" (#347, #350)
- Renaming OPEX_FIX = "opex_fix" into SPECIFIC_COST_OM = "specific_costs_om" (#347, #350)
- Renaming OPEX_VAR = "opex_var" into PRICE_DISPATCH = "dispatch_price" (#347, #350)
- Change last strings into global constants in "constants_json_strings.py" (#349)
- Autoreport now refers to actual project and scenario name + ID (#349)


## [0.2.1] - 2020-05-28

### Added
- Tests for the module B0 (#140, #255)
- Tests for the module A1 (#141)
- Tests for the module E3 (#143)
- Tests for the module F0 (#142, #304, #335)
- Some tests for E2 (#144)
- Tests function names for E1 (#145)
- Tests for the module E0 (#146)
- Tests for module D2 (#147)
- Some tests for module C0 (#148)
- Tests for the module D1 (still - partly - open: transformers, sources. finished: sinks, storages, other functions) (#149)
- Tests for the module D0 (#150)
- Tests for module C2 (#151)
- Tests for the module C1 (only used function) (#152)
- Tests for module F1 (#157, #297, #284)
- Pull request template (#198)
- Issue template (#212)
- File `troubleshooting.rst` to readthedocs (#229)
- File `simulating_with_the_mvs.rst` to readthedocs: How to use the input files (csv/json) (#130), how to create an own simulation/project
tipps for module building, and hint that units in the MVS are not checked (#229)
- Images for `simulating_with_the_mvs.rst`: images/energy_system.png, images/energy_system_model
.png, images/folder_structure_inputs.png (#229)
- Tables for `simulating_with_the_mvs.rst`: files_to_be_displayed/example_multiple_inputs_energyConversion.csv
, files_to_be_displayed/example_scalar_as_timeseries_energyConversion.csv (#229)
- Benchmark test for csv inputs (#254)
- Benchmark test with only PV and grid (#258)
- Module F2 for auto-reporting results of MVS simulation (#232)
- Json entries including paths to all plotted graphs (#232)
- Technical parameters: Energy flows (aggregated) per asset, Renewable share (#223, #257)
- Save network graph as png to output folder if new parameter `store_nx_graph` is true (#242)
- Tests for storage for the module A1 (#299)
- Benchmark test with only battery and grid (#302)
- Flowchart and relative description (#305)
- Reference to license (#305)
- Description of validation scheme into readthedocs (#306)
- Possibility to save the report generated in F2 as a pdf (#284)
- Possibility to run benchmark tests selectively and make sure they are all run on master branch
 (#320)
- Possibility to deploy the report of the results in a browser (#323)
- A main() function to be used by a server which only accepts json variable and returns json
 variable (not saving to a file) (#327)
- Add information about the feature to view the web app and generate PDF of the automatic report to readthedocs (#283)

### Changed
- Default input files from "inputs": Changed some parameters (#143)
- Moved some functions between F0 and F1, rearranged functions in F1 (#157)
- Shore power randomization improved + amount of available docks can be chosen (#202)
- Update kwargs of main func in docstring and in documentation (#208)
- `troubleshooting.rst`: Added help for `pygraphviz` (#218), `xlrd` (#11), `json.decoder.JSONDecodeError` (#206)
- FileNotFoundError messages in A0 (#227)
- Update json file `mvs_config.json`: Default with no peak demand pricing. Replace string "False" by boolean `false`. Remove depreciated parameters from `simulation_settings`(`input_file_name`, `overwrite`, `path_input_file`, `path_input_folder`, `path_input_sequences`, `path_output_folder`, `path_output_folder_inputs`) (#234)
- Renamed `plot_nx_graph` to `display_nx_graph` and added `store_nx_graph` (#242)
- Variables `required_files_list` and `ALLOWED_FILES` have been replaced by `REQUIRED_FILES` (#251)
- The columns of the storage_xx files are renamed and the specific parameters for each column are
 checked in A1 (#259)
- Possibility to move the json file after reading it (useful if json file created from csv files
) (#255)
- Call timeseries plot function for each bus (#278)
- The input from the csv files produce the same json than the json file (#286)
- Rename "storage" parameter in A1 and tests_A1 to "asset_is_a_storage" (#300)
- Serialize the DataFrame and arrays into the json_with_results.json (#304)
- Convert serialized DataFrame and arrays back into these types in the B0.load_json function
 (#304, #322, #326)
- Move the CSS styling code to a style sheet (#317)
- Change the input data for creating the dataframes for generating the optimization and costs' tables from xlsx file to json (#317) 
- Rename mvs_eland_tool/mvs_eland_tool.py --> mvs_eland_tool/local_deploy.py (#327)
- Now main (local use) and run_simulation (server use) are available in mvs_eland_tool package
  (#327)

 
### Removed
- Removed parameter `oemof_file_name` from `simulation_settings.csv`, as well as from all input
 files etc. The name is hardcoded now (#150)

### Fixed
- Fix naming error for storages (#166)
- Fix json file (#203)
- Delete duplicated entry of `plot_nx_graph` from json file (#209)
- Rename "boolean" to "bool" in example json file (#214)
- Fix searching for dict key "input_bus_name" (#210) and using input_name instead of output_name (#219)
- Fix plotting error in F1, plot only if Data frame is not empty (#230, #234)
- Benchmark test that the simulation is running with default settings (#254)
- Fix specific parameters for each storage column (#259)
- Overwrite local results when running through brenchmark tests (#260)
- Allow more than one separator for csv files(#263)
- Fix plotting pie chart for costs, if statement added if no costs are available (#267)
- Fix long label resulting from total project costs (#270)
- Bug when the output path had contained an unexisting folder within an unexisting folder it
 would return an error (#278)
- Display SOC (#278)
- Automatic update of the test coverage with coveralls.io (#307)
- Logging message for maximumCap value (#310)
- Create_app function in F0 for standalone execution (#317)
- Crashing evaluation when `evaluated_period < 365/peak_demand_pricing_periods` by raising an
 error (#331) 

## [0.2.0] - 2020-03-13

### Added
- Readthedocs documentation for input parameters (#128)
- Doctring of module A0 (#138)
- Constants in `src/constants.py` (#153, #154)
- Readthedocs documentation for installation (#162)
- Plotting an networkx graph can now be turned of/on via "plot_nx_graph" in simulation_settings (#172)
- Plot all timeseries used as input data (#171)
- Integrate new parameter maximumCap as nominal value for energyProduction assets, ie. PV or wind plants (#125 )
- Integrate new parameter maximumCap as nominal value for storage assets and transformers (PR #243, comp. issue #125)

### Changed
- Give priority from kwargs on command line arguments (#112, #138)
- Docstrings of module A1 (#113)
- Changed keyword argument to positional argument for `create_input_json` function (#113)
- function `get_user_inputs` renamed `process_user_arguments` (#138)
- Tests for the module A0 (#138)
- Terminal commands (#135)
- PR request template (open/done/not applicable) (#205)
- URL of coverall badge (#265) 
- Function converting json to dict (#142)

### Removed
- Function welcome from module A0 (#138)
- Parameters `input_file_name`, `overwrite`, `path_input_file`, `path_input_folder`, `path_input_sequences`, `path_output_folder`, `path_output_folder_inputs` from `simulation_settings.csv` (#178)

### Fixed
- Input directory of csv files specified by user is handed to `load_data_from_csv.create_input_json()` (#112)
- \#111 & \#114 fix user choice of output folder via command line arguments(#115)
- Demand is no longer aggregated across sectors when processing/plotting in E1 (#169)
- Optimized storage capacities are printed into results matrix (#188)
- Sector diagrams now also include SOC diagrams (#189)
- Sources can now have variable costs (#173)
- \#182 Boolean simulation settings now also take affect
- Demand is no longer aggregated across sectors when processing/plotting in E1 (#169)

## [0.1.1] -2020-01-30

### Added
- test for running the main function (#109)
- the user can run the tool simply with `python mvs_tool.py` (#109)
### Fixed
- \#108 (#109)


## [0.1.0] - 2020-01-29

### Added
- tests for the A0 module (#87)
- badge for coveralls.io (#90)
- tests for the parsing of arguments (#97)
- exceptions for missing input file/folder (#98)
### Changed 
- removed unused class structure in all modules, execution stay the same (#86)
- link to build for this repository instead of previous one (#95)
- use argparser to parse the arguments from command line (#97)
- the full path of input folder containing csv is now required (#98)
### Removed
- argument parsing using sys.argv (#97)

## [0.0.3] - 2020-01-22

### Added
- LICENSE.md with GPL v2.0 (#38, smartie2076)
- folder "docs" and content to generate readthedocs (#39, smartie2076)
- Started readthedocs homepage (not working): https://readthedocs.org/projects/mvs-eland/ (#39, smartie2076, #57, Bachibouzouk)
- new feature to create the input json file from a collection of csv files (@Piranias)
- new module added: A1_csv_to_json.py (@Piranias)
- Badges for build and docs (#70, Bachibouzouk)
- Setup file (#72, Bachibouzouk)
- Parameters can now be a list of values, eg. efficiencies for two busses or multiple input/output vectors (#52, @marc-juanpera) 
- Parameters can now be a timeseries (eg. efficiency of a converter, electricity prices) (#37, #82, @marc-juanpera) 
- Parameters can now be defined as a list as well as as a timeseries (#52,#82, @marc-juanpera) 

### Changed
- requirements.txt only includes packages needed for users of MVS (#39, smartie2076)
- test_requirements.txt includes packages used by developers of MVS (#39, smartie2076)
- CONTRIBUTING: Now with read the docs (@smartie2076)
- README: Now with contextualization of MVS, setup & installation, utilization of and contributing to MVS (#47, smartie2076)
- directory structure of input/ (#49 @Piranias)
- json data structure reduced to 2 (main) levels: goup and asset (#49 @smartie2076)
- logging now stores into appropriate logfile (@smartie2076)
- change code_folder to src (#80)

### Removed
- Output files excluded from repro  (@smartie2076)

## [0.0.2] - 2019-11-25

### Added
- Introduced test for correct code formatting (blacks, closed issue #31, #18)
- Now unlimited number of busses possible
- Now with monthly peak demand pricing 
- Two test json files
- Files to create wiki page "Exemplary Workflow"

### Changed
- Introduced new code structure (folder "code") and updated relative import paths (closed #17)
- Introduced (basic) plots of optimized capacities and costs (addresses issue #29)
- CONTRIBUTING
- CHANGELOG
- Tests and travis file
- requirements.txt

### Removed
- Excel input file
- Python files to read from excel

## [0.0.1] - 2019-10-14

### Added
- CONTRIBUTING (#8)
- CHANGELOG (#8)
- Tests (#8, #10)

### Changed
- relative imports (#10)
- moved `mvs_eland_tool`'s content in a function (#10)

### Removed
- yet another thing<|MERGE_RESOLUTION|>--- conflicted
+++ resolved
@@ -16,13 +16,15 @@
 ### Removed
 -
 ### Fixed
--
+- optimizedAddCap of non-dispatchable sources: multiply maximumCap by max(timeseries(kWh/kWp)) to fix issue #446 (#498)
 ```
 
 ## [Unreleased]
 
 ### Added
--
+- Error message if time series of non-dispatchable sources do not meet requirement: values betw. 0 and 1. (#498)
+- Requirement for time series of non-dispatchable sources in readthedocs (#498)
+
 ### Changed
 - Modify `setup.py` to upload the code as package on pypi.org (#570)
 ### Removed
@@ -35,12 +37,7 @@
 ### Added
 - Evaluation of excess energy for each of the energy carriers and for the whole system. The excess per sector and their energy equivalent may currently be faulty (comp. issue #559) (#555)
 - Debug messages for pytests: `C0`, `D2` (#555, #560)
-<<<<<<< HEAD
-- Error message if time series of non-dispatchable sources do not meet requirement: values betw. 0 and 1. (#498)
-- Requirement for time series of non-dispatchable sources in readthedocs (#498)
-=======
 - Labels on capacity barplot bars (#567)
->>>>>>> 664d4736
 
 ### Changed
 - `C1.total_demand_each_sector()` to `C1.total_demand_and_excess_each_sector()`, now also evaluating the excess energy flows (#555)
@@ -64,13 +61,9 @@
 - `C1.check_feedin_tariff()` now also accepts `isinstance(diff, int)` (#552)
 - Feed-in sinks of the DSOs now are capacity-optimized and can actually be used (#555)
 - Incorrectly applied minimal renewable share criterion (#560)
-<<<<<<< HEAD
-- optimizedAddCap of non-dispatchable sources: multiply maximumCap by max(timeseries(kWh/kWp)) to fix issue #446 (#498)
-=======
 - Pdf report generation (#566)
 - Update fresh install instructions for developers (#565)
 - Graphs of the report now use appropriate currency (#561)
->>>>>>> 664d4736
 
 ## [0.4.0] - 2020-09-01
 
