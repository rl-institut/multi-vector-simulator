# Changelog
All notable changes to this project will be documented in this file.

The format is inspired from [Keep a Changelog](http://keepachangelog.com/en/1.0.0/)
and the versioning aim to respect [Semantic Versioning](http://semver.org/spec/v2.0.0.html).

Here is a template for new release sections

```
## [_._._] - 20XX-MM-DD

### Added
-
### Changed
-
### Removed
-
```

## [Unreleased]

### Added
- Description of validation scheme into readthedocs (#306)
- Flowchart and relative description (#305)
- License is referenced
- Pull request template (#198)
- Issue template (#212)
- File `troubleshooting.rst` to readthedocs
- Tests for the module C1 (only used function) (#152)
- Save network graph as png to output folder if new parameter `store_nx_graph` is true (#242)
- Tests for the module B0 (#140, #255)
- Possibility to move the json file after reading it (useful if json file created from csv files
) (#255)
- Benchmark test for csv inputs (#254)
- File `simulating_with_the_mvs.rst` to readthedocs: How to use the input files (csv/json) (#130), how to create an own simulation/project
tipps for module building, and hint that units in the MVS are not checked (PR #229)
- Images for `simulating_with_the_mvs.rst`: images/energy_system.png, images/energy_system_model.png, images/folder_structure_inputs.png
- Tables for `simulating_with_the_mvs.rst`: tables/example_multiple_inputs_energyConversion.csv, tables/example_scalar_as_timeseries_energyConversion.csv
- PLANNED in PR #257: Technical parameters (#223): Energy flows (aggregated) per asset, Renewable share, Degree of autonomy, Degree of sector-coupling
- Test for the module A1 (#141)
- Test for the module E3 (#143)
- Test for the module F0 (#142, #304)
- Test for the module E0 (#146)
- Test for module F1 (#157, #297, #284)
- Benchmark test with only PV and grid (#258)
- Module F2 for auto-reporting results of MVS simulation (#232)
- Json entries including paths to all plotted graphs (#232)
- Tests for module C2 (#151)
- Tests for storage for the module A1 (#299)
- Benchmark test with only battery and grid (#302)
- Possibility to save the report generated in F2 as a pdf (#284)
- Test for module D2 (#147)
- Possibility to run benchmark tests selectively and make sure they are all run on master branch
 (#320)
<<<<<<< HEAD
- Test for the module D0 (#150)
=======
- Test function names for E1 (#145)
- Possibility to deploy the report of the results in a browser (#323)
>>>>>>> 679b5aff

### Changed
- Shore power randomization improved + amount of available docks can be chosen (#202)
- Update kwargs of main func in docstring and in documentation (#208)
- `troubleshooting.rst`: Added help for `pygraphviz` (#218), `xlrd` (#11), `json.decoder.JSONDecodeError` (#206)
- FileNotFoundError messages in A0 (#227)
- Update json file `mvs_config.json`: Default with no peak demand pricing. Replace string "False" by boolean `false`. Remove depreciated parameters from `simulation_settings`(`input_file_name`, `overwrite`, `path_input_file`, `path_input_folder`, `path_input_sequences`, `path_output_folder`, `path_output_folder_inputs`) (#234)
- Renamed `plot_nx_graph` to `display_nx_graph` and added `store_nx_graph` (#242)
- variables `required_files_list` and `ALLOWED_FILES` have been replaced by `REQUIRED_FILES` (#251)
- the columns of the storage_xx files are renamed and the specific parameters for each column are checked in A1 (#259)
- Default input files from "inputs": Changed some parameters (#143) 
- Separated functions in F0 to ease testing (#142)
- Moved some functions between F0 and F1, rearranged functions in F1 (#157)
- Call timeseries plot function for each bus (#278)
- rename "storage" parameter in A1 and tests_A1 to "asset_is_a_storage"
- Serialize the DataFrame and arrays into the json_with_results.json (#304)
- Convert serialized DataFrame and arrays back into these types in the B0.load_json function
 (#304, #322, #326)
- The input from the csv files produce the same json than the json file (#286)
 - Move the CSS styling code to a style sheet (#317)

### Removed
- Removed parameter ´oemof_file_name´ from ´simulation_settings.csv´ (#150), as well as from all input files etc. The name is hardcoded now.

### Fixed
- Rename "boolean" to "bool" in example json file (#214)
- Fix json file (#203)
- Fix searching for dict key "input_bus_name" (#210) and using input_name instead of output_name (#219)
- Delete duplicated entry of `plot_nx_graph` from json file (#209)
- Fix plotting error in F1, plot only if Data frame is not empty (#230, #234)
- Fix naming error for storages (#166)
- Benchmark test that the simulation is running with default settings (#254)
- Fix specific parameters for each storage column (#259)
- Overwrite local results when running through brenchmark tests (#260)
- Allow more than one separator for csv files(#263)
- fix plotting pie chart for costs, if statement added if no costs are available (#267)
- Fix long label resulting from total project costs (#270)
- Bug when the output path had contained an unexisting folder within an unexisting folder it
 would return an error (#278)
 - Display SOC (#278)
 - Automatic update of the test coverage with coveralls.io (#307)
- Logging message for maximumCap value (#310)
- Create_app function in F0 for standalone execution (#317)

## [0.2.0] - 2020-03-13

### Added
- Readthedocs documentation for input parameters (#128)
- Doctring of module A0 (#138)
- Constants in `src/constants.py` (#153, #154)
- Readthedocs documentation for installation (#162)
- Plotting an networkx graph can now be turned of/on via "plot_nx_graph" in simulation_settings (#172)
- Plot all timeseries used as input data (#171)
- Integrate new parameter maximumCap as nominal value for energyProduction assets, ie. PV or wind plants (#125 )
- Integrate new parameter maximumCap as nominal value for storage assets and transformers (PR #243, comp. issue #125)

### Changed
- Give priority from kwargs on command line arguments (#112, #138)
- Docstrings of module A1 (#113)
- Changed keyword argument to positional argument for `create_input_json` function (#113)
- function `get_user_inputs` renamed `process_user_arguments` (#138)
- Tests for the module A0 (#138)
- Terminal commands (#135)
- PR request template (open/done/not applicable) (#205)
- URL of coverall badge (#265) 
- Function converting json to dict (#142)

### Removed
- Function welcome from module A0 (#138)
- Parameters `input_file_name`, `overwrite`, `path_input_file`, `path_input_folder`, `path_input_sequences`, `path_output_folder`, `path_output_folder_inputs` from `simulation_settings.csv` (#178)

### Fixed
- Input directory of csv files specified by user is handed to `load_data_from_csv.create_input_json()` (#112)
- \#111 & \#114 fix user choice of output folder via command line arguments(#115)
- Demand is no longer aggregated across sectors when processing/plotting in E1 (#169)
- Optimized storage capacities are printed into results matrix (#188)
- Sector diagrams now also include SOC diagrams (#189)
- Sources can now have variable costs (#173)
- \#182 Boolean simulation settings now also take affect
- Demand is no longer aggregated across sectors when processing/plotting in E1 (#169)

## [0.1.1] -2020-01-30

### Added
- test for running the main function (#109)
- the user can run the tool simply with `python mvs_tool.py` (#109)
### Fixed
- \#108 (#109)


## [0.1.0] - 2020-01-29

### Added
- tests for the A0 module (#87)
- badge for coveralls.io (#90)
- tests for the parsing of arguments (#97)
- exceptions for missing input file/folder (#98)
### Changed 
- removed unused class structure in all modules, execution stay the same (#86)
- link to build for this repository instead of previous one (#95)
- use argparser to parse the arguments from command line (#97)
- the full path of input folder containing csv is now required (#98)
### Removed
- argument parsing using sys.argv (#97)

## [0.0.3] - 2020-01-22

### Added
- LICENSE.md with GPL v2.0 (#38, smartie2076)
- folder "docs" and content to generate readthedocs (#39, smartie2076)
- Started readthedocs homepage (not working): https://readthedocs.org/projects/mvs-eland/ (#39, smartie2076, #57, Bachibouzouk)
- new feature to create the input json file from a collection of csv files (@Piranias)
- new module added: A1_csv_to_json.py (@Piranias)
- Badges for build and docs (#70, Bachibouzouk)
- Setup file (#72, Bachibouzouk)
- Parameters can now be a list of values, eg. efficiencies for two busses or multiple input/output vectors (#52, @marc-juanpera) 
- Parameters can now be a timeseries (eg. efficiency of a converter, electricity prices) (#37, #82, @marc-juanpera) 
- Parameters can now be defined as a list as well as as a timeseries (#52,#82, @marc-juanpera) 

### Changed
- requirements.txt only includes packages needed for users of MVS (#39, smartie2076)
- test_requirements.txt includes packages used by developers of MVS (#39, smartie2076)
- CONTRIBUTING: Now with read the docs (@smartie2076)
- README: Now with contextualization of MVS, setup & installation, utilization of and contributing to MVS (#47, smartie2076)
- directory structure of input/ (#49 @Piranias)
- json data structure reduced to 2 (main) levels: goup and asset (#49 @smartie2076)
- logging now stores into appropriate logfile (@smartie2076)
- change code_folder to src (#80)

### Removed
- Output files excluded from repro  (@smartie2076)

## [0.0.2] - 2019-11-25

### Added
- Introduced test for correct code formatting (blacks, closed issue #31, #18)
- Now unlimited number of busses possible
- Now with monthly peak demand pricing 
- Two test json files
- Files to create wiki page "Exemplary Workflow"

### Changed
- Introduced new code structure (folder "code") and updated relative import paths (closed #17)
- Introduced (basic) plots of optimized capacities and costs (addresses issue #29)
- CONTRIBUTING
- CHANGELOG
- Tests and travis file
- requirements.txt

### Removed
- Excel input file
- Python files to read from excel

## [0.0.1] - 2019-10-14

### Added
- CONTRIBUTING (#8)
- CHANGELOG (#8)
- Tests (#8, #10)

### Changed
- relative imports (#10)
- moved `mvs_eland_tool`'s content in a function (#10)

### Removed
- yet another thing<|MERGE_RESOLUTION|>--- conflicted
+++ resolved
@@ -52,12 +52,9 @@
 - Test for module D2 (#147)
 - Possibility to run benchmark tests selectively and make sure they are all run on master branch
  (#320)
-<<<<<<< HEAD
+ - Test function names for E1 (#145)
+- Possibility to deploy the report of the results in a browser (#323)
 - Test for the module D0 (#150)
-=======
-- Test function names for E1 (#145)
-- Possibility to deploy the report of the results in a browser (#323)
->>>>>>> 679b5aff
 
 ### Changed
 - Shore power randomization improved + amount of available docks can be chosen (#202)
