--- conflicted
+++ resolved
@@ -39,14 +39,11 @@
 - Add a try-except code block to catch fatal errors that cause simulation to terminate unsuccessfully (#754)
 - The parameters `fixed_losses_relative` and `fixed_losses_absolute` were added. It is now possible to model a stratified thermal energy storage. The usage of this new component has been tested and documented (#718)
 - It is now possible to model a stratified thermal energy storage. In this context, the two optional parameters `fixed_losses_relative` and `fixed_losses_absolute` were added and can be set in the `storage_*.csv` file. The usage of this new component was tested in `test_A1_csv_to_json.py`, `test_D1_model_components.py` and `test_benchmark_stratified_thermal_storage.py`. A documentation was added in the chapter `Modeling Assumptions of the MVS` (#718)
-<<<<<<< HEAD
+- Allow to run workflow manually from the Actions tab by adding `workflow_dispatch` to `main.yml` (#793)
+- Added a note in Energy excess section in RTD (component models) saying that excess sinks are added automatically (#792)
 - Added net zero energy KPI `degree of NZE` with `E3.equation_degree_of_net_zero_energy()` and `E3.add_degree_of_net_zero_energy()` (#776)
 - Added tests for `E3.equation_degree_of_net_zero_energy()` and `E3.add_degree_of_net_zero_energy()` (#776)
 - Added information about degree of NZE to RTD (#776)
-=======
-- Allow to run workflow manually from the Actions tab by adding `workflow_dispatch` to `main.yml` (#793)
-- Added a note in Energy excess section in RTD (component models) saying that excess sinks are added automatically (#792)
->>>>>>> 236d53cd
 
 ### Changed
 - Fix xlrd to xlrd==1.2.0 in requirements/default.txt (#716)
