--- conflicted
+++ resolved
@@ -43,11 +43,8 @@
 - File "constants_output.py" to contain all keys included in "scalars.xlsx" (#453)
 - Installation help for `pygraphviz` on Win10/64bit systems in `troubleshooting.rst` (#379)
 - LCOE_ASSET (Levelized Cost of Energy of Asset) explaination in KPI documentation (#458)
-<<<<<<< HEAD
+- Heat demand profiles with option of using monitored weather data (ambient temperature) at the use case uvtgv. note: file not provided so far (#474)
 - Solar generation profiles with option of using monitored weather data (ambient temp, ghi, dhi) at the use case uvtgv. note: file not provided so far (#475)
-=======
-- Heat demand profiles with option of using monitored weather data (ambient temperature) at the use case uvtgv. note: file not provided so far (#474)
->>>>>>> fbb46dd7
 
 ### Changed
 - Use selenium to print the automatic project report, `python mvs_report.py -h` for help (#356)
