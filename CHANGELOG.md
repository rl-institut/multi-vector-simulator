--- conflicted
+++ resolved
@@ -23,19 +23,16 @@
 - Pull request template (#198)
 - Issue template (#212)
 - File `troubleshooting.rst` to readthedocs
-<<<<<<< HEAD
-- File `simulating_with_the_mvs.rst` to readthedocs: How to use the input files (csv/json) (#130), how to create an own simulation/project
-tipps for module building, and hint that units in the MVS are not checked (PR #229)
-- Images for `simulating_with_the_mvs.rst`: images/energy_system.png, images/energy_system_model.png, images/folder_structure_inputs.png
-- Tables for `simulating_with_the_mvs.rst`: tables/example_multiple_inputs_energyConversion.csv, tables/example_scalar_as_timeseries_energyConversion.csv
-=======
 - Tests for the module C1 (only used function) (#152)
 - Save network graph as png to output folder if new parameter `store_nx_graph` is true (#242)
 - Tests for the module B0 (#140, #255)
 - Possibility to move the json file after reading it (useful if json file created from csv files
 ) (#255)
 - Benchmark test for csv inputs (#254)
->>>>>>> 721baae5
+- File `simulating_with_the_mvs.rst` to readthedocs: How to use the input files (csv/json) (#130), how to create an own simulation/project
+tipps for module building, and hint that units in the MVS are not checked (PR #229)
+- Images for `simulating_with_the_mvs.rst`: images/energy_system.png, images/energy_system_model.png, images/folder_structure_inputs.png
+- Tables for `simulating_with_the_mvs.rst`: tables/example_multiple_inputs_energyConversion.csv, tables/example_scalar_as_timeseries_energyConversion.csv
 
 ### Changed
 - Shore power randomization improved + amount of available docks can be chosen (#202)
