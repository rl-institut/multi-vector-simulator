# Changelog
All notable changes to this project will be documented in this file.

The format is inspired from [Keep a Changelog](http://keepachangelog.com/en/1.0.0/)
and the versioning aim to respect [Semantic Versioning](http://semver.org/spec/v2.0.0.html).

Here is a template for new release sections

```
## [_._._] - 20XX-MM-DD

### Added
-
### Changed
-
### Removed
-
```

## [Unreleased]

### Added
- Release protocol in CONTRIBUTING.md file (#353)
<<<<<<< HEAD
- Input template folder for easy generation of new simulations (#374), later also for tests of the input folder

=======
- Custom heat demand profile generation (#371)
- Add custom solar thermal collector generation profile (#370)
>>>>>>> 7f9e2508
### Changed
- Use selenium to print the automatic project report, `python mvs_report.py -h` for help (#356)
- Sorted parameters in csv´s withing the input folder (#374)

### Removed

### Fixed
- Deleted columns from ´fixcost.csv´ as this is currently not used (#362)
- Issue #357 Bug connected to global variables (#356)
- Issue #168 Duplicate of timeseries files (#388)

## [0.3.0] - 2020-06-08

### Added
- Test for re-running a simulation with `json_input_processed.json` file (#343)

### Changed
- Test input files (#343)
- All parameters of the json/csv input files are now defined by constant variables (i.e, `CRATE="crate"` instead of string `"crate"`) (#346)
- Use "is" instead of "==" in if clauses for True, False and None (#346)
- Categorize constants in 'constants_json_strings.py' (#347)
- Renaming CAPEX_FIX = "capex_fix" into COST_DEVELOPMENT = "development_costs" (#347, #350)
- Renaming CAPEX_VAR = "capex_var" into SPECIFIC_COST = "specific_costs" (#347, #350)
- Renaming OPEX_FIX = "opex_fix" into SPECIFIC_COST_OM = "specific_costs_om" (#347, #350)
- Renaming OPEX_VAR = "opex_var" into PRICE_DISPATCH = "dispatch_price" (#347, #350)
- Change last strings into global constants in "constants_json_strings.py" (#349)
- Autoreport now refers to actual project and scenario name + ID (#349)


## [0.2.1] - 2020-05-28

### Added
- Tests for the module B0 (#140, #255)
- Tests for the module A1 (#141)
- Tests for the module E3 (#143)
- Tests for the module F0 (#142, #304, #335)
- Some tests for E2 (#144)
- Tests function names for E1 (#145)
- Tests for the module E0 (#146)
- Tests for module D2 (#147)
- Some tests for module C0 (#148)
- Tests for the module D1 (still - partly - open: transformers, sources. finished: sinks, storages, other functions) (#149)
- Tests for the module D0 (#150)
- Tests for module C2 (#151)
- Tests for the module C1 (only used function) (#152)
- Tests for module F1 (#157, #297, #284)
- Pull request template (#198)
- Issue template (#212)
- File `troubleshooting.rst` to readthedocs (#229)
- File `simulating_with_the_mvs.rst` to readthedocs: How to use the input files (csv/json) (#130), how to create an own simulation/project
tipps for module building, and hint that units in the MVS are not checked (#229)
- Images for `simulating_with_the_mvs.rst`: images/energy_system.png, images/energy_system_model
.png, images/folder_structure_inputs.png (#229)
- Tables for `simulating_with_the_mvs.rst`: tables/example_multiple_inputs_energyConversion.csv
, tables/example_scalar_as_timeseries_energyConversion.csv (#229)
- Benchmark test for csv inputs (#254)
- Benchmark test with only PV and grid (#258)
- Module F2 for auto-reporting results of MVS simulation (#232)
- Json entries including paths to all plotted graphs (#232)
- Technical parameters: Energy flows (aggregated) per asset, Renewable share (#223, #257)
- Save network graph as png to output folder if new parameter `store_nx_graph` is true (#242)
- Tests for storage for the module A1 (#299)
- Benchmark test with only battery and grid (#302)
- Flowchart and relative description (#305)
- Reference to license (#305)
- Description of validation scheme into readthedocs (#306)
- Possibility to save the report generated in F2 as a pdf (#284)
- Possibility to run benchmark tests selectively and make sure they are all run on master branch
 (#320)
- Possibility to deploy the report of the results in a browser (#323)
- A main() function to be used by a server which only accepts json variable and returns json
 variable (not saving to a file) (#327)
- Add information about the feature to view the web app and generate PDF of the automatic report to readthedocs (#283)

### Changed
- Default input files from "inputs": Changed some parameters (#143)
- Moved some functions between F0 and F1, rearranged functions in F1 (#157)
- Shore power randomization improved + amount of available docks can be chosen (#202)
- Update kwargs of main func in docstring and in documentation (#208)
- `troubleshooting.rst`: Added help for `pygraphviz` (#218), `xlrd` (#11), `json.decoder.JSONDecodeError` (#206)
- FileNotFoundError messages in A0 (#227)
- Update json file `mvs_config.json`: Default with no peak demand pricing. Replace string "False" by boolean `false`. Remove depreciated parameters from `simulation_settings`(`input_file_name`, `overwrite`, `path_input_file`, `path_input_folder`, `path_input_sequences`, `path_output_folder`, `path_output_folder_inputs`) (#234)
- Renamed `plot_nx_graph` to `display_nx_graph` and added `store_nx_graph` (#242)
- Variables `required_files_list` and `ALLOWED_FILES` have been replaced by `REQUIRED_FILES` (#251)
- The columns of the storage_xx files are renamed and the specific parameters for each column are
 checked in A1 (#259)
- Possibility to move the json file after reading it (useful if json file created from csv files
) (#255)
- Call timeseries plot function for each bus (#278)
- The input from the csv files produce the same json than the json file (#286)
- Rename "storage" parameter in A1 and tests_A1 to "asset_is_a_storage" (#300)
- Serialize the DataFrame and arrays into the json_with_results.json (#304)
- Convert serialized DataFrame and arrays back into these types in the B0.load_json function
 (#304, #322, #326)
- Move the CSS styling code to a style sheet (#317)
- Change the input data for creating the dataframes for generating the optimization and costs' tables from xlsx file to json (#317) 
- Rename mvs_eland_tool/mvs_eland_tool.py --> mvs_eland_tool/local_deploy.py (#327)
- Now main (local use) and run_simulation (server use) are available in mvs_eland_tool package
  (#327)
 
### Removed
- Removed parameter ´oemof_file_name´ from ´simulation_settings.csv´, as well as from all input
 files etc. The name is hardcoded now (#150)

### Fixed
- Fix naming error for storages (#166)
- Fix json file (#203)
- Delete duplicated entry of `plot_nx_graph` from json file (#209)
- Rename "boolean" to "bool" in example json file (#214)
- Fix searching for dict key "input_bus_name" (#210) and using input_name instead of output_name (#219)
- Fix plotting error in F1, plot only if Data frame is not empty (#230, #234)
- Benchmark test that the simulation is running with default settings (#254)
- Fix specific parameters for each storage column (#259)
- Overwrite local results when running through brenchmark tests (#260)
- Allow more than one separator for csv files(#263)
- Fix plotting pie chart for costs, if statement added if no costs are available (#267)
- Fix long label resulting from total project costs (#270)
- Bug when the output path had contained an unexisting folder within an unexisting folder it
 would return an error (#278)
- Display SOC (#278)
- Automatic update of the test coverage with coveralls.io (#307)
- Logging message for maximumCap value (#310)
- Create_app function in F0 for standalone execution (#317)
- Crashing evaluation when `evaluated_period < 365/peak_demand_pricing_periods` by raising an
 error (#331) 

## [0.2.0] - 2020-03-13

### Added
- Readthedocs documentation for input parameters (#128)
- Doctring of module A0 (#138)
- Constants in `src/constants.py` (#153, #154)
- Readthedocs documentation for installation (#162)
- Plotting an networkx graph can now be turned of/on via "plot_nx_graph" in simulation_settings (#172)
- Plot all timeseries used as input data (#171)
- Integrate new parameter maximumCap as nominal value for energyProduction assets, ie. PV or wind plants (#125 )
- Integrate new parameter maximumCap as nominal value for storage assets and transformers (PR #243, comp. issue #125)

### Changed
- Give priority from kwargs on command line arguments (#112, #138)
- Docstrings of module A1 (#113)
- Changed keyword argument to positional argument for `create_input_json` function (#113)
- function `get_user_inputs` renamed `process_user_arguments` (#138)
- Tests for the module A0 (#138)
- Terminal commands (#135)
- PR request template (open/done/not applicable) (#205)
- URL of coverall badge (#265) 
- Function converting json to dict (#142)

### Removed
- Function welcome from module A0 (#138)
- Parameters `input_file_name`, `overwrite`, `path_input_file`, `path_input_folder`, `path_input_sequences`, `path_output_folder`, `path_output_folder_inputs` from `simulation_settings.csv` (#178)

### Fixed
- Input directory of csv files specified by user is handed to `load_data_from_csv.create_input_json()` (#112)
- \#111 & \#114 fix user choice of output folder via command line arguments(#115)
- Demand is no longer aggregated across sectors when processing/plotting in E1 (#169)
- Optimized storage capacities are printed into results matrix (#188)
- Sector diagrams now also include SOC diagrams (#189)
- Sources can now have variable costs (#173)
- \#182 Boolean simulation settings now also take affect
- Demand is no longer aggregated across sectors when processing/plotting in E1 (#169)

## [0.1.1] -2020-01-30

### Added
- test for running the main function (#109)
- the user can run the tool simply with `python mvs_tool.py` (#109)
### Fixed
- \#108 (#109)


## [0.1.0] - 2020-01-29

### Added
- tests for the A0 module (#87)
- badge for coveralls.io (#90)
- tests for the parsing of arguments (#97)
- exceptions for missing input file/folder (#98)
### Changed 
- removed unused class structure in all modules, execution stay the same (#86)
- link to build for this repository instead of previous one (#95)
- use argparser to parse the arguments from command line (#97)
- the full path of input folder containing csv is now required (#98)
### Removed
- argument parsing using sys.argv (#97)

## [0.0.3] - 2020-01-22

### Added
- LICENSE.md with GPL v2.0 (#38, smartie2076)
- folder "docs" and content to generate readthedocs (#39, smartie2076)
- Started readthedocs homepage (not working): https://readthedocs.org/projects/mvs-eland/ (#39, smartie2076, #57, Bachibouzouk)
- new feature to create the input json file from a collection of csv files (@Piranias)
- new module added: A1_csv_to_json.py (@Piranias)
- Badges for build and docs (#70, Bachibouzouk)
- Setup file (#72, Bachibouzouk)
- Parameters can now be a list of values, eg. efficiencies for two busses or multiple input/output vectors (#52, @marc-juanpera) 
- Parameters can now be a timeseries (eg. efficiency of a converter, electricity prices) (#37, #82, @marc-juanpera) 
- Parameters can now be defined as a list as well as as a timeseries (#52,#82, @marc-juanpera) 

### Changed
- requirements.txt only includes packages needed for users of MVS (#39, smartie2076)
- test_requirements.txt includes packages used by developers of MVS (#39, smartie2076)
- CONTRIBUTING: Now with read the docs (@smartie2076)
- README: Now with contextualization of MVS, setup & installation, utilization of and contributing to MVS (#47, smartie2076)
- directory structure of input/ (#49 @Piranias)
- json data structure reduced to 2 (main) levels: goup and asset (#49 @smartie2076)
- logging now stores into appropriate logfile (@smartie2076)
- change code_folder to src (#80)

### Removed
- Output files excluded from repro  (@smartie2076)

## [0.0.2] - 2019-11-25

### Added
- Introduced test for correct code formatting (blacks, closed issue #31, #18)
- Now unlimited number of busses possible
- Now with monthly peak demand pricing 
- Two test json files
- Files to create wiki page "Exemplary Workflow"

### Changed
- Introduced new code structure (folder "code") and updated relative import paths (closed #17)
- Introduced (basic) plots of optimized capacities and costs (addresses issue #29)
- CONTRIBUTING
- CHANGELOG
- Tests and travis file
- requirements.txt

### Removed
- Excel input file
- Python files to read from excel

## [0.0.1] - 2019-10-14

### Added
- CONTRIBUTING (#8)
- CHANGELOG (#8)
- Tests (#8, #10)

### Changed
- relative imports (#10)
- moved `mvs_eland_tool`'s content in a function (#10)

### Removed
- yet another thing<|MERGE_RESOLUTION|>--- conflicted
+++ resolved
@@ -21,13 +21,10 @@
 
 ### Added
 - Release protocol in CONTRIBUTING.md file (#353)
-<<<<<<< HEAD
-- Input template folder for easy generation of new simulations (#374), later also for tests of the input folder
-
-=======
 - Custom heat demand profile generation (#371)
 - Add custom solar thermal collector generation profile (#370)
->>>>>>> 7f9e2508
+- Input template folder for easy generation of new simulations (#374), later also for tests of the input folder
+
 ### Changed
 - Use selenium to print the automatic project report, `python mvs_report.py -h` for help (#356)
 - Sorted parameters in csv´s withing the input folder (#374)
