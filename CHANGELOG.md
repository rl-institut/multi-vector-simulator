--- conflicted
+++ resolved
@@ -31,12 +31,9 @@
 - Update the release protocol in `CONTRIBUTING.md` (#821)
 - Status messages of requirements in `E-Land_Requirements.rst` (#817)
 - Minor updates in `Model_Assumptions.rst` and `MVS_Outputs.rst`, mainly adding labels (#817)
-<<<<<<< HEAD
+- Pytests for `D0` to let them pass on Windows (#839)
 - Change order of `maximumCap` check and adaption in `C0.process_maximum_cap_constraint()` (#833)
 - Adapt parameters in `test/inputs` to make simulation run without errors after correcting processing of `maximumCap`: set constraints `minimal_renewable_factor` and `minimal_degree_of_autonomy` to `0.01`, `maximumCap` of pv plant to `10000` and `feedin_tariff` to `0.05` (#833)
-=======
-- Pytests for `D0` to let them pass on Windows (#839)
->>>>>>> 1ee30249
 
 ### Removed
 -
@@ -45,12 +42,9 @@
 - Skip `test_benchmark_KPI` as it was seen to be consuming the whole test time leading to timeout on github action (#826)
 - Reduce `simulation_settings.evaluated_period` to one day for the tests where simulation results are not important (for E0 and D2 test modules setup) (#826)
 - Fix formula of degree of NZE in RTD and in docstring of `E3.equation_degree_of_net_zero_energy()`  (#832)
-<<<<<<< HEAD
+- Tests failing on windows with `FileExistsError` (#839)
 - Address issue #825 by changing order of `maximumCap` check and adaption in `C0.process_maximum_cap_constraint()` (#833)
 - Bugfix in `C0.process_maximum_cap_constraint()`: Always set `maximumCap` to `None` in case its value is 0 (#833)
-=======
-- Tests failing on windows with `FileExistsError` (#839)
->>>>>>> 1ee30249
 
 ## [0.5.5] - 2021-03-04
 
