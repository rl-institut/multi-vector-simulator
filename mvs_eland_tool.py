"""
This is the main file of the tool "Multi-vector simulation tool".

Tool structure:

(parent)    mvs_eland_tool.py
(child)     --A0_initialization.py

(child)      --B0_data_input.py

(child)     --C0_data_processing.py
(child sub)    --C1_verification.py
(child sub)    --C2_economic_processing.py

(child)     --D0_modelling_and_optimization.py
(child sub)    --D1_model_components.py
(child sub)    --D2_model_constraints.py

(child)     --F0_output.py
(child sub)    --E1_process_results.py
(child sub)    --E2_verification_of_constraints.py
(child sub)    --E3_indicator_calculation.py

patent:     Main file, all children connected through parent
child:      Child file, one of the main functions of the tool.
            Internal processes, feeds output back to parent
child-sub:  Sub-child function, feeds only back to child functions
"""

import logging
import os

# Loading all child functions
try:
    # for tests
    from .code_folder.A0_initialization import initializing
    from .code_folder.A1_csv_to_json import DataInputFromCsv
<<<<<<< HEAD

    #    from .code_folder.B0_data_input_json import data_input
=======
    from .code_folder.B0_data_input_json import data_input
>>>>>>> 25a99ccd
    from .code_folder.C0_data_processing import data_processing
    from .code_folder.D0_modelling_and_optimization import modelling
    from .code_folder.E0_evaluation import evaluation
    from .code_folder.F0_output import output_processing

except ModuleNotFoundError:
    # for terminal execution
    from code_folder.A0_initialization import initializing
    from code_folder.A1_csv_to_json import DataInputFromCsv
<<<<<<< HEAD

    #    from code_folder.B0_data_input_json import data_input
=======
    from code_folder.B0_data_input_json import data_input
>>>>>>> 25a99ccd
    from code_folder.C0_data_processing import data_processing
    from code_folder.D0_modelling_and_optimization import modelling
    from code_folder.E0_evaluation import evaluation
    from code_folder.F0_output import output_processing


def main(**kwargs):
    # Display welcome text
    version = (
        "0.0.2"  # update_me Versioning scheme: Major release.Minor release.Patches
    )
    date = "25.11.2019"  # update_me Update date

    welcome_text = (
        "\n \n Multi-Vector Simulation Tool (MVS) V"
        + version
        + " "
        + "\n Version: "
        + date
        + " "
        + '\n Part of the toolbox of H2020 project "E-LAND", '
        + "Integrated multi-vector management system for Energy isLANDs"
        + "\n Coded at: Reiner Lemoine Institute (Berlin) "
        + "\n Contributors: Martha M. Hoffmann \n \n "
    )

    logging.debug("Accessing script: A0_initialization")
    user_input = initializing.welcome(welcome_text, **kwargs)

    # Read all inputs
    #    print("")
    #    # todo: is user input completely used?
    #    dict_values = data_input.get(user_input)

    logging.debug("Accessing script: A1_csv_to_json")
    path_to_json_from_csv = DataInputFromCsv.create_input_json()
    user_input.update({"path_input_file": path_to_json_from_csv})
    logging.debug("Accessing script: B0_data_input_json")
    dict_values = data_input.get(user_input)

    print("")
    logging.debug("Accessing script: C0_data_processing")
    data_processing.all(dict_values)

    print("")
    logging.debug("Accessing script: D0_modelling_and_optimization")
    results_meta, results_main = modelling.run_oemof(dict_values)
    """
    if dict_values['simulation_settings']['restore_from_oemof_file'] == True:
        if os.path.isfile(dict_values['simulation_settings']['path_output_folder'] + '/' + dict_values['simulation_settings']['oemof_file_name'])== False:
            print('')
            logging.debug('Accessing script: D0_modelling_and_optimization')
            results_meta, results_main = modelling.run_oemof(dict_values)
        else:
            logging.debug('Restore the energy system and the results.')
            import oemof.solph as solph
            model = solph.EnergySystem()
            model.restore(dpath=dict_values['simulation_settings']['path_output_folder'],
                                  filename=dict_values['simulation_settings']['oemof_file_name'])
            results_main = model.results['main']
            results_meta = model.results['meta']
            
    """
    print("")
    logging.debug("Accessing script: E0_evaluation")
    evaluation.evaluate_dict(dict_values, results_main, results_meta)

    logging.debug("Accessing script: F0_outputs")
    output_processing.evaluate_dict(dict_values)
    return 1


if __name__ == "__main__":
    main()<|MERGE_RESOLUTION|>--- conflicted
+++ resolved
@@ -35,12 +35,7 @@
     # for tests
     from .code_folder.A0_initialization import initializing
     from .code_folder.A1_csv_to_json import DataInputFromCsv
-<<<<<<< HEAD
-
-    #    from .code_folder.B0_data_input_json import data_input
-=======
     from .code_folder.B0_data_input_json import data_input
->>>>>>> 25a99ccd
     from .code_folder.C0_data_processing import data_processing
     from .code_folder.D0_modelling_and_optimization import modelling
     from .code_folder.E0_evaluation import evaluation
@@ -50,12 +45,7 @@
     # for terminal execution
     from code_folder.A0_initialization import initializing
     from code_folder.A1_csv_to_json import DataInputFromCsv
-<<<<<<< HEAD
-
-    #    from code_folder.B0_data_input_json import data_input
-=======
     from code_folder.B0_data_input_json import data_input
->>>>>>> 25a99ccd
     from code_folder.C0_data_processing import data_processing
     from code_folder.D0_modelling_and_optimization import modelling
     from code_folder.E0_evaluation import evaluation
@@ -93,6 +83,7 @@
     logging.debug("Accessing script: A1_csv_to_json")
     path_to_json_from_csv = DataInputFromCsv.create_input_json()
     user_input.update({"path_input_file": path_to_json_from_csv})
+    
     logging.debug("Accessing script: B0_data_input_json")
     dict_values = data_input.get(user_input)
 
