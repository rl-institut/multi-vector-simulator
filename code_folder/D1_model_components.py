import logging
import oemof.solph as solph


class call_component:
    def transformer(model, dict_asset, **kwargs):
        helpers.check_optimize_cap(
            model,
            dict_asset,
            func_constant=define_oemof_component.transformer_constant_efficiency_fix,
            func_optimize=define_oemof_component.transformer_constant_efficiency_optimize,
            **kwargs
        )
        return

    def storage(model, dict_asset, **kwargs):
        helpers.check_optimize_cap(
            model,
            dict_asset,
            func_constant=define_oemof_component.storage_fix,
            func_optimize=define_oemof_component.storage_optimize,
            **kwargs
        )
        return

    def sink(model, dict_asset, **kwargs):
        if "timeseries" in dict_asset:
            define_oemof_component.sink_non_dispatchable(model, dict_asset, **kwargs)
        else:
            define_oemof_component.sink_dispatchable(model, dict_asset, **kwargs)
        return

    def source(model, dict_asset, **kwargs):
        if "dispatchable" in dict_asset and dict_asset["dispatchable"] == True:
            helpers.check_optimize_cap(
                model,
                dict_asset,
                func_constant=define_oemof_component.source_dispatchable_fix,
                func_optimize=define_oemof_component.source_dispatchable_optimize,
                **kwargs
            )

        else:
            helpers.check_optimize_cap(
                model,
                dict_asset,
                func_constant=define_oemof_component.source_non_dispatchable_fix,
                func_optimize=define_oemof_component.source_non_dispatchable_optimize,
                **kwargs
            )
        return


class helpers:
    def check_optimize_cap(model, dict_asset, func_constant, func_optimize, **kwargs):
        """
        Determines whether or not a component should be implemented with fix capactiy or be optimized
        Might be possible to drop invest/non invest optimization in favour for invest optimization if max_capactiy
        attributes ie. are set to 0 for fix (but less beautiful, and in case of generator even blocks nonconvex opt.)

        :param model: oemof energy system object
        :param dict_asset: entry in dict_values describing a specific component
        :param func_constant: function to be applied if optimization not intended
        :param func_optimize: function to be applied if optimization is intended
        :param kwargs: named dictionary with all component objects of the energy system
        :return: indirectly updated dictionary of all component objects (kwargs, initially dict_model)
        """
        if dict_asset["optimizeCap"]["value"] == False:
            func_constant(model, dict_asset, **kwargs)
            logging.debug(
                "Defined asset %s as %s (fix capacity)",
                dict_asset["label"],
                dict_asset["type_oemof"],
            )

        elif dict_asset["optimizeCap"]["value"] == True:
            func_optimize(model, dict_asset, **kwargs)
            logging.debug(
                "Defined asset %s as %s (to be optimized)",
                dict_asset["label"],
                dict_asset["type_oemof"],
            )
        else:
            logging.warning(
                "Input error! " '"optimizeCap" of asset %s not True/False, but %s.',
                dict_asset["label"],
                dict_asset["optimizeCap"]["value"],
            )
        return


class define_oemof_component:
    def bus(model, name, **kwargs):
        logging.debug("Added: Bus %s", name)
        bus = solph.Bus(label=name)
        kwargs["busses"].update({name: bus})
        model.add(bus)
        return

    def transformer_constant_efficiency_fix(model, dict_asset, **kwargs):
        """
        Defines a transformer with constant efficiency, with multiple or single input or output busses, and with fixed capacity
        Parameters
        ----------
        dict_asset:
        dictionary of the asset
        kwargs:
        other parameters, basically the busses components

        Returns
        -------

        """
        # check if the transformer has multiple input or multiple outpus busses
        if isinstance(dict_asset["input_bus_name"], list) or isinstance(
            dict_asset["output_bus_name"], list
        ):
            if isinstance(dict_asset["input_bus_name"], list):
                inputs = {}
                index = 0
                for bus in dict_asset["input_bus_name"]:
                    variable_costs = dict_asset["opex_var"]["value"][index]
                    inputs[kwargs["busses"][bus]] = solph.Flow(
                        nominal_value=dict_asset["installedCap"]["value"],
                        variable_costs=variable_costs,
                    )
                    index += 1
                outputs = {
                    kwargs["busses"][dict_asset["output_bus_name"]]: solph.Flow()
                }
                efficiencies = {}
                for i in range(len(dict_asset["efficiency"]["value"])):
                    efficiencies[kwargs["busses"][dict_asset["input_bus_name"][i]]] = (
                        1 / dict_asset["efficiency"]["value"][i]
                    )

            else:
                inputs = {kwargs["busses"][dict_asset["input_bus_name"]]: solph.Flow()}
                outputs = {}
                index = 0
                for bus in dict_asset["output_bus_name"]:
                    variable_costs = dict_asset["opex_var"]["value"][index]
                    outputs[kwargs["busses"][bus]] = solph.Flow(
                        nominal_value=dict_asset["installedCap"]["value"],
                        variable_costs=variable_costs,
                    )
                    index += 1
                efficiencies = {}
                for i in range(len(dict_asset["efficiency"]["value"])):
                    efficiencies[
                        kwargs["busses"][dict_asset["output_bus_name"][i]]
                    ] = dict_asset["efficiency"]["value"][i]

        else:
            inputs = {kwargs["busses"][dict_asset["input_bus_name"]]: solph.Flow()}
            outputs = {
                kwargs["busses"][dict_asset["output_bus_name"]]: solph.Flow(
                    nominal_value=dict_asset["installedCap"]["value"],
                    variable_costs=dict_asset["opex_var"]["value"],
                )
            }
            efficiencies = {
                kwargs["busses"][dict_asset["output_bus_name"]]: dict_asset[
                    "efficiency"
                ]["value"]
            }

        transformer = solph.Transformer(
            label=dict_asset["label"],
            inputs=inputs,
            outputs=outputs,
            conversion_factors=efficiencies,
        )

        model.add(transformer)
        kwargs["transformers"].update({dict_asset["label"]: transformer})
        return

    def transformer_constant_efficiency_optimize(model, dict_asset, **kwargs):
        """
        Defines a transformer with constant efficiency, with multiple or single input or output busses, to be optimized
        Parameters
        ----------
        dict_asset:
        dictionary of the asset
        kwargs:
        other parameters, basically the busses components

        Returns
        -------

        """
        # check if the transformer has multiple input or multiple outpus busses
        # the investment object is always in the output bus
        if isinstance(dict_asset["input_bus_name"], list) or isinstance(
            dict_asset["output_bus_name"], list
        ):
            if isinstance(dict_asset["input_bus_name"], list):
                inputs = {}
                index = 0
                for bus in dict_asset["input_bus_name"]:
                    variable_costs = dict_asset["opex_var"]["value"][index]
                    inputs[kwargs["busses"][bus]] = solph.Flow(
                        existing=dict_asset["installedCap"]["value"],
                        variable_costs=variable_costs,
                    )
                    index += 1
                outputs = {
                    kwargs["busses"][dict_asset["output_bus_name"]]: solph.Flow(
                        investment=solph.Investment(
                            ep_costs=dict_asset["simulation_annuity"]["value"]
                        ),
                        existing=dict_asset["installedCap"]["value"],
                        variable_costs=dict_asset["opex_var"]["value"],
                    )
                }
                efficiencies = {}
                for i in range(len(dict_asset["efficiency"]["value"])):
                    efficiencies[
                        kwargs["busses"][dict_asset["input_bus_name"][i]]
                    ] = 1 / (dict_asset["efficiency"]["value"][i])

            else:
                inputs = {kwargs["busses"][dict_asset["input_bus_name"]]: solph.Flow()}
                outputs = {}
                index = 0
                for bus in dict_asset["output_bus_name"]:
                    variable_costs = dict_asset["opex_var"]["value"][index]
                    outputs[kwargs["busses"][bus]] = solph.Flow(
                        investment=solph.Investment(
                            ep_costs=dict_asset["simulation_annuity"]["value"]
                        ),
                        existing=dict_asset["installedCap"]["value"],
                        variable_costs=variable_costs,
                    )
                    index += 1
                efficiencies = {}
                for i in range(len(dict_asset["efficiency"]["value"])):
                    efficiencies[
                        kwargs["busses"][dict_asset["output_bus_name"][i]]
                    ] = dict_asset["efficiency"]["value"][i]

        else:
            inputs = {kwargs["busses"][dict_asset["input_bus_name"]]: solph.Flow()}
            outputs = {
                kwargs["busses"][dict_asset["output_bus_name"]]: solph.Flow(
                    investment=solph.Investment(
                        ep_costs=dict_asset["simulation_annuity"]["value"]
                    ),
                    existing=dict_asset["installedCap"]["value"],
                    variable_costs=dict_asset["opex_var"]["value"],
                )
            }
            efficiencies = {
                kwargs["busses"][dict_asset["output_bus_name"]]: dict_asset[
                    "efficiency"
                ]["value"]
            }

        transformer = solph.Transformer(
            label=dict_asset["label"],
            inputs=inputs,
            outputs=outputs,
            conversion_factors=efficiencies,
        )

        model.add(transformer)
        kwargs["transformers"].update({dict_asset["label"]: transformer})
        return

    def storage_fix(model, dict_asset, **kwargs):
        storage = solph.components.GenericStorage(
            label=dict_asset["label"],
            nominal_storage_capacity=dict_asset["capacity"]["installedCap"]["value"],
            inputs={
                kwargs["busses"][dict_asset["input_bus_name"]]: solph.Flow(
                    nominal_value=dict_asset["discharging_power"]["installedCap"][
                        "value"
                    ],  # limited through installed capacity, NOT c-rate
                    variable_costs=dict_asset["charging_power"]["opex_var"]["value"],
                )
            },  # maximum charge possible in one timestep
            outputs={
                kwargs["busses"][dict_asset["output_bus_name"]]: solph.Flow(
                    nominal_value=dict_asset["discharging_power"]["installedCap"][
                        "value"
                    ],  # limited through installed capacity, NOT c-rate #todo actually, if we only have a lithium battery... crate should suffice? i mean, with crate fixed AND fixed power, this is defined two times
                    variable_costs=dict_asset["discharging_power"]["opex_var"]["value"],
                )
            },  # maximum discharge possible in one timestep
            loss_rate=dict_asset["capacity"]["efficiency"][
                "value"
            ],  # from timestep to timestep
            min_storage_level=dict_asset["capacity"]["soc_min"]["value"],
            max_storage_level=dict_asset["capacity"]["soc_max"]["value"],
            initial_storage_level=dict_asset["capacity"]["soc_initial"][
                "value"
            ],  # in terms of SOC
            inflow_conversion_factor=dict_asset["charging_power"]["efficiency"][
                "value"
            ],  # storing efficiency
            outflow_conversion_factor=dict_asset["discharging_power"]["efficiency"][
                "value"
            ],
        )  # efficiency of discharge
        model.add(storage)
        kwargs["storages"].update({dict_asset["label"]: storage})
        return

    def storage_optimize(model, dict_asset, **kwargs):
        storage = solph.components.GenericStorage(
            label=dict_asset["label"],
            existing=dict_asset["capacity"]["installedCap"]["value"],
            investment=solph.Investment(
                ep_costs=dict_asset["capacity"]["simulation_annuity"]["value"]
            ),
            inputs={
                kwargs["busses"][dict_asset["input_bus_name"]]: solph.Flow(
                    existing=dict_asset["charging_power"]["installedCap"]["value"],
                    investment=solph.Investment(
                        ep_costs=dict_asset["charging_power"]["simulation_annuity"][
                            "value"
                        ]
                    ),
                    variable_costs=dict_asset["charging_power"]["opex_var"]["value"],
                )
            },  # maximum charge power
            outputs={
                kwargs["busses"][dict_asset["output_bus_name"]]: solph.Flow(
                    existing=dict_asset["discharging_power"]["installedCap"]["value"],
                    investment=solph.Investment(
                        ep_costs=dict_asset["discharging_power"]["simulation_annuity"][
                            "value"
                        ]
                    ),
                    variable_costs=dict_asset["discharging_power"]["opex_var"]["value"],
                )
            },  # maximum discharge power
            loss_rate=dict_asset["capacity"]["efficiency"][
                "value"
            ],  # from timestep to timestep
            min_storage_level=dict_asset["capacity"]["soc_min"]["value"],
            max_storage_level=dict_asset["capacity"]["soc_max"]["value"],
            initial_storage_level=dict_asset["capacity"]["soc_initial"][
                "value"
            ],  # in terms of SOC #implication: balanced = True, ie. start=end
            inflow_conversion_factor=dict_asset["charging_power"]["efficiency"][
                "value"
            ],  # storing efficiency
            outflow_conversion_factor=dict_asset["discharging_power"]["efficiency"][
                "value"
            ],  # efficiency of discharge
            invest_relation_input_capacity=dict_asset["charging_power"]["crate"][
                "value"
            ],
            # storage can be charged with invest_relation_output_capacity*capacity in one timeperiod
            invest_relation_output_capacity=dict_asset["discharging_power"]["crate"][
                "value"
            ]
            # storage can be emptied with invest_relation_output_capacity*capacity in one timeperiod
        )
        model.add(storage)
        kwargs["storages"].update({dict_asset["label"]: storage})
        return

    def source_non_dispatchable_fix(model, dict_asset, **kwargs):
        # check if the source has multiple output flows
        if isinstance(dict_asset["output_bus_name"], list):
            outputs = {}
            index = 0
            for bus in dict_asset["output_bus_name"]:
                outputs[kwargs["busses"][bus]] = solph.Flow(
                    label=dict_asset["label"],
                    actual_value=dict_asset["timeseries"],
                    fixed=True,
                    nominal_value=dict_asset["installedCap"]["value"],
                    variable_costs=dict_asset["opex_var"][0],
                )
                index += 1
        else:
            outputs = {
                kwargs["busses"][dict_asset["output_bus_name"]]: solph.Flow(
                    label=dict_asset["label"],
                    actual_value=dict_asset["timeseries"],
                    fixed=True,
                    nominal_value=dict_asset["installedCap"]["value"],
                    variable_costs=dict_asset["opex_var"],
                )
            }

        source_non_dispatchable = solph.Source(
            label=dict_asset["label"], outputs=outputs
        )

        model.add(source_non_dispatchable)
        kwargs["sources"].update({dict_asset["label"]: source_non_dispatchable})
        return

    def source_non_dispatchable_optimize(model, dict_asset, **kwargs):
<<<<<<< HEAD
        # check if the source has multiple output busses
        if isinstance(dict_asset["output_bus_name"], list):
            outputs = {}
            index = 0
            for bus in dict_asset["output_bus_name"]:
                outputs[kwargs["busses"][bus]] = solph.Flow(
                    label=dict_asset["label"],
                    actual_value=dict_asset["timeseries_normalized"],
                    fixed=True,
                    existing=dict_asset["installedCap"]["value"],
                    investment=solph.Investment(
                        ep_costs=dict_asset["simulation_annuity"]["value"]
                        / dict_asset["timeseries_peak"]["value"]
                    ),
                    variable_costs=dict_asset["opex_var"]["value"][0]
                    / dict_asset["timeseries_peak"]["value"],
                )
                index += 1
        else:
            outputs = {
=======
        source_non_dispatchable = solph.Source(
            label=dict_asset["label"],
            outputs={
>>>>>>> b0e2b3d8
                kwargs["busses"][dict_asset["output_bus_name"]]: solph.Flow(
                    label=dict_asset["label"],
                    actual_value=dict_asset["timeseries_normalized"],
                    fixed=True,
                    existing=dict_asset["installedCap"]["value"],
                    investment=solph.Investment(
                        ep_costs=dict_asset["simulation_annuity"]["value"]
                        / dict_asset["timeseries_peak"]["value"]
                    ),
                    variable_costs=dict_asset["opex_var"]["value"]
                    / dict_asset["timeseries_peak"]["value"],
                )
            }

        source_non_dispatchable = solph.Source(
            label=dict_asset["label"], outputs=outputs
        )

        model.add(source_non_dispatchable)
        kwargs["sources"].update({dict_asset["label"]: source_non_dispatchable})
        return

    def source_dispatchable_optimize(model, dict_asset, **kwargs):
        if "timeseries_normalized" in dict_asset:
            # check if the source has multiple output busses
            if isinstance(dict_asset["output_bus_name"], list):
                outputs = {}
                index = 0
                for bus in dict_asset["output_bus_name"]:
                    outputs[kwargs["busses"][bus]] = solph.Flow(
                        label=dict_asset["label"],
                        max=dict_asset["timeseries_normalized"],
                        investment=solph.Investment(
                            ep_costs=dict_asset["simulation_annuity"]["value"]
                            / dict_asset["timeseries_peak"]["value"]
                        ),
                        variable_costs=dict_asset["opex_var"]["value"][0]
                        / dict_asset["timeseries_peak"]["value"],
                    )
                    index += 1
            else:
                outputs = {
                    kwargs["busses"][dict_asset["output_bus_name"]]: solph.Flow(
                        label=dict_asset["label"],
                        max=dict_asset["timeseries_normalized"],
                        investment=solph.Investment(
                            ep_costs=dict_asset["simulation_annuity"]["value"]
                            / dict_asset["timeseries_peak"]["value"]
                        ),
                        variable_costs=dict_asset["opex_var"]["value"]
                        / dict_asset["timeseries_peak"]["value"],
                    )
                }

            source_dispatchable = solph.Source(
                label=dict_asset["label"], outputs=outputs,
            )
        else:
            if "timeseries" in dict_asset:
                logging.error(
                    "Change code in D1/source_dispatchable: timeseries_normalized not the only key determining the flow"
                )
            # check if the source has multiple output busses
            if isinstance(dict_asset["output_bus_name"], list):
                outputs = {}
                index = 0
                for bus in dict_asset["output_bus_name"]:
                    outputs[kwargs["busses"][bus]] = solph.Flow(
                        label=dict_asset["label"],
                        investment=solph.Investment(
                            ep_costs=dict_asset["simulation_annuity"]["value"]
                        ),
                        variable_costs=dict_asset["opex_var"]["value"][index],
                    )
                    index += 1
            else:
                outputs = {
                    kwargs["busses"][dict_asset["output_bus_name"]]: solph.Flow(
                        label=dict_asset["label"],
                        investment=solph.Investment(
                            ep_costs=dict_asset["simulation_annuity"]["value"]
                        ),
                        variable_costs=dict_asset["opex_var"]["value"],
                    )
                }

            source_dispatchable = solph.Source(
                label=dict_asset["label"], outputs=outputs,
            )
        model.add(source_dispatchable)
        kwargs["sources"].update({dict_asset["label"]: source_dispatchable})
        logging.info("Added: Dispatchable source %s", dict_asset["label"])
        return

    def source_dispatchable_fix(model, dict_asset, **kwargs):
        # todo 'timeseries_normalized' is correct term?
        if "timeseries_normalized" in dict_asset:
            # check if the source has multiple output busses
            if isinstance(dict_asset["output_bus_name"], list):
                outputs = {}
                index = 0
                for bus in dict_asset["output_bus_name"]:
                    outputs[kwargs["busses"][bus]] = solph.Flow(
                        label=dict_asset["label"],
                        max=dict_asset["timeseries_normalized"],
                        existing=dict_asset["installedCap"]["value"],
                        variable_costs=dict_asset["opex_var"]["value"][index],
                    )
                    index += 1
            else:
                outputs = {
                    kwargs["busses"][dict_asset["output_bus_name"]]: solph.Flow(
                        label=dict_asset["label"],
                        max=dict_asset["timeseries_normalized"],
                        existing=dict_asset["installedCap"]["value"],
                        variable_costs=dict_asset["opex_var"]["value"],
                    )
                }
            source_dispatchable = solph.Source(
                label=dict_asset["label"], outputs=outputs,
            )
        else:
            if "timeseries" in dict_asset:
                logging.error(
                    "Change code in D1/source_dispatchable: timeseries_normalized not the only key determining the flow"
                )
            # check if the source has multiple output busses
            if isinstance(dict_asset["output_bus_name"], list):
                outputs = {}
                index = 0
                for bus in dict_asset["output_bus_name"]:
                    outputs[kwargs["busses"][bus]] = solph.Flow(
                        label=dict_asset["label"],
                        existing=dict_asset["installedCap"]["value"],
                        variable_costs=dict_asset["opex_var"]["value"][index],
                    )
                    index += 1
            else:
                outputs = {
                    kwargs["busses"][dict_asset["output_bus_name"]]: solph.Flow(
                        label=dict_asset["label"],
                        existing=dict_asset["installedCap"]["value"],
                        variable_costs=dict_asset["opex_var"]["value"],
                    )
                }
            source_dispatchable = solph.Source(
                label=dict_asset["label"], outputs=outputs,
            )
        model.add(source_dispatchable)
        kwargs["sources"].update({dict_asset["label"]: source_dispatchable})
        logging.info("Added: Dispatchable source %s", dict_asset["label"])
        return

    def sink_dispatchable(model, dict_asset, **kwargs):
        # check if the sink has multiple input busses
        if isinstance(dict_asset["input_bus_name"], list):
            inputs = {}
            index = 0
            for bus in dict_asset["input_bus_name"]:
                inputs[kwargs["busses"][bus]] = solph.Flow(
                    label=dict_asset["label"],
                    variable_costs=dict_asset["opex_var"]["value"][index],
                )
                index += 1
        else:
            inputs = {
                kwargs["busses"][dict_asset["input_bus_name"]]: solph.Flow(
                    label=dict_asset["label"],
                    variable_costs=dict_asset["opex_var"]["value"],
                )
            }

        # create and add excess electricity sink to micro_grid_system - variable
        sink_dispatchable = solph.Sink(label=dict_asset["label"], inputs=inputs,)
        model.add(sink_dispatchable)
        kwargs["sinks"].update({dict_asset["label"]: sink_dispatchable})
        logging.info("Added: Dispatchable sink %s", dict_asset["label"])
        return

    def sink_non_dispatchable(model, dict_asset, **kwargs):
        # check if the sink has multiple input busses
        if isinstance(dict_asset["input_bus_name"], list):
            inputs = {}
            index = 0
            for bus in dict_asset["input_bus_name"]:
                inputs[kwargs["busses"][bus]] = solph.Flow(
                    actual_value=dict_asset["timeseries"], nominal_value=1, fixed=True
                )
                index += 1
        else:
            inputs = {
                kwargs["busses"][dict_asset["input_bus_name"]]: solph.Flow(
                    actual_value=dict_asset["timeseries"], nominal_value=1, fixed=True
                )
            }

        # create and add demand sink to micro_grid_system - fixed
        sink_demand = solph.Sink(label=dict_asset["label"], inputs=inputs,)
        model.add(sink_demand)
        kwargs["sinks"].update({dict_asset["label"]: sink_demand})
        return<|MERGE_RESOLUTION|>--- conflicted
+++ resolved
@@ -397,7 +397,6 @@
         return
 
     def source_non_dispatchable_optimize(model, dict_asset, **kwargs):
-<<<<<<< HEAD
         # check if the source has multiple output busses
         if isinstance(dict_asset["output_bus_name"], list):
             outputs = {}
@@ -418,11 +417,6 @@
                 index += 1
         else:
             outputs = {
-=======
-        source_non_dispatchable = solph.Source(
-            label=dict_asset["label"],
-            outputs={
->>>>>>> b0e2b3d8
                 kwargs["busses"][dict_asset["output_bus_name"]]: solph.Flow(
                     label=dict_asset["label"],
                     actual_value=dict_asset["timeseries_normalized"],
