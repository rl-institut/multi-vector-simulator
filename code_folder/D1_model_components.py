--- conflicted
+++ resolved
@@ -1,9 +1,7 @@
 import logging
 import oemof.solph as solph
-<<<<<<< HEAD
-=======
-
->>>>>>> cd4c7563
+
+
 
 class call_component:
     def transformer(model, dict_asset, **kwargs):
