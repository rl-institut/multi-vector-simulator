--- conflicted
+++ resolved
@@ -190,7 +190,6 @@
         -------
 
         """
-<<<<<<< HEAD
         # check if the transformer has multiple input or multiple outpus busses
         # the investment object is always in the output bus
         if isinstance(dict_asset["input_bus_name"], list) or isinstance(
@@ -243,20 +242,6 @@
 
         else:
             inputs = {kwargs["busses"][dict_asset["input_bus_name"]]: solph.Flow()}
-=======
-        # check if the transformer has multiple input or multiple output flows
-        # the investment object is always in the output buss
-        if isinstance(dict_asset["input_bus_name"], list):
-            inputs = {}
-            index = 0
-            for bus in dict_asset["input_bus_name"]:
-                variable_costs = dict_asset["opex_var"]["value"][index]
-                inputs[kwargs["busses"][bus]] = solph.Flow(
-                    existing=dict_asset["installedCap"]["value"],
-                    variable_costs=variable_costs,
-                )
-                index += 1
->>>>>>> e7dc09ff
             outputs = {
                 kwargs["busses"][dict_asset["output_bus_name"]]: solph.Flow(
                     investment=solph.Investment(
