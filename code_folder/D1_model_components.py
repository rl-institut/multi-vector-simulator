import logging
import oemof.solph as solph


class call_component:
    def transformer(model, dict_asset, **kwargs):
        helpers.check_optimize_cap(
            model,
            dict_asset,
            func_constant=define_oemof_component.transformer_constant_efficiency_fix,
            func_optimize=define_oemof_component.transformer_constant_efficiency_optimize,
            **kwargs
        )
        return

    def storage(model, dict_asset, **kwargs):
        helpers.check_optimize_cap(
            model,
            dict_asset,
            func_constant=define_oemof_component.storage_fix,
            func_optimize=define_oemof_component.storage_optimize,
            **kwargs
        )
        return

    def sink(model, dict_asset, **kwargs):
        if "timeseries" in dict_asset:
            define_oemof_component.sink_non_dispatchable(model, dict_asset, **kwargs)
        else:
            define_oemof_component.sink_dispatchable(model, dict_asset, **kwargs)
        return

    def source(model, dict_asset, **kwargs):
        if "dispatchable" in dict_asset and dict_asset["dispatchable"] == True:
            helpers.check_optimize_cap(
                model,
                dict_asset,
                func_constant=define_oemof_component.source_dispatchable_fix,
                func_optimize=define_oemof_component.source_dispatchable_optimize,
                **kwargs
            )

        else:
            helpers.check_optimize_cap(
                model,
                dict_asset,
                func_constant=define_oemof_component.source_non_dispatchable_fix,
                func_optimize=define_oemof_component.source_non_dispatchable_optimize,
                **kwargs
            )
        return


class helpers:
    def check_optimize_cap(model, dict_asset, func_constant, func_optimize, **kwargs):
        """
        Determines whether or not a component should be implemented with fix capactiy or be optimized
        Might be possible to drop invest/non invest optimization in favour for invest optimization if max_capactiy
        attributes ie. are set to 0 for fix (but less beautiful, and in case of generator even blocks nonconvex opt.)

        :param model: oemof energy system object
        :param dict_asset: entry in dict_values describing a specific component
        :param func_constant: function to be applied if optimization not intended
        :param func_optimize: function to be applied if optimization is intended
        :param kwargs: named dictionary with all component objects of the energy system
        :return: indirectly updated dictionary of all component objects (kwargs, initially dict_model)
        """
        if dict_asset["optimizeCap"]["value"] == False:
            func_constant(model, dict_asset, **kwargs)
            logging.debug(
                "Defined asset %s as %s (fix capacity)",
                dict_asset["label"],
                dict_asset["type_oemof"],
            )

        elif dict_asset["optimizeCap"]["value"] == True:
            func_optimize(model, dict_asset, **kwargs)
            logging.debug(
                "Defined asset %s as %s (to be optimized)",
                dict_asset["label"],
                dict_asset["type_oemof"],
            )
        else:
            logging.warning(
                "Input error! " '"optimizeCap" of asset %s not True/False, but %s.',
                dict_asset["label"],
                dict_asset["optimizeCap"]["value"],
            )
        return


class define_oemof_component:
    def bus(model, name, **kwargs):
        logging.debug("Added: Bus %s", name)
        bus = solph.Bus(label=name)
        kwargs["busses"].update({name: bus})
        model.add(bus)
        return

    def transformer_constant_efficiency_fix(model, dict_asset, **kwargs):
        """

        Parameters
        ----------
        dict_asset:
        dictionary of the asset
        kwargs:
        other parameters, basically the busses components

        Returns
        -------

        """
        # check if the transformer has multiple input or multiple outpus busses
        if isinstance(dict_asset["input_bus_name"], list) or isinstance(
            dict_asset["output_bus_name"], list
        ):
            if isinstance(dict_asset["input_bus_name"], list):
                inputs = {}
                index = 0
                for bus in dict_asset["input_bus_name"]:
                    variable_costs = dict_asset["opex_var"]["value"][index]
                    inputs[kwargs["busses"][bus]] = solph.Flow(
                        nominal_value=dict_asset["installedCap"]["value"],
                        variable_costs=variable_costs,
                    )
                    index += 1
                outputs = {
                    kwargs["busses"][dict_asset["output_bus_name"]]: solph.Flow()
                }
                efficiencies = {}
                for i in range(len(dict_asset["efficiency"]["value"])):
                    efficiencies[kwargs["busses"][dict_asset["input_bus_name"][i]]] = (
                        1 / dict_asset["efficiency"]["value"][i]
                    )

            else:
                inputs = {kwargs["busses"][dict_asset["input_bus_name"]]: solph.Flow()}
                outputs = {}
                index = 0
                for bus in dict_asset["output_bus_name"]:
                    variable_costs = dict_asset["opex_var"]["value"][index]
                    outputs[kwargs["busses"][bus]] = solph.Flow(
                        nominal_value=dict_asset["installedCap"]["value"],
                        variable_costs=variable_costs,
                    )
                    index += 1
                efficiencies = {}
                for i in range(len(dict_asset["efficiency"]["value"])):
                    efficiencies[
                        kwargs["busses"][dict_asset["output_bus_name"][i]]
                    ] = dict_asset["efficiency"]["value"][i]

        else:
            inputs = {kwargs["busses"][dict_asset["input_bus_name"]]: solph.Flow()}
            outputs = {
                kwargs["busses"][dict_asset["output_bus_name"]]: solph.Flow(
                    nominal_value=dict_asset["installedCap"]["value"],
                    variable_costs=dict_asset["opex_var"]["value"],
                )
            }
            efficiencies = {
                kwargs["busses"][dict_asset["output_bus_name"]]: dict_asset[
                    "efficiency"
                ]["value"]
            }

        transformer = solph.Transformer(
            label=dict_asset["label"],
            inputs=inputs,
            outputs=outputs,
            conversion_factors=efficiencies,
        )

        model.add(transformer)
        kwargs["transformers"].update({dict_asset["label"]: transformer})
        return

    def transformer_constant_efficiency_optimize(model, dict_asset, **kwargs):
        """

        Parameters
        ----------
        dict_asset:
        dictionary of the asset
        kwargs:
        other parameters, basically the busses components

        Returns
        -------

        """
        # check if the transformer has multiple input or multiple outpus busses
        # the investment object is always in the output bus
        if isinstance(dict_asset["input_bus_name"], list) or isinstance(
            dict_asset["output_bus_name"], list
        ):
            if isinstance(dict_asset["input_bus_name"], list):
                inputs = {}
                index = 0
                for bus in dict_asset["input_bus_name"]:
                    variable_costs = dict_asset["opex_var"]["value"][index]
                    inputs[kwargs["busses"][bus]] = solph.Flow(
                        existing=dict_asset["installedCap"]["value"],
                        variable_costs=variable_costs,
                    )
                    index += 1
                outputs = {
                    kwargs["busses"][dict_asset["output_bus_name"]]: solph.Flow(
                        investment=solph.Investment(
                            ep_costs=dict_asset["simulation_annuity"]["value"]
                        ),
                        existing=dict_asset["installedCap"]["value"],
                        variable_costs=dict_asset["opex_var"]["value"],
                    )
                }
                efficiencies = {}
                for i in range(len(dict_asset["efficiency"]["value"])):
                    efficiencies[
                        kwargs["busses"][dict_asset["input_bus_name"][i]]
                    ] = 1 / (dict_asset["efficiency"]["value"][i])

            else:
                inputs = {kwargs["busses"][dict_asset["input_bus_name"]]: solph.Flow()}
                outputs = {}
                index = 0
                for bus in dict_asset["output_bus_name"]:
                    variable_costs = dict_asset["opex_var"]["value"][index]
                    outputs[kwargs["busses"][bus]] = solph.Flow(
                        investment=solph.Investment(
                            ep_costs=dict_asset["simulation_annuity"]["value"]
                        ),
                        existing=dict_asset["installedCap"]["value"],
                        variable_costs=variable_costs,
                    )
                    index += 1
                efficiencies = {}
                for i in range(len(dict_asset["efficiency"]["value"])):
                    efficiencies[
                        kwargs["busses"][dict_asset["output_bus_name"][i]]
                    ] = dict_asset["efficiency"]["value"][i]

        else:
            inputs = {kwargs["busses"][dict_asset["input_bus_name"]]: solph.Flow()}
            outputs = {
                kwargs["busses"][dict_asset["output_bus_name"]]: solph.Flow(
                    investment=solph.Investment(
                        ep_costs=dict_asset["simulation_annuity"]["value"]
                    ),
                    existing=dict_asset["installedCap"]["value"],
                    variable_costs=dict_asset["opex_var"]["value"],
                )
            }
            efficiencies = {
                kwargs["busses"][dict_asset["output_bus_name"]]: dict_asset[
                    "efficiency"
                ]["value"]
            }

        transformer = solph.Transformer(
            label=dict_asset["label"],
            inputs=inputs,
            outputs=outputs,
            conversion_factors=efficiencies,
        )

        model.add(transformer)
        kwargs["transformers"].update({dict_asset["label"]: transformer})
        return

    def storage_fix(model, dict_asset, **kwargs):
        storage = solph.components.GenericStorage(
            label=dict_asset["label"],
            nominal_storage_capacity=dict_asset["capacity"]["installedCap"]["value"],
            inputs={
                kwargs["busses"][dict_asset["input_bus_name"]]: solph.Flow(
                    nominal_value=dict_asset["discharging_power"]["installedCap"][
                        "value"
                    ],  # limited through installed capacity, NOT c-rate
                    variable_costs=dict_asset["charging_power"]["opex_var"]["value"],
                )
            },  # maximum charge possible in one timestep
            outputs={
                kwargs["busses"][dict_asset["output_bus_name"]]: solph.Flow(
                    nominal_value=dict_asset["discharging_power"]["installedCap"][
                        "value"
                    ],  # limited through installed capacity, NOT c-rate #todo actually, if we only have a lithium battery... crate should suffice? i mean, with crate fixed AND fixed power, this is defined two times
                    variable_costs=dict_asset["discharging_power"]["opex_var"]["value"],
                )
            },  # maximum discharge possible in one timestep
            loss_rate=dict_asset["capacity"]["efficiency"][
                "value"
            ],  # from timestep to timestep
            min_storage_level=dict_asset["capacity"]["soc_min"]["value"],
            max_storage_level=dict_asset["capacity"]["soc_max"]["value"],
            initial_storage_level=dict_asset["capacity"]["soc_initial"][
                "value"
            ],  # in terms of SOC
            inflow_conversion_factor=dict_asset["charging_power"]["efficiency"][
                "value"
            ],  # storing efficiency
            outflow_conversion_factor=dict_asset["discharging_power"]["efficiency"][
                "value"
            ],
        )  # efficiency of discharge
        model.add(storage)
        kwargs["storages"].update({dict_asset["label"]: storage})
        return

    def storage_optimize(model, dict_asset, **kwargs):
        storage = solph.components.GenericStorage(
            label=dict_asset["label"],
            existing=dict_asset["capacity"]["installedCap"]["value"],
            investment=solph.Investment(
                ep_costs=dict_asset["capacity"]["simulation_annuity"]["value"]
            ),
            inputs={
                kwargs["busses"][dict_asset["input_bus_name"]]: solph.Flow(
                    existing=dict_asset["charging_power"]["installedCap"]["value"],
                    investment=solph.Investment(
                        ep_costs=dict_asset["charging_power"]["simulation_annuity"][
                            "value"
                        ]
                    ),
                    variable_costs=dict_asset["charging_power"]["opex_var"]["value"],
                )
            },  # maximum charge power
            outputs={
                kwargs["busses"][dict_asset["output_bus_name"]]: solph.Flow(
                    existing=dict_asset["discharging_power"]["installedCap"]["value"],
                    investment=solph.Investment(
                        ep_costs=dict_asset["discharging_power"]["simulation_annuity"][
                            "value"
                        ]
                    ),
                    variable_costs=dict_asset["discharging_power"]["opex_var"]["value"],
                )
            },  # maximum discharge power
            loss_rate=dict_asset["capacity"]["efficiency"][
                "value"
            ],  # from timestep to timestep
            min_storage_level=dict_asset["capacity"]["soc_min"]["value"],
            max_storage_level=dict_asset["capacity"]["soc_max"]["value"],
            initial_storage_level=dict_asset["capacity"]["soc_initial"][
                "value"
            ],  # in terms of SOC #implication: balanced = True, ie. start=end
            inflow_conversion_factor=dict_asset["charging_power"]["efficiency"][
                "value"
            ],  # storing efficiency
            outflow_conversion_factor=dict_asset["discharging_power"]["efficiency"][
                "value"
            ],  # efficiency of discharge
            invest_relation_input_capacity=dict_asset["charging_power"]["crate"][
                "value"
            ],
            # storage can be charged with invest_relation_output_capacity*capacity in one timeperiod
            invest_relation_output_capacity=dict_asset["discharging_power"]["crate"][
                "value"
            ]
            # storage can be emptied with invest_relation_output_capacity*capacity in one timeperiod
        )
        model.add(storage)
        kwargs["storages"].update({dict_asset["label"]: storage})
        return

    def source_non_dispatchable_fix(model, dict_asset, **kwargs):
        # check if the source has multiple output flows
        if isinstance(dict_asset["output_bus_name"], list):
            outputs = {}
            index = 0
            for bus in dict_asset["output_bus_name"]:
                outputs[kwargs["busses"][bus]] = solph.Flow(
                    label=dict_asset["label"],
                    actual_value=dict_asset["timeseries"],
                    fixed=True,
                    nominal_value=dict_asset["installedCap"]["value"],
                    variable_costs=dict_asset["opex_var"][0],
                )
                index += 1
        else:
            outputs = {
                kwargs["busses"][dict_asset["output_bus_name"]]: solph.Flow(
                    label=dict_asset["label"],
                    actual_value=dict_asset["timeseries"],
                    fixed=True,
                    nominal_value=dict_asset["installedCap"]["value"],
                    variable_costs=dict_asset["opex_var"],
                )
            }

        source_non_dispatchable = solph.Source(
            label=dict_asset["label"], outputs=outputs
        )

        model.add(source_non_dispatchable)
        kwargs["sources"].update({dict_asset["label"]: source_non_dispatchable})
        return

    def source_non_dispatchable_optimize(model, dict_asset, **kwargs):
<<<<<<< HEAD
        source_non_dispatchable = solph.Source(
            label=dict_asset["label"],
            outputs={
=======
        # check if the source has multiple output busses
        if isinstance(dict_asset["output_bus_name"], list):
            outputs = {}
            index = 0
            for bus in dict_asset["output_bus_name"]:
                outputs[kwargs["busses"][bus]] = solph.Flow(
                    label=dict_asset["label"],
                    actual_value=dict_asset["timeseries_normalized"],
                    fixed=True,
                    existing=dict_asset["installedCap"]["value"],
                    investment=solph.Investment(
                        ep_costs=dict_asset["simulation_annuity"]["value"]
                        / dict_asset["timeseries_peak"]["value"]
                    ),
                    variable_costs=dict_asset["opex_var"]["value"][0]
                    / dict_asset["timeseries_peak"]["value"],
                )
                index += 1
        else:
            outputs = {
>>>>>>> 66818f46
                kwargs["busses"][dict_asset["output_bus_name"]]: solph.Flow(
                    label=dict_asset["label"],
                    actual_value=dict_asset["timeseries_normalized"],
                    fixed=True,
                    existing=dict_asset["installedCap"]["value"],
                    investment=solph.Investment(
                        ep_costs=dict_asset["simulation_annuity"]["value"]
                        / dict_asset["timeseries_peak"]["value"]
                    ),
                    variable_costs=dict_asset["opex_var"]["value"]
                    / dict_asset["timeseries_peak"]["value"],
                )
            }

        source_non_dispatchable = solph.Source(
            label=dict_asset["label"], outputs=outputs
        )

        model.add(source_non_dispatchable)
        kwargs["sources"].update({dict_asset["label"]: source_non_dispatchable})
        return

    def source_dispatchable_optimize(model, dict_asset, **kwargs):
        if "timeseries_normalized" in dict_asset:
            # check if the source has multiple output busses
            if isinstance(dict_asset["output_bus_name"], list):
                outputs = {}
                index = 0
                for bus in dict_asset["output_bus_name"]:
                    outputs[kwargs["busses"][bus]] = solph.Flow(
                        label=dict_asset["label"],
                        max=dict_asset["timeseries_normalized"],
                        investment=solph.Investment(
                            ep_costs=dict_asset["simulation_annuity"]["value"]
                            / dict_asset["timeseries_peak"]["value"]
                        ),
                        variable_costs=dict_asset["opex_var"]["value"][0]
                        / dict_asset["timeseries_peak"]["value"],
                    )
                    index += 1
            else:
                outputs = {
                    kwargs["busses"][dict_asset["output_bus_name"]]: solph.Flow(
                        label=dict_asset["label"],
                        max=dict_asset["timeseries_normalized"],
                        investment=solph.Investment(
                            ep_costs=dict_asset["simulation_annuity"]["value"]
                            / dict_asset["timeseries_peak"]["value"]
                        ),
                        variable_costs=dict_asset["opex_var"]["value"]
                        / dict_asset["timeseries_peak"]["value"],
                    )
                }

            source_dispatchable = solph.Source(
                label=dict_asset["label"], outputs=outputs,
            )
        else:
            if "timeseries" in dict_asset:
                logging.error(
                    "Change code in D1/source_dispatchable: timeseries_normalized not the only key determining the flow"
                )
            # check if the source has multiple output busses
            if isinstance(dict_asset["output_bus_name"], list):
                outputs = {}
                index = 0
                for bus in dict_asset["output_bus_name"]:
                    outputs[kwargs["busses"][bus]] = solph.Flow(
                        label=dict_asset["label"],
                        investment=solph.Investment(
                            ep_costs=dict_asset["simulation_annuity"]["value"]
                        ),
                        variable_costs=dict_asset["opex_var"]["value"][index],
                    )
                    index += 1
            else:
                outputs = {
                    kwargs["busses"][dict_asset["output_bus_name"]]: solph.Flow(
                        label=dict_asset["label"],
                        investment=solph.Investment(
                            ep_costs=dict_asset["simulation_annuity"]["value"]
                        ),
                        variable_costs=dict_asset["opex_var"]["value"],
                    )
                }

            source_dispatchable = solph.Source(
                label=dict_asset["label"], outputs=outputs,
            )
        model.add(source_dispatchable)
        kwargs["sources"].update({dict_asset["label"]: source_dispatchable})
        logging.info("Added: Dispatchable source %s", dict_asset["label"])
        return

    def source_dispatchable_fix(model, dict_asset, **kwargs):
        # todo 'timeseries_normalized' is correct term?
        if "timeseries_normalized" in dict_asset:
            # check if the source has multiple output busses
            if isinstance(dict_asset["output_bus_name"], list):
                outputs = {}
                index = 0
                for bus in dict_asset["output_bus_name"]:
                    outputs[kwargs["busses"][bus]] = solph.Flow(
                        label=dict_asset["label"],
                        max=dict_asset["timeseries_normalized"],
                        existing=dict_asset["installedCap"]["value"],
                        variable_costs=dict_asset["opex_var"]["value"][index],
                    )
                    index += 1
            else:
                outputs = {
                    kwargs["busses"][dict_asset["output_bus_name"]]: solph.Flow(
                        label=dict_asset["label"],
                        max=dict_asset["timeseries_normalized"],
                        existing=dict_asset["installedCap"]["value"],
                        variable_costs=dict_asset["opex_var"]["value"],
                    )
                }
            source_dispatchable = solph.Source(
                label=dict_asset["label"], outputs=outputs,
            )
        else:
            if "timeseries" in dict_asset:
                logging.error(
                    "Change code in D1/source_dispatchable: timeseries_normalized not the only key determining the flow"
                )
            # check if the source has multiple output busses
            if isinstance(dict_asset["output_bus_name"], list):
                outputs = {}
                index = 0
                for bus in dict_asset["output_bus_name"]:
                    outputs[kwargs["busses"][bus]] = solph.Flow(
                        label=dict_asset["label"],
                        existing=dict_asset["installedCap"]["value"],
                        variable_costs=dict_asset["opex_var"]["value"][index],
                    )
                    index += 1
            else:
                outputs = {
                    kwargs["busses"][dict_asset["output_bus_name"]]: solph.Flow(
                        label=dict_asset["label"],
                        existing=dict_asset["installedCap"]["value"],
                        variable_costs=dict_asset["opex_var"]["value"],
                    )
                }
            source_dispatchable = solph.Source(
                label=dict_asset["label"], outputs=outputs,
            )
        model.add(source_dispatchable)
        kwargs["sources"].update({dict_asset["label"]: source_dispatchable})
        logging.info("Added: Dispatchable source %s", dict_asset["label"])
        return

    def sink_dispatchable(model, dict_asset, **kwargs):
        # check if the sink has multiple input busses
        if isinstance(dict_asset["input_bus_name"], list):
            inputs = {}
            index = 0
            for bus in dict_asset["input_bus_name"]:
                inputs[kwargs["busses"][bus]] = solph.Flow(
                    label=dict_asset["label"],
                    variable_costs=dict_asset["opex_var"]["value"][index],
                )
                index += 1
        else:
            inputs = {
                kwargs["busses"][dict_asset["input_bus_name"]]: solph.Flow(
                    label=dict_asset["label"],
                    variable_costs=dict_asset["opex_var"]["value"],
                )
            }

        # create and add excess electricity sink to micro_grid_system - variable
        sink_dispatchable = solph.Sink(label=dict_asset["label"], inputs=inputs,)
        model.add(sink_dispatchable)
        kwargs["sinks"].update({dict_asset["label"]: sink_dispatchable})
        logging.info("Added: Dispatchable sink %s", dict_asset["label"])
        return

    def sink_non_dispatchable(model, dict_asset, **kwargs):
        # check if the sink has multiple input busses
        if isinstance(dict_asset["input_bus_name"], list):
            inputs = {}
            index = 0
            for bus in dict_asset["input_bus_name"]:
                inputs[kwargs["busses"][bus]] = solph.Flow(
                    actual_value=dict_asset["timeseries"], nominal_value=1, fixed=True
                )
                index += 1
        else:
            inputs = {
                kwargs["busses"][dict_asset["input_bus_name"]]: solph.Flow(
                    actual_value=dict_asset["timeseries"], nominal_value=1, fixed=True
                )
            }

        # create and add demand sink to micro_grid_system - fixed
        sink_demand = solph.Sink(label=dict_asset["label"], inputs=inputs,)
        model.add(sink_demand)
        kwargs["sinks"].update({dict_asset["label"]: sink_demand})
        return<|MERGE_RESOLUTION|>--- conflicted
+++ resolved
@@ -1,5 +1,6 @@
 import logging
 import oemof.solph as solph
+import pprint as pp
 
 
 class call_component:
@@ -65,7 +66,7 @@
         :param kwargs: named dictionary with all component objects of the energy system
         :return: indirectly updated dictionary of all component objects (kwargs, initially dict_model)
         """
-        if dict_asset["optimizeCap"]["value"] == False:
+        if dict_asset["optimizeCap"] == False:
             func_constant(model, dict_asset, **kwargs)
             logging.debug(
                 "Defined asset %s as %s (fix capacity)",
@@ -73,7 +74,7 @@
                 dict_asset["type_oemof"],
             )
 
-        elif dict_asset["optimizeCap"]["value"] == True:
+        elif dict_asset["optimizeCap"] == True:
             func_optimize(model, dict_asset, **kwargs)
             logging.debug(
                 "Defined asset %s as %s (to be optimized)",
@@ -82,9 +83,8 @@
             )
         else:
             logging.warning(
-                "Input error! " '"optimizeCap" of asset %s not True/False, but %s.',
+                "Input error! " '"optimize_cap" of asset %s not True/False.',
                 dict_asset["label"],
-                dict_asset["optimizeCap"]["value"],
             )
         return
 
@@ -397,11 +397,6 @@
         return
 
     def source_non_dispatchable_optimize(model, dict_asset, **kwargs):
-<<<<<<< HEAD
-        source_non_dispatchable = solph.Source(
-            label=dict_asset["label"],
-            outputs={
-=======
         # check if the source has multiple output busses
         if isinstance(dict_asset["output_bus_name"], list):
             outputs = {}
@@ -422,7 +417,6 @@
                 index += 1
         else:
             outputs = {
->>>>>>> 66818f46
                 kwargs["busses"][dict_asset["output_bus_name"]]: solph.Flow(
                     label=dict_asset["label"],
                     actual_value=dict_asset["timeseries_normalized"],
