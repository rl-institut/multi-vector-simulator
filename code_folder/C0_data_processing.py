try:
    from .C1_verification import verify
    from .C2_economic_functions import economics
    from .F0_output import helpers as output
except ModuleNotFoundError:
    from code_folder.C1_verification import verify
    from code_folder.C2_economic_functions import economics
    from code_folder.F0_output import helpers as output

import logging
import sys, shutil
import pandas as pd

from copy import deepcopy


class data_processing:
    def all(dict_values):
        """
        Function executing all pre-processing steps necessary
        :param dict_values
        All input data in dict format

        :return Pre-processed dictionary with all input parameters

        """
        data_processing.simulation_settings(dict_values["simulation_settings"])
        data_processing.economic_parameters(dict_values["economic_data"])
        data_processing.identify_energy_vectors(dict_values)

        ## Verify inputs
        # todo check whether input values can be true
        # verify.check_input_values(dict_values)
        # todo Check, whether files (demand, generation) are existing

        # Adds costs to each asset and sub-asset
        data_processing.process_all_assets(dict_values)

        output.store_as_json(dict_values, "json_input_processed")
        return

    def identify_energy_vectors(dict_values):
        """
        Identifies all energyVectors used in the energy system by checking every entry 'energyVector' of all assets.
        energyVectors later will be used to distribute costs and KPI amongst the sectors (not implemented)

        :param: dict
        All input data in dict format

        :return:
        Update dict['project_data'] by used sectors
        """
        dict_of_sectors = {}
        names_of_sectors = ""
        for level1 in dict_values.keys():
            for level2 in dict_values[level1].keys():
                if (
                    isinstance(dict_values[level1][level2], dict)
                    and "energyVector" in dict_values[level1][level2].keys()
                ):
                    energy_vector_name = dict_values[level1][level2]["energyVector"]
                    if energy_vector_name not in dict_of_sectors.keys():
                        dict_of_sectors.update(
                            {energy_vector_name: energy_vector_name.replace("_", " ")}
                        )
                        names_of_sectors = names_of_sectors + energy_vector_name + ", "

        dict_values["project_data"].update({"sectors": dict_of_sectors})
        logging.info(
            "The energy system modelled includes following energy vectors / sectors: %s",
            names_of_sectors[:-2],
        )
        return

    def simulation_settings(simulation_settings):
        """
        Updates simulation settings by all time-related parameters.
        :param: dict
        Simulation parameters of the input data
        :return: dict
        Update simulation_settings by start date, end date, timeindex, and number of simulation periods
        """
        simulation_settings.update(
            {"start_date": pd.to_datetime(simulation_settings["start_date"])}
        )
        simulation_settings.update(
            {
                "end_date": simulation_settings["start_date"]
                + pd.DateOffset(
                    days=simulation_settings["evaluated_period"]["value"], hours=-1
                )
            }
        )
        # create time index used for initializing oemof simulation
        simulation_settings.update(
            {
                "time_index": pd.date_range(
                    start=simulation_settings["start_date"],
                    end=simulation_settings["end_date"],
                    freq=str(simulation_settings["timestep"]["value"]) + "min",
                )
            }
        )

        simulation_settings.update({"periods": len(simulation_settings["time_index"])})
        return simulation_settings

<<<<<<< HEAD
    def economic_parameters(economic_parameters):
=======
    def process_all_assets(dict_values):
        # read timeseries with filename provided for technical parameters (efficiency and minimum and maximum storage level)

        for asset in dict_values["energyConversion"]:
            dict_asset = dict_values["energyConversion"][asset]
            # in case there is only one parameter provided (input bus and one output bus)
            if isinstance(dict_asset["efficiency"]["value"], dict):
                helpers.receive_timeseries_from_csv(
                    dict_values["simulation_settings"], dict_asset, "efficiency"
                )
            # in case there is more than one parameter provided (either (A) n input busses and 1 output bus or (B) 1 input bus and n output busses)
            # dictionaries with filenames and headers will be replaced by timeseries, scalars will be mantained
            elif isinstance(dict_asset["efficiency"]["value"], list):
                helpers.treat_multiple_flows(dict_asset, dict_values, "efficiency")
                logging.debug('Asset %s has multiple input/output busses with a list of efficiencies. Reading list', dict_asset[label])

        # same distinction of parameters provided with dictionaries (one input and one output) or list (multiple).
        # The can in turn be scalars, mantained, or timeseries
        for sector in dict_values["energyStorage"]:
            for asset in dict_values["energyStorage"][sector]:
                for component in ["capacity", "charging_power", "discharging_power"]:
                    dict_asset = dict_values["energyStorage"][sector][asset][component]
                    for parameter in ["efficiency", "soc_min", "soc_max"]:
                        if parameter in dict_asset and isinstance(
                            dict_asset[parameter]["value"], dict
                        ):
                            helpers.receive_timeseries_from_csv(
                                dict_values["simulation_settings"],
                                dict_asset,
                                parameter,
                            )
                        elif parameter in dict_asset and isinstance(
                            dict_asset[parameter]["value"], list
                        ):
                            helpers.treat_multiple_flows(
                                dict_asset, dict_values, parameter
                            )

>>>>>>> 66818f46
        # Calculate annuitiy factor
        economic_parameters.update(
            {
                "annuity_factor": {
                    "value": economics.annuity_factor(
                        economic_parameters["project_duration"]["value"],
                        economic_parameters["discount_factor"]["value"],
                    ),
                    "unit": "?",
                }
            }
        )
        # Calculate crf
        economic_parameters.update(
            {
                "crf": {
                    "value": economics.crf(
                        economic_parameters["project_duration"]["value"],
                        economic_parameters["discount_factor"]["value"],
                    ),
                    "unit": "?",
                }
            }
        )
        return

    def process_all_assets(dict_values):
        # defines dict_values['energyBusses'] for later reference
        helpers.define_busses(dict_values)

        # Define all excess sinks for sectors
        for sector in dict_values["project_data"]["sectors"]:
            helpers.define_sink(
                dict_values,
                dict_values["project_data"]["sectors"][sector] + " excess",
                {"value": 0, "unit": "currency/kWh"},
                dict_values["project_data"]["sectors"][sector],
            )
            logging.debug(
                "Created excess sink for sector %s",
                dict_values["project_data"]["sectors"][sector],
            )

        # process all energyAssets:
        # Attention! Order of asset_groups important. for energyProviders/energyConversion sinks and sources
        # might be defined that have to be processed in energyProduction/energyConsumption
        asset_group_list = [
            "energyProviders",
            "energyConversion",
            "energyStorage",
            "energyProduction",
            "energyConsumption",
        ]

        for asset_group in asset_group_list:
            logging.info("Pre-processing all assets in asset group %s.", asset_group)
            if asset_group != "energyProviders":
                # Populates dict_values['energyBusses'] with assets
                helpers.update_busses_in_out_direction(
                    dict_values, dict_values[asset_group]
                )
            if asset_group == "energyConversion":
                process_asset_group.energyConversion(dict_values, asset_group)
            elif asset_group == "energyProduction":
                process_asset_group.energyProduction(dict_values, asset_group)
            elif asset_group == "energyStorage":
                process_asset_group.energyStorage(dict_values, asset_group)
            elif asset_group == "energyProviders":
                process_asset_group.energyProviders(dict_values, asset_group)
            elif asset_group == "energyConsumption":
                process_asset_group.energyConsumption(dict_values, asset_group)
            else:
                logging.error(
                    "Coding error. Asset group list item %s not known.", asset_group
                )
            logging.debug(
                "Finished pre-processing all assets in asset group %s.", asset_group
            )

        logging.info("Processed cost data and added economic values.")
        return


class process_asset_group:
    def energyConversion(dict_values, group):
        # Add lifetime capex (incl. replacement costs), calculate annuity (incl. om), and simulation annuity to each asset
        for asset in dict_values[group]:
            helpers.define_missing_cost_data(dict_values, dict_values[group][asset])
            helpers.evaluate_lifetime_costs(
                dict_values["simulation_settings"],
                dict_values["economic_data"],
                dict_values[group][asset],
            )

            # read timeseries with filename provided for technical parameters (efficiency and minimum and maximum storage level)
            if "file_name" in dict_values[group][asset]["efficiency"]:
                helpers.receive_timeseries_from_csv(
                    dict_values["simulation_settings"],
                    dict_values[group][asset],
                    "efficiency",
                )
        return

    def energyProduction(dict_values, group):
        for asset in dict_values[group]:
            helpers.define_missing_cost_data(dict_values, dict_values[group][asset])
            helpers.evaluate_lifetime_costs(
                dict_values["simulation_settings"],
                dict_values["economic_data"],
                dict_values[group][asset],
            )

            if "file_name" in dict_values[group][asset]:
                helpers.receive_timeseries_from_csv(
                    dict_values["simulation_settings"],
                    dict_values[group][asset],
                    "input",
                )
        return

    def energyStorage(dict_values, group):
        for asset in dict_values[group]:
            for subasset in ["capacity", "charging_power", "discharging_power"]:
                helpers.define_missing_cost_data(
                    dict_values, dict_values[group][asset][subasset],
                )
                helpers.evaluate_lifetime_costs(
                    dict_values["simulation_settings"],
                    dict_values["economic_data"],
                    dict_values[group][asset][subasset],
                )

                # check if parameters are provided as timeseries
                for parameter in ["efficiency", "soc_min", "soc_max"]:
                    if (
                        parameter in dict_values[group][asset][subasset]
                        and "file_name"
                        in dict_values[group][asset][subasset][parameter]
                    ):
                        helpers.receive_timeseries_from_csv(
                            dict_values["simulation_settings"],
                            dict_values[group][asset][subasset],
                            parameter,
                        )

            # define input and output bus names
            dict_values[group][asset].update(
                {
                    "input_bus_name": helpers.bus_suffix(
                        dict_values[group][asset]["inflow_direction"]
                    )
                }
            )
            dict_values[group][asset].update(
                {
                    "output_bus_name": helpers.bus_suffix(
                        dict_values[group][asset]["outflow_direction"]
                    )
                }
            )
        return

    def energyProviders(dict_values, group):
        # add sources and sinks depending on items in energy providers as pre-processing
        for asset in dict_values[group]:
            helpers.define_dso_sinks_and_sources(dict_values, asset)

            # Add lifetime capex (incl. replacement costs), calculate annuity (incl. om), and simulation annuity to each asset
            helpers.define_missing_cost_data(dict_values, dict_values[group][asset])
            helpers.evaluate_lifetime_costs(
                dict_values["simulation_settings"],
                dict_values["economic_data"],
                dict_values[group][asset],
            )
        return

    def energyConsumption(dict_values, group):
        for asset in dict_values[group]:
            helpers.define_missing_cost_data(dict_values, dict_values[group][asset])
            helpers.evaluate_lifetime_costs(
                dict_values["simulation_settings"],
                dict_values["economic_data"],
                dict_values[group][asset],
            )
            if "input_bus_name" not in dict_values[group][asset]:
                dict_values[group][asset].update(
                    {
                        "input_bus_name": helpers.bus_suffix(
                            dict_values[group][asset]["energyVector"]
                        )
                    }
                )

            if "input" in dict_values[group][asset]:
                helpers.receive_timeseries_from_csv(
                    dict_values["simulation_settings"],
                    dict_values[group][asset],
                    "input",
                )

        return


class helpers:
    def define_missing_cost_data(dict_values, dict_asset):

        # read timeseries with filename provided for variable costs.

        # if multiple opex_var are given for multiple busses, it checks if any value is a timeseries
        if "opex_var" in dict_asset:
            if isinstance(dict_asset["opex_var"]["value"], dict):
                helpers.receive_timeseries_from_csv(
                    dict_values["simulation_settings"], dict_asset, "opex_var"
                )
            elif isinstance(dict_asset["opex_var"]["value"], list):
                helpers.treat_multiple_flows(dict_asset, dict_values, "opex_var")

        economic_data = dict_values["economic_data"]

        basic_costs = {
            "optimizeCap": {"value": False, "unit": "bool"},
            "unit": "?",
            "installedCap": {"value": 0.0, "unit": "unit"},
            "capex_fix": {"value": 0, "unit": "currency"},
            "capex_var": {"value": 0, "unit": "currency/unit"},
            "opex_fix": {"value": 0, "unit": "currency/year"},
            "opex_var": {"value": 0, "unit": "currency/unit/year"},
            "lifetime": {
                "value": economic_data["project_duration"]["value"],
                "unit": "year",
            },
        }

        # checks that an asset has all cost parameters needed for evaluation. Adds standard values.
        str = ""
        for cost in basic_costs:
            if cost not in dict_asset:
                dict_asset.update({cost: basic_costs[cost]})
                str = str + " " + cost

        if len(str) > 1:
            logging.debug("Added basic costs to asset %s: %s", dict_asset["label"], str)
        return

    def define_busses(dict_values):
        # create new group of assets: busses
        dict_values.update({"energyBusses": {}})

        # defines energy busses of sectors
        for sector in dict_values["project_data"]["sectors"]:
            dict_values["energyBusses"].update(
                {helpers.bus_suffix(dict_values["project_data"]["sectors"][sector]): {}}
            )
        # defines busses accessed by conversion assets
        helpers.update_busses_in_out_direction(
            dict_values, dict_values["energyConversion"]
        )
        return

    def update_busses_in_out_direction(dict_values, asset_group, **kwargs):
        # checks for all assets of an group
        for asset in asset_group:
            # the bus that is connected to the inflow
            if "inflow_direction" in asset_group[asset]:
                bus = asset_group[asset]["inflow_direction"]
                if isinstance(bus, list):
                    bus_list = []
                    for subbus in bus:
                        bus_list.append(helpers.bus_suffix(subbus))
                        helpers.update_bus(
                            dict_values, subbus, asset, asset_group[asset]["label"]
                        )
                    asset_group[asset].update({"input_bus_name": bus_list})
                else:
                    asset_group[asset].update(
                        {"input_bus_name": helpers.bus_suffix(bus)}
                    )
                    helpers.update_bus(
                        dict_values, bus, asset, asset_group[asset]["label"]
                    )
            # the bus that is connected to the outflow
            if "outflow_direction" in asset_group[asset]:
                bus = asset_group[asset]["outflow_direction"]
                if isinstance(bus, list):
                    bus_list = []
                    for subbus in bus:
                        bus_list.append(helpers.bus_suffix(subbus))
                        helpers.update_bus(
                            dict_values, subbus, asset, asset_group[asset]["label"]
                        )
                    asset_group[asset].update({"output_bus_name": bus_list})
                else:
                    asset_group[asset].update(
                        {"output_bus_name": helpers.bus_suffix(bus)}
                    )
                    helpers.update_bus(
                        dict_values, bus, asset, asset_group[asset]["label"]
                    )

        return

    def bus_suffix(bus):
        bus_label = bus + " bus"
        return bus_label

    def update_bus(dict_values, bus, asset, asset_label):
        bus_label = helpers.bus_suffix(bus)
        if bus_label not in dict_values["energyBusses"]:
            # add bus to asset group energyBusses
            dict_values["energyBusses"].update({bus_label: {}})

        # Asset should added to respective bus
        dict_values["energyBusses"][bus_label].update({asset: asset_label})
        logging.debug("Added asset %s to bus %s", asset_label, bus_label)
        return

    def define_dso_sinks_and_sources(dict_values, dso):
        # define to shorten code
        number_of_pricing_periods = dict_values["energyProviders"][dso][
            "peak_demand_pricing_period"
        ]["value"]
        # defines the evaluation period
        months_in_a_period = 12 / number_of_pricing_periods
        logging.info(
            "Peak demand pricing is taking place %s times per year, ie. every %s months.",
            number_of_pricing_periods,
            months_in_a_period,
        )
<<<<<<< HEAD
        dict_asset = dict_values["energyProviders"][dso]
        if "file_name" in dict_asset["peak_demand_pricing"]:
=======
        dict_asset = dict_values["energyProviders"][sector][dso]
        if isinstance(dict_asset["peak_demand_pricing"]["value"], dict):
>>>>>>> 66818f46
            helpers.receive_timeseries_from_csv(
                dict_values["simulation_settings"], dict_asset, "peak_demand_pricing"
            )

        peak_demand_pricing = dict_values["energyProviders"][dso][
            "peak_demand_pricing"
        ]["value"]
        if isinstance(peak_demand_pricing, float) or isinstance(
            peak_demand_pricing, int
        ):
            logging.debug(
                "The peak demand pricing price of %s %s is set as capex_var of the sources of grid energy.",
                peak_demand_pricing,
                dict_values["economic_data"]["currency"],
            )
        else:
            logging.debug(
                "The peak demand pricing price of %s %s is set as capex_var of the sources of grid energy.",
                sum(peak_demand_pricing) / len(peak_demand_pricing),
                dict_values["economic_data"]["currency"],
            )

        peak_demand_pricing = {
            "value": dict_values["energyProviders"][dso]["peak_demand_pricing"][
                "value"
            ],
            "unit": "currency/kWpeak",
        }

        if number_of_pricing_periods == 1:
            # if only one period: avoid suffix dso+'_consumption_period_1"
            timeseries = pd.Series(
                1, index=dict_values["simulation_settings"]["time_index"]
            )
            helpers.define_source(
                dict_values,
                dso + "_consumption",
                dict_values["energyProviders"][dso]["energy_price"],
                dict_values["energyProviders"][dso]["outflow_direction"],
                timeseries,
                opex_fix=peak_demand_pricing,
            )
        else:
            # define one source for each pricing period
            for pricing_period in range(1, number_of_pricing_periods + 1):
                timeseries = pd.Series(
                    0, index=dict_values["simulation_settings"]["time_index"]
                )
                time_period = pd.date_range(
                    start=dict_values["simulation_settings"]["start_date"]
                    + pd.DateOffset(months=(pricing_period - 1) * months_in_a_period),
                    end=dict_values["simulation_settings"]["start_date"]
                    + pd.DateOffset(
                        months=pricing_period * months_in_a_period, hours=-1
                    ),
                    freq=str(dict_values["simulation_settings"]["timestep"]["value"])
                    + "min",
                )

                timeseries = timeseries.add(
                    pd.Series(1, index=time_period), fill_value=0
                )
                helpers.define_source(
                    dict_values,
                    dso + "_consumption_period_" + str(pricing_period),
                    dict_values["energyProviders"][dso]["energy_price"],
                    dict_values["energyProviders"][dso]["outflow_direction"],
                    timeseries,
                    opex_fix=peak_demand_pricing,
                )

        helpers.define_sink(
            dict_values,
            dso + "_feedin",
            dict_values["energyProviders"][dso]["feedin_tariff"],
            dict_values["energyProviders"][dso]["inflow_direction"],
            capex_var={"value": 0, "unit": "currency/kW"},
        )

        return

    def define_source(dict_values, asset_name, price, output_bus, timeseries, **kwargs):
        # create name of bus. Check if multiple busses are given
        if isinstance(output_bus, list):
            output_bus_name = []
            for bus in output_bus:
                output_bus_name.append(helpers.bus_suffix(bus))
        else:
            output_bus_name = helpers.bus_suffix(output_bus)

        source = {
            "type_oemof": "source",
            "label": asset_name + " source",
            "output_direction": output_bus,
            "output_bus_name": output_bus_name,
            "dispatchable": True,
            "timeseries": timeseries,
            # "opex_var": {"value": price, "unit": "currency/unit"},
            "lifetime": {
                "value": dict_values["economic_data"]["project_duration"]["value"],
                "unit": "year",
            },
        }

        # check if multiple busses are provided
        # for each bus, read time series for opex_var if a file name has been provided in energy price
        if isinstance(price["value"], list):
            source.update({"opex_var": {"value": [], "unit": price["unit"]}})
            values_info = []
            for element in price["value"]:
                if isinstance(element, dict):
                    source["opex_var"]["value"].append(
                        helpers.get_timeseries_multiple_flows(
                            dict_values["simulation_settings"],
                            source,
                            element["file_name"],
                            element["header"],
                        )
                    )
                    values_info.append(element)
                else:
                    source["opex_var"]["value"].append(element)
            if len(values_info) > 0:
                source["opex_var"]["values_info"] = values_info

        elif isinstance(price["value"], dict):
            source.update(
                {
                    "opex_var": {
                        "value": {
                            "file_name": price["value"]["file_name"],
                            "header": price["value"]["header"],
                        },
                        "unit": price["unit"],
                    }
                }
            )
            helpers.receive_timeseries_from_csv(
                dict_values["simulation_settings"], source, "opex_var"
            )
        else:
            source.update(
                {"opex_var": {"value": price["value"], "unit": price["unit"]}}
            )

        logging.debug(
            "Asset %s: sum of timeseries = %s", asset_name, sum(timeseries.values)
        )

        if "opex_fix" in kwargs or "capex_var" in kwargs:
            if "opex_fix" in kwargs:
                source.update({"opex_fix": kwargs["opex_fix"]})
            else:
                source.update({"capex_var": kwargs["capex_var"]})

            source.update(
                {
                    "optimizeCap": {"value": True, "unit": "bool"},
                    "timeseries_peak": {"value": max(timeseries), "unit": "kW"},
                    # todo if we have normalized timeseries hiere, the capex/opex (simulation) have changed, too
                    "timeseries_normalized": timeseries / max(timeseries),
                }
            )
            logging.warning(
                "Attention! %s is created, with a price of %s."
                "If this is DSO supply, this could be improved. Please refer to Issue #23.",
                source["label"],
                source["opex_var"]["value"],
            )
        else:
<<<<<<< HEAD
            source.update({"optimizeCap": {"value": False, "unit": "bool"}})

        # update dictionary
        dict_values["energyProduction"].update({asset_name: source})
        # add to list of assets on busses
        helpers.update_bus(dict_values, output_bus, asset_name, source["label"])
=======
            source.update({"optimizeCap": False})

        # create new input bus if non-existent before. Check if multiple busses are provided
        if isinstance(output_bus, list):
            for bus in output_bus:
                if bus not in dict_values["energyProduction"].keys():
                    dict_values["energyProduction"].update({bus: {}})
                dict_values["energyProduction"][bus].update({asset_name: source})
                helpers.update_bus(dict_values, bus, asset_name, source["label"])
        else:
            if output_bus not in dict_values["energyProduction"].keys():
                dict_values["energyProduction"].update({output_bus: {}})
            # update dictionary
            dict_values["energyProduction"][output_bus].update({asset_name: source})
            # add to list of assets on busses
            helpers.update_bus(dict_values, output_bus, asset_name, source["label"])

>>>>>>> 66818f46
        return

    def define_sink(dict_values, asset_name, price, input_bus, **kwargs):
        # create name of bus. Check if multiple busses are given
        if isinstance(input_bus, list):
            input_bus_name = []
            for bus in input_bus:
                input_bus_name.append(helpers.bus_suffix(bus))
        else:
            input_bus_name = helpers.bus_suffix(input_bus)

        # create a dictionary for the sink
        sink = {
            "type_oemof": "sink",
            "label": asset_name + "_sink",
            "input_direction": input_bus,
            "input_bus_name": input_bus_name,
            # "opex_var": {"value": price, "unit": "currency/kWh"},
            "lifetime": {
                "value": dict_values["economic_data"]["project_duration"]["value"],
                "unit": "year",
            },
        }

        # check if multiple busses are provided
        # for each bus, read time series for opex_var if a file name has been provided in feedin tariff
        if isinstance(price["value"], list):
            sink.update({"opex_var": {"value": [], "unit": price["unit"]}})
            values_info = []
            for element in price["value"]:
                if isinstance(element, dict):
                    timeseries = helpers.get_timeseries_multiple_flows(
                        dict_values["simulation_settings"],
                        sink,
                        element["file_name"],
                        element["header"],
                    )
                    if asset_name[-6:] == "feedin":
                        sink["opex_var"]["value"].append([-i for i in timeseries])
                    else:
                        sink["opex_var"]["value"].append(timeseries)
                else:
                    sink["opex_var"]["value"].append(element)
            if len(values_info) > 0:
                sink["opex_var"]["values_info"] = values_info

        elif isinstance(price["value"], dict):
            sink.update(
                {
                    "opex_var": {
                        "value": {
                            "file_name": price["value"]["file_name"],
                            "header": price["value"]["header"],
                        },
                        "unit": price["unit"],
                    }
                }
            )
            helpers.receive_timeseries_from_csv(
                dict_values["simulation_settings"], sink, "opex_var"
            )
            if (
                asset_name[-6:] == "feedin"
            ):  # change into negative value if this is a feedin sink
                sink["opex_var"].update(
                    {"value": [-i for i in sink["opex_var"]["value"]]}
                )
        else:
            if asset_name[-6:] == "feedin":
                value = -price["value"]
            else:
                value = price["value"]
            sink.update({"opex_var": {"value": value, "unit": price["unit"]}})

        if "capex_var" in kwargs:
            sink.update(
                {
                    "capex_var": kwargs["capex_var"],
                    "optimizeCap": {"value": True, "unit": "bool"},
                }
            )
        if "opex_fix" in kwargs:
            sink.update(
                {
                    "opex_fix": kwargs["opex_fix"],
                    "optimizeCap": {"value": True, "unit": "bool"},
                }
            )
        else:
<<<<<<< HEAD
            sink.update({"optimizeCap": {"value": False, "unit": "bool"}})
        # update dictionary
        dict_values["energyConsumption"].update({asset_name: sink})
        # add to list of assets on busses
        helpers.update_bus(dict_values, input_bus, asset_name, sink["label"])
=======
            sink.update({"optimizeCap": False})
    # If multiple input busses exist
        if isinstance(input_bus, list):
            for bus in input_bus:
                if bus not in dict_values["energyConsumption"].keys():
                    dict_values["energyConsumption"].update({bus: {}})
                dict_values["energyConsumption"][bus].update({asset_name: sink})
                helpers.update_bus(dict_values, bus, asset_name, sink["label"])
        else:
            # create new input bus if non-existent before
            if input_bus not in dict_values["energyConsumption"].keys():
                dict_values["energyConsumption"].update({input_bus: {}})

            # update dictionary
            dict_values["energyConsumption"][input_bus].update({asset_name: sink})

            # add to list of assets on busses
            helpers.update_bus(dict_values, input_bus, asset_name, sink["label"])
>>>>>>> 66818f46
        return

    def evaluate_lifetime_costs(settings, economic_data, dict_asset):
        if "capex_var" not in dict_asset:
            dict_asset.update({"capex_var": 0})
        if "opex_fix" not in dict_asset:
            dict_asset.update({"opex_fix": 0})

        opex_fix = dict_asset["opex_fix"]["value"]
        capex_var = dict_asset["capex_var"]["value"]
        # take average value of opex_var if it is a timeseries
        if isinstance(dict_asset["opex_var"]["value"], float) or isinstance(
            dict_asset["opex_var"]["value"], int
        ):
            opex_var = dict_asset["opex_var"]["value"]

        # if multiple busses are provided, it takes the first opex_var (corresponding to the first bus)
        # to calculate the lifetime_opex_var
        elif isinstance(dict_asset["opex_var"]["value"], list):
            first_value = dict_asset["opex_var"]["value"][0]
            if isinstance(first_value, float) or isinstance(first_value, int):
                opex_var = first_value
            else:
                opex_var = sum(first_value) / len(first_value)
        else:
            opex_var = sum(dict_asset["opex_var"]["value"]) / len(
                dict_asset["opex_var"]["value"]
            )

        dict_asset.update(
            {
                "lifetime_capex_var": {
                    "value": economics.capex_from_investment(
                        capex_var,
                        dict_asset["lifetime"]["value"],
                        economic_data["project_duration"]["value"],
                        economic_data["discount_factor"]["value"],
                        economic_data["tax"]["value"],
                    ),
                    "unit": dict_asset["capex_var"]["unit"],
                }
            }
        )

        # Annuities of components including opex AND capex #
        dict_asset.update(
            {
                "annuity_capex_opex_var": {
                    "value": economics.annuity(
                        dict_asset["lifetime_capex_var"]["value"],
                        economic_data["crf"]["value"],
                    )
                    + opex_fix,  # changes from opex_var
                    "unit": dict_asset["lifetime_capex_var"]["unit"] + "/a",
                }
            }
        )

        dict_asset.update(
            {
                "lifetime_opex_fix": {
                    "value": dict_asset["opex_fix"]["value"]
                    * economic_data["annuity_factor"]["value"],
                    "unit": dict_asset["opex_fix"]["unit"][:-2],
                }
            }
        )

        dict_asset.update(
            {
                "lifetime_opex_var": {
                    "value": opex_var * economic_data["annuity_factor"]["value"],
                    "unit": "?",
                }
            }
        )

        # Scaling annuity to timeframe
        # Updating all annuities above to annuities "for the timeframe", so that optimization is based on more adequate
        # costs. Includes project_cost_annuity, distribution_grid_cost_annuity, maingrid_extension_cost_annuity for
        # consistency eventhough these are not used in optimization.
        dict_asset.update(
            {
                "simulation_annuity": {
                    "value": dict_asset["annuity_capex_opex_var"]["value"]
                    / 365
                    * settings["evaluated_period"]["value"],
                    "unit": "currency/unit/simulation period",
                }
            }
        )

        return

    # read timeseries. 2 cases are considered: Input type is related to demand or generation profiles,
    # so additional values like peak, total or average must be calculated. Any other type does not need this additional info.
    def receive_timeseries_from_csv(settings, dict_asset, type):
<<<<<<< HEAD
        # todo this input/file_name thing is a workaround and has to be improved in the future
        # if only filename is given here, then only one column can be in the csv
        if "input" in dict_asset:
            file_name = dict_asset[type]["file_name"]
            header = dict_asset[type]["header"]
            unit = dict_asset[type]["unit"]

        elif "file_name" in dict_asset:
            file_name = dict_asset["file_name"]
            unit = dict_asset["unit"] + "/h"

=======
        if type == "input":
            file_name = dict_asset[type]["file_name"]
            header = dict_asset[type]["header"]
        else:
            file_name = dict_asset[type]["value"]["file_name"]
            header = dict_asset[type]["value"]["header"]
        unit = dict_asset[type]["unit"]
>>>>>>> 66818f46
        file_path = settings["path_input_folder"] + file_name
        verify.lookup_file(file_path, dict_asset["label"])

        data_set = pd.read_csv(file_path, sep=";")
        if "file_name" in dict_asset:
            header = data_set.columns[0]

        if len(data_set.index) == settings["periods"]:
            if type == "input":
                dict_asset.update(
                    {
                        "timeseries": pd.Series(
                            data_set[header].values, index=settings["time_index"]
                        )
                    }
                )
            else:
                dict_asset[type]["value_info"] = dict_asset[type]["value"]
                dict_asset[type]["value"] = pd.Series(
                    data_set[header].values, index=settings["time_index"]
                )

            logging.debug(
                "Added timeseries of %s (%s).", dict_asset["label"], file_path
            )
        elif len(data_set.index) >= settings["periods"]:
            if type == "input":
                dict_asset.update(
                    {
                        "timeseries": pd.Series(
                            data_set[header][0 : len(settings["time_index"])].values,
                            index=settings["time_index"],
                        )
                    }
                )
            else:
                dict_asset[type]["value_info"] = dict_asset[type]["value"]
                dict_asset[type]["value"] = pd.Series(
                    data_set[header][0 : len(settings["time_index"])].values,
                    index=settings["time_index"],
                )

            logging.info(
                "Provided timeseries of %s (%s) longer than evaluated period. "
                "Excess data dropped.",
                dict_asset["label"],
                file_path,
            )

        elif len(data_set.index) <= settings["periods"]:
            logging.critical(
                "Input error! "
                "Provided timeseries of %s (%s) shorter then evaluated period. "
                "Operation terminated",
                dict_asset["label"],
                file_path,
            )
            sys.exit()

        if type == "input":
            dict_asset.update(
                {
                    "timeseries_peak": {
                        "value": max(dict_asset["timeseries"]),
                        "unit": unit,
                    },
                    "timeseries_total": {
                        "value": sum(dict_asset["timeseries"]),
                        "unit": unit,
                    },
                    "timeseries_average": {
                        "value": sum(dict_asset["timeseries"])
                        / len(dict_asset["timeseries"]),
                        "unit": unit,
                    },
                }
            )

            if dict_asset["optimizeCap"]["value"] == True:
                logging.debug("Normalizing timeseries of %s.", dict_asset["label"])
                dict_asset.update(
                    {
                        "timeseries_normalized": dict_asset["timeseries"]
                        / dict_asset["timeseries_peak"]["value"]
                    }
                )
                # just to be sure!
                if any(dict_asset["timeseries_normalized"].values) > 1:
                    logging.warning(
                        "Error, %s timeseries not normalized, greater than 1.",
                        dict_asset["label"],
                    )
                if any(dict_asset["timeseries_normalized"].values) < 0:
                    logging.warning(
                        "Error, %s timeseries negative.", dict_asset["label"]
                    )

        shutil.copy(file_path, settings["path_output_folder_inputs"] + file_name)
        logging.debug("Copied timeseries %s to output folder / inputs.", file_path)
        return

    def treat_multiple_flows(dict_asset, dict_values, parameter):
        """
        This function consider the case a technical parameter on the json file has a list of values because multiple
        inputs or outputs busses are considered.
        Parameters
        ----------
        dict_values:
        dictionary of current values of the asset
        parameter:
        usually efficiency. Different efficiencies will be given if an asset has multiple inputs or outputs busses,
        so a list must be considered.

        Returns
        -------

        """
        updated_values = []
        values_info = (
            []
        )  # filenames and headers will be stored to allow keeping track of the timeseries generation
        for element in dict_asset[parameter]["value"]:
            if isinstance(element, dict):
                updated_values.append(
                    helpers.get_timeseries_multiple_flows(
                        dict_values["simulation_settings"],
                        dict_asset,
                        element["file_name"],
                        element["header"],
                    )
                )
                values_info.append(element)
            else:
                updated_values.append(element)
        dict_asset[parameter]["value"] = updated_values
        if len(values_info) > 0:
            dict_asset[parameter].update({"values_info": values_info})

        return

    # reads timeseries specifically when the need comes from a multiple or output busses situation
    # returns the timeseries. Does not update any dictionary
    def get_timeseries_multiple_flows(settings, dict_asset, file_name, header):
        """

        Parameters
        ----------
        dict_asset:
        dictionary of the asset
        file_name:
        name of the file to read the time series
        header:
        name of the column where the timeseries is provided

        Returns
        -------

        """
        file_path = settings["path_input_folder"] + file_name
        verify.lookup_file(file_path, dict_asset["label"])

        data_set = pd.read_csv(file_path, sep=";")
        if len(data_set.index) == settings["periods"]:
            return pd.Series(data_set[header].values, index=settings["time_index"])
        elif len(data_set.index) >= settings["periods"]:
            return pd.Series(
                data_set[header][0 : len(settings["time_index"])].values,
                index=settings["time_index"],
            )
        elif len(data_set.index) <= settings["periods"]:
            logging.critical(
                "Input error! "
                "Provided timeseries of %s (%s) shorter then evaluated period. "
                "Operation terminated",
                dict_asset["label"],
                file_path,
            )
            sys.exit()<|MERGE_RESOLUTION|>--- conflicted
+++ resolved
@@ -16,17 +16,7 @@
 
 class data_processing:
     def all(dict_values):
-        """
-        Function executing all pre-processing steps necessary
-        :param dict_values
-        All input data in dict format
-
-        :return Pre-processed dictionary with all input parameters
-
-        """
         data_processing.simulation_settings(dict_values["simulation_settings"])
-        data_processing.economic_parameters(dict_values["economic_data"])
-        data_processing.identify_energy_vectors(dict_values)
 
         ## Verify inputs
         # todo check whether input values can be true
@@ -39,47 +29,7 @@
         output.store_as_json(dict_values, "json_input_processed")
         return
 
-    def identify_energy_vectors(dict_values):
-        """
-        Identifies all energyVectors used in the energy system by checking every entry 'energyVector' of all assets.
-        energyVectors later will be used to distribute costs and KPI amongst the sectors (not implemented)
-
-        :param: dict
-        All input data in dict format
-
-        :return:
-        Update dict['project_data'] by used sectors
-        """
-        dict_of_sectors = {}
-        names_of_sectors = ""
-        for level1 in dict_values.keys():
-            for level2 in dict_values[level1].keys():
-                if (
-                    isinstance(dict_values[level1][level2], dict)
-                    and "energyVector" in dict_values[level1][level2].keys()
-                ):
-                    energy_vector_name = dict_values[level1][level2]["energyVector"]
-                    if energy_vector_name not in dict_of_sectors.keys():
-                        dict_of_sectors.update(
-                            {energy_vector_name: energy_vector_name.replace("_", " ")}
-                        )
-                        names_of_sectors = names_of_sectors + energy_vector_name + ", "
-
-        dict_values["project_data"].update({"sectors": dict_of_sectors})
-        logging.info(
-            "The energy system modelled includes following energy vectors / sectors: %s",
-            names_of_sectors[:-2],
-        )
-        return
-
     def simulation_settings(simulation_settings):
-        """
-        Updates simulation settings by all time-related parameters.
-        :param: dict
-        Simulation parameters of the input data
-        :return: dict
-        Update simulation_settings by start date, end date, timeindex, and number of simulation periods
-        """
         simulation_settings.update(
             {"start_date": pd.to_datetime(simulation_settings["start_date"])}
         )
@@ -105,9 +55,6 @@
         simulation_settings.update({"periods": len(simulation_settings["time_index"])})
         return simulation_settings
 
-<<<<<<< HEAD
-    def economic_parameters(economic_parameters):
-=======
     def process_all_assets(dict_values):
         # read timeseries with filename provided for technical parameters (efficiency and minimum and maximum storage level)
 
@@ -146,34 +93,31 @@
                                 dict_asset, dict_values, parameter
                             )
 
->>>>>>> 66818f46
         # Calculate annuitiy factor
-        economic_parameters.update(
+        dict_values["economic_data"].update(
             {
                 "annuity_factor": {
                     "value": economics.annuity_factor(
-                        economic_parameters["project_duration"]["value"],
-                        economic_parameters["discount_factor"]["value"],
+                        dict_values["economic_data"]["project_duration"]["value"],
+                        dict_values["economic_data"]["discount_factor"]["value"],
                     ),
                     "unit": "?",
                 }
             }
         )
         # Calculate crf
-        economic_parameters.update(
+        dict_values["economic_data"].update(
             {
                 "crf": {
                     "value": economics.crf(
-                        economic_parameters["project_duration"]["value"],
-                        economic_parameters["discount_factor"]["value"],
+                        dict_values["economic_data"]["project_duration"]["value"],
+                        dict_values["economic_data"]["discount_factor"]["value"],
                     ),
                     "unit": "?",
                 }
             }
         )
-        return
-
-    def process_all_assets(dict_values):
+
         # defines dict_values['energyBusses'] for later reference
         helpers.define_busses(dict_values)
 
@@ -190,163 +134,107 @@
                 dict_values["project_data"]["sectors"][sector],
             )
 
-        # process all energyAssets:
-        # Attention! Order of asset_groups important. for energyProviders/energyConversion sinks and sources
-        # might be defined that have to be processed in energyProduction/energyConsumption
-        asset_group_list = [
-            "energyProviders",
-            "energyConversion",
-            "energyStorage",
-            "energyProduction",
-            "energyConsumption",
-        ]
-
-        for asset_group in asset_group_list:
-            logging.info("Pre-processing all assets in asset group %s.", asset_group)
-            if asset_group != "energyProviders":
-                # Populates dict_values['energyBusses'] with assets
-                helpers.update_busses_in_out_direction(
-                    dict_values, dict_values[asset_group]
-                )
-            if asset_group == "energyConversion":
-                process_asset_group.energyConversion(dict_values, asset_group)
-            elif asset_group == "energyProduction":
-                process_asset_group.energyProduction(dict_values, asset_group)
-            elif asset_group == "energyStorage":
-                process_asset_group.energyStorage(dict_values, asset_group)
-            elif asset_group == "energyProviders":
-                process_asset_group.energyProviders(dict_values, asset_group)
-            elif asset_group == "energyConsumption":
-                process_asset_group.energyConsumption(dict_values, asset_group)
-            else:
-                logging.error(
-                    "Coding error. Asset group list item %s not known.", asset_group
-                )
-            logging.debug(
-                "Finished pre-processing all assets in asset group %s.", asset_group
-            )
-
-        logging.info("Processed cost data and added economic values.")
-        return
-
-
-class process_asset_group:
-    def energyConversion(dict_values, group):
+        # add sources and sinks depending on items in energy providers as pre-processing
+        for sector in dict_values["energyProviders"]:
+            for dso in dict_values["energyProviders"][sector]:
+                helpers.define_dso_sinks_and_sources(dict_values, sector, dso)
+
         # Add lifetime capex (incl. replacement costs), calculate annuity (incl. om), and simulation annuity to each asset
-        for asset in dict_values[group]:
-            helpers.define_missing_cost_data(dict_values, dict_values[group][asset])
+        for asset in dict_values["energyConversion"]:
+            helpers.define_missing_cost_data(
+                dict_values, dict_values["energyConversion"][asset]
+            )
             helpers.evaluate_lifetime_costs(
                 dict_values["simulation_settings"],
                 dict_values["economic_data"],
-                dict_values[group][asset],
-            )
-
-            # read timeseries with filename provided for technical parameters (efficiency and minimum and maximum storage level)
-            if "file_name" in dict_values[group][asset]["efficiency"]:
-                helpers.receive_timeseries_from_csv(
-                    dict_values["simulation_settings"],
-                    dict_values[group][asset],
-                    "efficiency",
-                )
-        return
-
-    def energyProduction(dict_values, group):
-        for asset in dict_values[group]:
-            helpers.define_missing_cost_data(dict_values, dict_values[group][asset])
-            helpers.evaluate_lifetime_costs(
-                dict_values["simulation_settings"],
-                dict_values["economic_data"],
-                dict_values[group][asset],
-            )
-
-            if "file_name" in dict_values[group][asset]:
-                helpers.receive_timeseries_from_csv(
-                    dict_values["simulation_settings"],
-                    dict_values[group][asset],
-                    "input",
-                )
-        return
-
-    def energyStorage(dict_values, group):
-        for asset in dict_values[group]:
-            for subasset in ["capacity", "charging_power", "discharging_power"]:
-                helpers.define_missing_cost_data(
-                    dict_values, dict_values[group][asset][subasset],
-                )
-                helpers.evaluate_lifetime_costs(
-                    dict_values["simulation_settings"],
-                    dict_values["economic_data"],
-                    dict_values[group][asset][subasset],
-                )
-
-                # check if parameters are provided as timeseries
-                for parameter in ["efficiency", "soc_min", "soc_max"]:
+                dict_values["energyConversion"][asset],
+            )
+
+        for sector in dict_values["energyStorage"]:
+            helpers.update_busses_in_out_direction(
+                dict_values, dict_values["energyStorage"][sector]
+            )
+            for asset in dict_values["energyStorage"][sector]:
+                for subasset in ["capacity", "charging_power", "discharging_power"]:
+                    helpers.define_missing_cost_data(
+                        dict_values,
+                        dict_values["energyStorage"][sector][asset][subasset],
+                    )
+                    helpers.evaluate_lifetime_costs(
+                        dict_values["simulation_settings"],
+                        dict_values["economic_data"],
+                        dict_values["energyStorage"][sector][asset][subasset],
+                    )
+                dict_values["energyStorage"][sector][asset].update(
+                    {
+                        "input_bus_name": helpers.bus_suffix(
+                            dict_values["energyStorage"][sector][asset][
+                                "inflow_direction"
+                            ]
+                        )
+                    }
+                )
+                dict_values["energyStorage"][sector][asset].update(
+                    {
+                        "output_bus_name": helpers.bus_suffix(
+                            dict_values["energyStorage"][sector][asset][
+                                "outflow_direction"
+                            ]
+                        )
+                    }
+                )
+
+        # Add lifetime capex (incl. replacement costs), calculate annuity (incl. om), and simulation annuity to each asset
+        list_asset_groups = [
+            "fixCost",
+            "energyConsumption",
+            "energyProduction",
+            "energyProviders",
+        ]
+        for group in list_asset_groups:
+            for sector in dict_values[group]:
+                if group not in ["fixCost", "energyProviders"]:
+                    # populated dict_values['energyBusses'] with assets
+                    helpers.update_busses_in_out_direction(
+                        dict_values, dict_values[group][sector]
+                    )
+
+                for asset in dict_values[group][sector]:
+                    helpers.define_missing_cost_data(
+                        dict_values, dict_values[group][sector][asset]
+                    )
+                    helpers.evaluate_lifetime_costs(
+                        dict_values["simulation_settings"],
+                        dict_values["economic_data"],
+                        dict_values[group][sector][asset],
+                    )
                     if (
-                        parameter in dict_values[group][asset][subasset]
-                        and "file_name"
-                        in dict_values[group][asset][subasset][parameter]
+                        group == "energyConsumption"
+                        and "input_bus_name" not in dict_values[group][sector][asset]
+                    ):
+                        dict_values[group][sector][asset].update(
+                            {"input_bus_name": helpers.bus_suffix(sector)}
+                        )
+
+                    if (
+                        group == "energyProduction"
+                        and "output_bus_name" not in dict_values[group][sector][asset]
+                    ):
+                        dict_values[group][sector][asset].update(
+                            {"output_bus_name": helpers.bus_suffix(sector)}
+                        )
+
+                    if (
+                        group in ["energyConsumption", "energyProduction"]
+                        and "input" in dict_values[group][sector][asset]
                     ):
                         helpers.receive_timeseries_from_csv(
                             dict_values["simulation_settings"],
-                            dict_values[group][asset][subasset],
-                            parameter,
+                            dict_values[group][sector][asset],
+                            "input",
                         )
 
-            # define input and output bus names
-            dict_values[group][asset].update(
-                {
-                    "input_bus_name": helpers.bus_suffix(
-                        dict_values[group][asset]["inflow_direction"]
-                    )
-                }
-            )
-            dict_values[group][asset].update(
-                {
-                    "output_bus_name": helpers.bus_suffix(
-                        dict_values[group][asset]["outflow_direction"]
-                    )
-                }
-            )
-        return
-
-    def energyProviders(dict_values, group):
-        # add sources and sinks depending on items in energy providers as pre-processing
-        for asset in dict_values[group]:
-            helpers.define_dso_sinks_and_sources(dict_values, asset)
-
-            # Add lifetime capex (incl. replacement costs), calculate annuity (incl. om), and simulation annuity to each asset
-            helpers.define_missing_cost_data(dict_values, dict_values[group][asset])
-            helpers.evaluate_lifetime_costs(
-                dict_values["simulation_settings"],
-                dict_values["economic_data"],
-                dict_values[group][asset],
-            )
-        return
-
-    def energyConsumption(dict_values, group):
-        for asset in dict_values[group]:
-            helpers.define_missing_cost_data(dict_values, dict_values[group][asset])
-            helpers.evaluate_lifetime_costs(
-                dict_values["simulation_settings"],
-                dict_values["economic_data"],
-                dict_values[group][asset],
-            )
-            if "input_bus_name" not in dict_values[group][asset]:
-                dict_values[group][asset].update(
-                    {
-                        "input_bus_name": helpers.bus_suffix(
-                            dict_values[group][asset]["energyVector"]
-                        )
-                    }
-                )
-
-            if "input" in dict_values[group][asset]:
-                helpers.receive_timeseries_from_csv(
-                    dict_values["simulation_settings"],
-                    dict_values[group][asset],
-                    "input",
-                )
-
+        logging.info("Processed cost data and added economic values.")
         return
 
 
@@ -367,9 +255,10 @@
         economic_data = dict_values["economic_data"]
 
         basic_costs = {
-            "optimizeCap": {"value": False, "unit": "bool"},
+            "installedCap": {"value": 0, "unit": "currency"},
+            "optimizeCap": False,
             "unit": "?",
-            "installedCap": {"value": 0.0, "unit": "unit"},
+            "installedCap": {"value": 0.0, "unit": "kW"},
             "capex_fix": {"value": 0, "unit": "currency"},
             "capex_var": {"value": 0, "unit": "currency/unit"},
             "opex_fix": {"value": 0, "unit": "currency/year"},
@@ -400,6 +289,7 @@
             dict_values["energyBusses"].update(
                 {helpers.bus_suffix(dict_values["project_data"]["sectors"][sector]): {}}
             )
+
         # defines busses accessed by conversion assets
         helpers.update_busses_in_out_direction(
             dict_values, dict_values["energyConversion"]
@@ -445,7 +335,6 @@
                     helpers.update_bus(
                         dict_values, bus, asset, asset_group[asset]["label"]
                     )
-
         return
 
     def bus_suffix(bus):
@@ -463,9 +352,9 @@
         logging.debug("Added asset %s to bus %s", asset_label, bus_label)
         return
 
-    def define_dso_sinks_and_sources(dict_values, dso):
+    def define_dso_sinks_and_sources(dict_values, sector, dso):
         # define to shorten code
-        number_of_pricing_periods = dict_values["energyProviders"][dso][
+        number_of_pricing_periods = dict_values["energyProviders"][sector][dso][
             "peak_demand_pricing_period"
         ]["value"]
         # defines the evaluation period
@@ -475,18 +364,13 @@
             number_of_pricing_periods,
             months_in_a_period,
         )
-<<<<<<< HEAD
-        dict_asset = dict_values["energyProviders"][dso]
-        if "file_name" in dict_asset["peak_demand_pricing"]:
-=======
         dict_asset = dict_values["energyProviders"][sector][dso]
         if isinstance(dict_asset["peak_demand_pricing"]["value"], dict):
->>>>>>> 66818f46
             helpers.receive_timeseries_from_csv(
                 dict_values["simulation_settings"], dict_asset, "peak_demand_pricing"
             )
 
-        peak_demand_pricing = dict_values["energyProviders"][dso][
+        peak_demand_pricing = dict_values["energyProviders"][sector][dso][
             "peak_demand_pricing"
         ]["value"]
         if isinstance(peak_demand_pricing, float) or isinstance(
@@ -505,7 +389,7 @@
             )
 
         peak_demand_pricing = {
-            "value": dict_values["energyProviders"][dso]["peak_demand_pricing"][
+            "value": dict_values["energyProviders"][sector][dso]["peak_demand_pricing"][
                 "value"
             ],
             "unit": "currency/kWpeak",
@@ -519,8 +403,8 @@
             helpers.define_source(
                 dict_values,
                 dso + "_consumption",
-                dict_values["energyProviders"][dso]["energy_price"],
-                dict_values["energyProviders"][dso]["outflow_direction"],
+                dict_values["energyProviders"][sector][dso]["energy_price"],
+                dict_values["energyProviders"][sector][dso]["outflow_direction"],
                 timeseries,
                 opex_fix=peak_demand_pricing,
             )
@@ -547,8 +431,8 @@
                 helpers.define_source(
                     dict_values,
                     dso + "_consumption_period_" + str(pricing_period),
-                    dict_values["energyProviders"][dso]["energy_price"],
-                    dict_values["energyProviders"][dso]["outflow_direction"],
+                    dict_values["energyProviders"][sector][dso]["energy_price"],
+                    dict_values["energyProviders"][sector][dso]["outflow_direction"],
                     timeseries,
                     opex_fix=peak_demand_pricing,
                 )
@@ -556,8 +440,8 @@
         helpers.define_sink(
             dict_values,
             dso + "_feedin",
-            dict_values["energyProviders"][dso]["feedin_tariff"],
-            dict_values["energyProviders"][dso]["inflow_direction"],
+            dict_values["energyProviders"][sector][dso]["feedin_tariff"],
+            dict_values["energyProviders"][sector][dso]["inflow_direction"],
             capex_var={"value": 0, "unit": "currency/kW"},
         )
 
@@ -639,7 +523,7 @@
 
             source.update(
                 {
-                    "optimizeCap": {"value": True, "unit": "bool"},
+                    "optimizeCap": True,
                     "timeseries_peak": {"value": max(timeseries), "unit": "kW"},
                     # todo if we have normalized timeseries hiere, the capex/opex (simulation) have changed, too
                     "timeseries_normalized": timeseries / max(timeseries),
@@ -652,14 +536,6 @@
                 source["opex_var"]["value"],
             )
         else:
-<<<<<<< HEAD
-            source.update({"optimizeCap": {"value": False, "unit": "bool"}})
-
-        # update dictionary
-        dict_values["energyProduction"].update({asset_name: source})
-        # add to list of assets on busses
-        helpers.update_bus(dict_values, output_bus, asset_name, source["label"])
-=======
             source.update({"optimizeCap": False})
 
         # create new input bus if non-existent before. Check if multiple busses are provided
@@ -677,7 +553,6 @@
             # add to list of assets on busses
             helpers.update_bus(dict_values, output_bus, asset_name, source["label"])
 
->>>>>>> 66818f46
         return
 
     def define_sink(dict_values, asset_name, price, input_bus, **kwargs):
@@ -753,27 +628,10 @@
             sink.update({"opex_var": {"value": value, "unit": price["unit"]}})
 
         if "capex_var" in kwargs:
-            sink.update(
-                {
-                    "capex_var": kwargs["capex_var"],
-                    "optimizeCap": {"value": True, "unit": "bool"},
-                }
-            )
+            sink.update({"capex_var": kwargs["capex_var"], "optimizeCap": True})
         if "opex_fix" in kwargs:
-            sink.update(
-                {
-                    "opex_fix": kwargs["opex_fix"],
-                    "optimizeCap": {"value": True, "unit": "bool"},
-                }
-            )
-        else:
-<<<<<<< HEAD
-            sink.update({"optimizeCap": {"value": False, "unit": "bool"}})
-        # update dictionary
-        dict_values["energyConsumption"].update({asset_name: sink})
-        # add to list of assets on busses
-        helpers.update_bus(dict_values, input_bus, asset_name, sink["label"])
-=======
+            sink.update({"opex_fix": kwargs["opex_fix"], "optimizeCap": True})
+        else:
             sink.update({"optimizeCap": False})
     # If multiple input busses exist
         if isinstance(input_bus, list):
@@ -792,7 +650,6 @@
 
             # add to list of assets on busses
             helpers.update_bus(dict_values, input_bus, asset_name, sink["label"])
->>>>>>> 66818f46
         return
 
     def evaluate_lifetime_costs(settings, economic_data, dict_asset):
@@ -890,19 +747,6 @@
     # read timeseries. 2 cases are considered: Input type is related to demand or generation profiles,
     # so additional values like peak, total or average must be calculated. Any other type does not need this additional info.
     def receive_timeseries_from_csv(settings, dict_asset, type):
-<<<<<<< HEAD
-        # todo this input/file_name thing is a workaround and has to be improved in the future
-        # if only filename is given here, then only one column can be in the csv
-        if "input" in dict_asset:
-            file_name = dict_asset[type]["file_name"]
-            header = dict_asset[type]["header"]
-            unit = dict_asset[type]["unit"]
-
-        elif "file_name" in dict_asset:
-            file_name = dict_asset["file_name"]
-            unit = dict_asset["unit"] + "/h"
-
-=======
         if type == "input":
             file_name = dict_asset[type]["file_name"]
             header = dict_asset[type]["header"]
@@ -910,14 +754,10 @@
             file_name = dict_asset[type]["value"]["file_name"]
             header = dict_asset[type]["value"]["header"]
         unit = dict_asset[type]["unit"]
->>>>>>> 66818f46
         file_path = settings["path_input_folder"] + file_name
         verify.lookup_file(file_path, dict_asset["label"])
 
         data_set = pd.read_csv(file_path, sep=";")
-        if "file_name" in dict_asset:
-            header = data_set.columns[0]
-
         if len(data_set.index) == settings["periods"]:
             if type == "input":
                 dict_asset.update(
@@ -989,7 +829,7 @@
                 }
             )
 
-            if dict_asset["optimizeCap"]["value"] == True:
+            if dict_asset["optimizeCap"] == True:
                 logging.debug("Normalizing timeseries of %s.", dict_asset["label"])
                 dict_asset.update(
                     {
