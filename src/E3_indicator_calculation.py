--- conflicted
+++ resolved
@@ -26,12 +26,9 @@
     KPI_UNCOUPLED_DICT,
     KPI_COST_MATRIX,
     TOTAL_FLOW,
-<<<<<<< HEAD
-    CONNECTED_CONSUMPTION_SOURCES,
-=======
     RENEWABLE_ASSET_BOOL,
     RENEWABLE_SHARE_DSO,
->>>>>>> d7a1794c
+    CONNECTED_CONSUMPTION_SOURCES,
 )
 
 
