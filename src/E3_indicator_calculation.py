--- conflicted
+++ resolved
@@ -116,7 +116,6 @@
             ]["value"] * (
                 1 - dict_values["energyProviders"][DSO]["renewable_share"]["value"]
             )
-<<<<<<< HEAD
 
     dict_values[KPI_DICT][KPI_UNCOUPLED_DICT].update(
         {
@@ -133,7 +132,6 @@
     ]:
         weighting_for_sector_coupled_kpi(dict_values, sector_specific_kpi)
     return
-
 
 def renewable_share(dict_values):
     """Determination of renewable share of one sector
@@ -233,6 +231,4 @@
             )
 
         dict_values[KPI_DICT][KPI_SCALARS_DICT].update({kpi_name: energy_equivalent})
-=======
->>>>>>> e420b1cd
     return