--- conflicted
+++ resolved
@@ -14,15 +14,7 @@
 
 from src.constants import TYPE_NONE
 from src.constants_json_strings import (
-<<<<<<< HEAD
-    UNIT,
-    SIMULATION_SETTINGS,
-    VALUE,
     FLOW,
-    LABEL,
-    OPTIMIZE_CAP,
-=======
->>>>>>> e2f6bbf0
     INSTALLED_CAP,
     INPUT_POWER,
     OUTPUT_POWER,
