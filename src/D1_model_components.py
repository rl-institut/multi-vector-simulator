--- conflicted
+++ resolved
@@ -599,39 +599,14 @@
     Indirectly updated `model` and dict of asset in `kwargs` with the source object.
 
     """
-<<<<<<< HEAD
-    # check if the source has multiple output flows
-    if isinstance(dict_asset[OUTPUT_BUS_NAME], list):
-        outputs = {}
-        index = 0
-        for bus in dict_asset[OUTPUT_BUS_NAME]:
-            outputs[kwargs["busses"][bus]] = solph.Flow(
-                label=dict_asset[LABEL],
-                fix=dict_asset[TIMESERIES],
-                nominal_value=dict_asset[INSTALLED_CAP][VALUE],
-                variable_costs=dict_asset[DISPATCH_PRICE][0],
-            )
-            index += 1
-    else:
-        outputs = {
-            kwargs["busses"][dict_asset[OUTPUT_BUS_NAME]]: solph.Flow(
-                label=dict_asset[LABEL],
-                fix=dict_asset[TIMESERIES],
-                nominal_value=dict_asset[INSTALLED_CAP][VALUE],
-                variable_costs=dict_asset[DISPATCH_PRICE][VALUE],
-            )
-        }
-=======
     outputs = {
         kwargs["busses"][dict_asset[OUTPUT_BUS_NAME]]: solph.Flow(
             label=dict_asset[LABEL],
-            actual_value=dict_asset[TIMESERIES],
-            fixed=True,
+            fix=dict_asset[TIMESERIES],
             nominal_value=dict_asset[INSTALLED_CAP][VALUE],
             variable_costs=dict_asset[DISPATCH_PRICE][VALUE],
         )
     }
->>>>>>> e6282156
 
     source_non_dispatchable = solph.Source(label=dict_asset[LABEL], outputs=outputs)
 
@@ -651,31 +626,12 @@
     Indirectly updated `model` and dict of asset in `kwargs` with the source object.
 
     """
-<<<<<<< HEAD
-    # check if the source has multiple output busses
-    if isinstance(dict_asset[OUTPUT_BUS_NAME], list):
-        outputs = {}
-        index = 0
-        for bus in dict_asset[OUTPUT_BUS_NAME]:
-            outputs[kwargs["busses"][bus]] = solph.Flow(
-                label=dict_asset[LABEL],
-                fix=dict_asset[TIMESERIES_NORMALIZED],
-                existing=dict_asset[INSTALLED_CAP][VALUE],
-                investment=solph.Investment(
-                    ep_costs=dict_asset[SIMULATION_ANNUITY][VALUE]
-                    / dict_asset[TIMESERIES_PEAK][VALUE],
-                    maximum=dict_asset[MAXIMUM_CAP][VALUE],
-                ),
-                variable_costs=dict_asset[DISPATCH_PRICE][VALUE][index]
-=======
     outputs = {
         kwargs["busses"][dict_asset[OUTPUT_BUS_NAME]]: solph.Flow(
             label=dict_asset[LABEL],
-            actual_value=dict_asset[TIMESERIES_NORMALIZED],
-            fixed=True,
+            fix=dict_asset[TIMESERIES_NORMALIZED],
             investment=solph.Investment(
                 ep_costs=dict_asset[SIMULATION_ANNUITY][VALUE]
->>>>>>> e6282156
                 / dict_asset[TIMESERIES_PEAK][VALUE],
                 maximum=dict_asset[MAXIMUM_CAP][VALUE],
                 existing=dict_asset[INSTALLED_CAP][VALUE],
@@ -697,12 +653,7 @@
         outputs = {
             kwargs["busses"][dict_asset[OUTPUT_BUS_NAME]]: solph.Flow(
                 label=dict_asset[LABEL],
-<<<<<<< HEAD
-                fix=dict_asset[TIMESERIES_NORMALIZED],
-                existing=dict_asset[INSTALLED_CAP][VALUE],
-=======
                 max=dict_asset[TIMESERIES_NORMALIZED],
->>>>>>> e6282156
                 investment=solph.Investment(
                     ep_costs=dict_asset[SIMULATION_ANNUITY][VALUE]
                     / dict_asset[TIMESERIES_PEAK][VALUE],
@@ -721,7 +672,7 @@
                 "Change code in D1/source_dispatchable: timeseries_normalized not the only key determining the flow"
             )
         outputs = {
-            kwargs["busses"][dict_asset[OUTPUT_BUS_NAME]]: solph.Flow(
+            kwargs["busses"][dict_asset[OUTPUT_BUS_NAME]] = solph.Flow(
                 label=dict_asset[LABEL],
                 investment=solph.Investment(
                     ep_costs=dict_asset[SIMULATION_ANNUITY][VALUE],
@@ -751,7 +702,7 @@
     """
     if TIMESERIES_NORMALIZED in dict_asset:
         outputs = {
-            kwargs["busses"][dict_asset[OUTPUT_BUS_NAME]]: solph.Flow(
+            kwargs["busses"][dict_asset[OUTPUT_BUS_NAME]] = solph.Flow(
                 label=dict_asset[LABEL],
                 max=dict_asset[TIMESERIES_NORMALIZED],
                 existing=dict_asset[INSTALLED_CAP][VALUE],
@@ -765,7 +716,7 @@
                 "Change code in D1/source_dispatchable: timeseries_normalized not the only key determining the flow"
             )
         outputs = {
-            kwargs["busses"][dict_asset[OUTPUT_BUS_NAME]]: solph.Flow(
+            kwargs["busses"][dict_asset[OUTPUT_BUS_NAME]]=solph.Flow(
                 label=dict_asset[LABEL],
                 existing=dict_asset[INSTALLED_CAP][VALUE],
                 variable_costs=dict_asset[DISPATCH_PRICE][VALUE],
