--- conflicted
+++ resolved
@@ -604,17 +604,9 @@
             )
         }
 
-<<<<<<< HEAD
-        # create and add demand sink to micro_grid_system - fixed
-        sink_demand = solph.Sink(label=dict_asset["label"], inputs=inputs,)
-        model.add(sink_demand)
-        kwargs["sinks"].update({dict_asset["label"]: sink_demand})
-        logging.info("Added: Non-dispatchable sink %s", dict_asset["label"])
-        return
-=======
     # create and add demand sink to micro_grid_system - fixed
     sink_demand = solph.Sink(label=dict_asset["label"], inputs=inputs,)
     model.add(sink_demand)
     kwargs["sinks"].update({dict_asset["label"]: sink_demand})
-    return
->>>>>>> 33519dd9
+    logging.info("Added: Non-dispatchable sink %s", dict_asset["label"])
+    return