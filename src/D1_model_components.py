--- conflicted
+++ resolved
@@ -35,11 +35,8 @@
     OUTPUT_BUS_NAME,
     SIMULATION_ANNUITY,
     MAXIMUM_CAP,
-<<<<<<< HEAD
+    DISPATCHABILITY,
     OEMOF_ASSET_TYPE,
-=======
-    DISPATCHABILITY,
->>>>>>> f9ed95cd
 )
 
 
