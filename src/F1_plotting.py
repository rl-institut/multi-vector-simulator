--- conflicted
+++ resolved
@@ -1,7 +1,7 @@
 import pandas as pd
 import matplotlib.pyplot as plt
 import logging
-<<<<<<< HEAD
+import os
 
 r"""
 Module F1 describes all the functions that create plots.
@@ -11,9 +11,7 @@
 - creating bar chart for cost data
 - creating network graph for the model brackets only working on Ubuntu
 """
-=======
-import os
->>>>>>> d7341742
+
 
 logging.getLogger("matplotlib.font_manager").disabled = True
 
@@ -21,12 +19,22 @@
 def flows(user_input, project_data, results_timeseries, sector, interval):
     """
 
-    :param user_input:
-    :param project_data:
-    :param results_timeseries:
-    :param sector:
-    :param interval:
-    :return:
+    Parameters
+    ----------
+    user_input :
+        param project_data:
+    results_timeseries :
+        param sector:
+    interval :
+        return:
+    project_data :
+        
+    sector :
+        
+
+    Returns
+    -------
+
     """
     logging.info("Creating plots for %s sector", sector)
     steps = interval * 24
@@ -92,13 +100,24 @@
 
 
 def capacities(user_input, project_data, assets, capacities):
-    """
-    Determines the assets for which the optimized capacity is larger than zero and then plots those capacities in a bar chart.
-    :param user_input: dict Simulation settings including the output path
-    :param project_data: dict Project data including project name and scenario name
-    :param assets: list of asset names
-    :param capacities: list of asset capacities
-    :return: png with bar chart of optimized capacities
+    """Determines the assets for which the optimized capacity is larger than zero and then plots those capacities in a bar chart.
+
+    Parameters
+    ----------
+    user_input :
+        dict Simulation settings including the output path
+    project_data :
+        dict Project data including project name and scenario name
+    assets :
+        list of asset names
+    capacities :
+        list of asset capacities
+
+    Returns
+    -------
+    type
+        png with bar chart of optimized capacities
+
     """
 
     # only items with an optimal added capacity over 0 are selected
@@ -150,8 +169,14 @@
 def costs(dict_values):
     """
 
-    :param dict_values:
-    :return:
+    Parameters
+    ----------
+    dict_values :
+        return:
+
+    Returns
+    -------
+
     """
 
     settings = dict_values["simulation_settings"]
@@ -260,13 +285,24 @@
 def plot_costs(settings, project_data, names, costs, label, path):
     """
 
-    :param settings:
-    :param project_data:
-    :param names:
-    :param costs:
-    :param label:
-    :param path:
-    :return:
+    Parameters
+    ----------
+    settings :
+        param project_data:
+    names :
+        param costs:
+    label :
+        param path:
+    project_data :
+        
+    costs :
+        
+    path :
+        
+
+    Returns
+    -------
+
     """
 
     costs = pd.DataFrame(data=costs.values, index=names.values)
@@ -335,15 +371,28 @@
 ):
     """
 
-    :param settings:
-    :param project_data:
-    :param major:
-    :param major_value:
-    :param costs_total:
-    :param total:
-    :param label:
-    :param path:
-    :return:
+    Parameters
+    ----------
+    settings :
+        param project_data:
+    major :
+        param major_value:
+    costs_total :
+        param total:
+    label :
+        param path:
+    project_data :
+        
+    major_value :
+        
+    total :
+        
+    path :
+        
+
+    Returns
+    -------
+
     """
 
     costs_total_rest = costs_total.copy()
@@ -401,16 +450,36 @@
 ):
     """
 
-    :param energysystem:
-    :param edge_labels:
-    :param node_color:
-    :param edge_color:
-    :param plot:
-    :param node_size:
-    :param with_labels:
-    :param arrows:
-    :param layout:
-    :return:
+    Parameters
+    ----------
+    energysystem :
+        param edge_labels:
+    node_color :
+        param edge_color: (Default value = "#eeac7e")
+    plot :
+        param node_size:
+    with_labels :
+        param arrows: (Default value = True)
+    layout :
+        return: (Default value = "dot")
+    user_input :
+        
+    edge_labels :
+         (Default value = True)
+    edge_color :
+         (Default value = "#eeac7e")
+    show_plot :
+         (Default value = True)
+    save_plot :
+         (Default value = True)
+    node_size :
+         (Default value = 5500)
+    arrows :
+         (Default value = True)
+
+    Returns
+    -------
+
     """
     import networkx as nx
     import oemof.graph as graph
