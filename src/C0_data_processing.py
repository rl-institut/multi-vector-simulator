--- conflicted
+++ resolved
@@ -1035,13 +1035,10 @@
                 logging.warning("Error, %s timeseries negative.", dict_asset["label"])
 
     # plot all timeseries that are red into simulation input
-<<<<<<< HEAD
-    flows_processing(settings, dict_asset["timeseries"], dict_asset["label"], header)
-=======
     plot_input_timeseries(
         settings, dict_asset["timeseries"], dict_asset["label"], header
     )
->>>>>>> ae52898d
+
 
     # copy input files
     shutil.copy(
@@ -1051,11 +1048,7 @@
     return
 
 
-<<<<<<< HEAD
-def flows_processing(user_input, timeseries, asset_name, column_head):
-=======
 def plot_input_timeseries(user_input, timeseries, asset_name, column_head):
->>>>>>> ae52898d
     logging.info("Creating plots for asset %s's parameter %s", asset_name, column_head)
     fig, axes = plt.subplots(nrows=1, figsize=(16 / 2.54, 10 / 2.54 / 2))
     axes_mg = axes
