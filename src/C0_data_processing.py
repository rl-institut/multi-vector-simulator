import os
import sys
import shutil
import logging
import pandas as pd
import matplotlib.pyplot as plt
import logging

logging.getLogger("matplotlib.font_manager").disabled = True

from src.constants import INPUTS_COPY, TIME_SERIES

import src.C1_verification as verify
import src.C2_economic_functions as economics
import src.F0_output as output


def all(dict_values):
    """
    Function executing all pre-processing steps necessary
    :param dict_values
    All input data in dict format

    :return Pre-processed dictionary with all input parameters

    """
    simulation_settings(dict_values["simulation_settings"])
    economic_parameters(dict_values["economic_data"])
    identify_energy_vectors(dict_values)

    ## Verify inputs
    # todo check whether input values can be true
    # verify.check_input_values(dict_values)
    # todo Check, whether files (demand, generation) are existing

    # Adds costs to each asset and sub-asset
    process_all_assets(dict_values)

    output.store_as_json(dict_values, "json_input_processed")
    return


def identify_energy_vectors(dict_values):
    """
    Identifies all energyVectors used in the energy system by checking every entry 'energyVector' of all assets.
    energyVectors later will be used to distribute costs and KPI amongst the sectors (not implemented)

    :param: dict
    All input data in dict format

    :return:
    Update dict['project_data'] by used sectors
    """
    dict_of_sectors = {}
    names_of_sectors = ""
    for level1 in dict_values.keys():
        for level2 in dict_values[level1].keys():
            if (
                isinstance(dict_values[level1][level2], dict)
                and "energyVector" in dict_values[level1][level2].keys()
            ):
                energy_vector_name = dict_values[level1][level2]["energyVector"]
                if energy_vector_name not in dict_of_sectors.keys():
                    dict_of_sectors.update(
                        {energy_vector_name: energy_vector_name.replace("_", " ")}
                    )
                    names_of_sectors = names_of_sectors + energy_vector_name + ", "

    dict_values["project_data"].update({"sectors": dict_of_sectors})
    logging.info(
        "The energy system modelled includes following energy vectors / sectors: %s",
        names_of_sectors[:-2],
    )
    return


def simulation_settings(simulation_settings):
    """
    Updates simulation settings by all time-related parameters.
    :param: dict
    Simulation parameters of the input data
    :return: dict
    Update simulation_settings by start date, end date, timeindex, and number of simulation periods
    """
    simulation_settings.update(
        {"start_date": pd.to_datetime(simulation_settings["start_date"])}
    )
    simulation_settings.update(
        {
            "end_date": simulation_settings["start_date"]
            + pd.DateOffset(
                days=simulation_settings["evaluated_period"]["value"], hours=-1
            )
        }
    )
    # create time index used for initializing oemof simulation
    simulation_settings.update(
        {
            "time_index": pd.date_range(
                start=simulation_settings["start_date"],
                end=simulation_settings["end_date"],
                freq=str(simulation_settings["timestep"]["value"]) + "min",
            )
        }
    )

    simulation_settings.update({"periods": len(simulation_settings["time_index"])})
    return simulation_settings


def economic_parameters(economic_parameters):
    """Calculate annuity factor

    :param economic_parameters:
    :return:
    """

    economic_parameters.update(
        {
            "annuity_factor": {
                "value": economics.annuity_factor(
                    economic_parameters["project_duration"]["value"],
                    economic_parameters["discount_factor"]["value"],
                ),
                "unit": "?",
            }
        }
    )
    # Calculate crf
    economic_parameters.update(
        {
            "crf": {
                "value": economics.crf(
                    economic_parameters["project_duration"]["value"],
                    economic_parameters["discount_factor"]["value"],
                ),
                "unit": "?",
            }
        }
    )
    return


def process_all_assets(dict_values):
    """defines dict_values['energyBusses'] for later reference

    :param dict_values:
    :return:
    """
    #
    define_busses(dict_values)

    # Define all excess sinks for sectors
    for sector in dict_values["project_data"]["sectors"]:
        define_sink(
            dict_values,
            dict_values["project_data"]["sectors"][sector] + " excess",
            {"value": 0, "unit": "currency/kWh"},
            dict_values["project_data"]["sectors"][sector],
        )
        logging.debug(
            "Created excess sink for sector %s",
            dict_values["project_data"]["sectors"][sector],
        )

    # process all energyAssets:
    # Attention! Order of asset_groups important. for energyProviders/energyConversion sinks and sources
    # might be defined that have to be processed in energyProduction/energyConsumption
    asset_group_list = [
        "energyProviders",
        "energyConversion",
        "energyStorage",
        "energyProduction",
        "energyConsumption",
    ]

    for asset_group in asset_group_list:
        logging.info("Pre-processing all assets in asset group %s.", asset_group)
        if asset_group != "energyProviders":
            # Populates dict_values['energyBusses'] with assets
            update_busses_in_out_direction(dict_values, dict_values[asset_group])
        if asset_group == "energyConversion":
            energyConversion(dict_values, asset_group)
        elif asset_group == "energyProduction":
            energyProduction(dict_values, asset_group)
        elif asset_group == "energyStorage":
            energyStorage(dict_values, asset_group)
        elif asset_group == "energyProviders":
            energyProviders(dict_values, asset_group)
        elif asset_group == "energyConsumption":
            energyConsumption(dict_values, asset_group)
        else:
            logging.error(
                "Coding error. Asset group list item %s not known.", asset_group
            )
        logging.debug(
            "Finished pre-processing all assets in asset group %s.", asset_group
        )

    logging.info("Processed cost data and added economic values.")
    return


def energyConversion(dict_values, group):
    """Add lifetime capex (incl. replacement costs), calculate annuity (incl. om), and simulation annuity to each asset

    :param dict_values:
    :param group:
    :return:
    """
    #
    for asset in dict_values[group]:
        define_missing_cost_data(dict_values, dict_values[group][asset])
        evaluate_lifetime_costs(
            dict_values["simulation_settings"],
            dict_values["economic_data"],
            dict_values[group][asset],
        )

        # in case there is only one parameter provided (input bus and one output bus)
        if isinstance(dict_values[group][asset]["efficiency"]["value"], dict):
            receive_timeseries_from_csv(
                dict_values["simulation_settings"],
                dict_values[group][asset],
                "efficiency",
            )
        # in case there is more than one parameter provided (either (A) n input busses and 1 output bus or (B) 1 input bus and n output busses)
        # dictionaries with filenames and headers will be replaced by timeseries, scalars will be mantained
        elif isinstance(dict_values[group][asset]["efficiency"]["value"], list):
            treat_multiple_flows(dict_values[group][asset], dict_values, "efficiency")

            # same distinction of values provided with dictionaries (one input and one output) or list (multiple).
            # They can at turn be scalars, mantained, or timeseries
            logging.debug(
                "Asset %s has multiple input/output busses with a list of efficiencies. Reading list",
                dict_values[group][asset]["label"],
            )
    return


def energyProduction(dict_values, group):
    """

    :param dict_values:
    :param group:
    :return:
    """
    for asset in dict_values[group]:
        define_missing_cost_data(dict_values, dict_values[group][asset])
        evaluate_lifetime_costs(
            dict_values["simulation_settings"],
            dict_values["economic_data"],
            dict_values[group][asset],
        )

        if "file_name" in dict_values[group][asset]:
            receive_timeseries_from_csv(
                dict_values["simulation_settings"], dict_values[group][asset], "input",
            )
    return


def energyStorage(dict_values, group):
    """

    :param dict_values:
    :param group:
    :return:
    """
    for asset in dict_values[group]:
        for subasset in ["capacity", "charging_power", "discharging_power"]:
            define_missing_cost_data(
                dict_values, dict_values[group][asset][subasset],
            )
            evaluate_lifetime_costs(
                dict_values["simulation_settings"],
                dict_values["economic_data"],
                dict_values[group][asset][subasset],
            )

            # check if parameters are provided as timeseries
            for parameter in ["efficiency", "soc_min", "soc_max"]:
                if parameter in dict_values[group][asset][subasset] and isinstance(
                    dict_values[group][asset][subasset][parameter]["value"], dict
                ):
                    receive_timeseries_from_csv(
                        dict_values["simulation_settings"],
                        dict_values[group][asset][subasset],
                        parameter,
                    )
                elif parameter in dict_values[group][asset][subasset] and isinstance(
                    dict_values[group][asset][subasset][parameter]["value"], list
                ):
                    treat_multiple_flows(
                        dict_values[group][asset][subasset], dict_values, parameter
                    )

        # define input and output bus names
        dict_values[group][asset].update(
            {
                "input_bus_name": bus_suffix(
                    dict_values[group][asset]["inflow_direction"]
                )
            }
        )
        dict_values[group][asset].update(
            {
                "output_bus_name": bus_suffix(
                    dict_values[group][asset]["outflow_direction"]
                )
            }
        )
    return


def energyProviders(dict_values, group):
    """

    :param dict_values:
    :param group:
    :return:
    """
    # add sources and sinks depending on items in energy providers as pre-processing
    for asset in dict_values[group]:
        define_dso_sinks_and_sources(dict_values, asset)

        # Add lifetime capex (incl. replacement costs), calculate annuity (incl. om), and simulation annuity to each asset
        define_missing_cost_data(dict_values, dict_values[group][asset])
        evaluate_lifetime_costs(
            dict_values["simulation_settings"],
            dict_values["economic_data"],
            dict_values[group][asset],
        )
    return


def energyConsumption(dict_values, group):
    """

    :param dict_values:
    :param group:
    :return:
    """
    for asset in dict_values[group]:
        define_missing_cost_data(dict_values, dict_values[group][asset])
        evaluate_lifetime_costs(
            dict_values["simulation_settings"],
            dict_values["economic_data"],
            dict_values[group][asset],
        )
        if "input_bus_name" not in dict_values[group][asset]:
            dict_values[group][asset].update(
                {
                    "input_bus_name": bus_suffix(
                        dict_values[group][asset]["energyVector"]
                    )
                }
            )

        if "file_name" in dict_values[group][asset]:
            receive_timeseries_from_csv(
                dict_values["simulation_settings"], dict_values[group][asset], "input",
            )
    return


def define_missing_cost_data(dict_values, dict_asset):
    """

    :param dict_values:
    :param dict_asset:
    :return:
    """

    # read timeseries with filename provided for variable costs.
    # if multiple opex_var are given for multiple busses, it checks if any value is a timeseries
    if "opex_var" in dict_asset:
        if isinstance(dict_asset["opex_var"]["value"], dict):
            receive_timeseries_from_csv(
                dict_values["simulation_settings"], dict_asset, "opex_var"
            )
        elif isinstance(dict_asset["opex_var"]["value"], list):
            treat_multiple_flows(dict_asset, dict_values, "opex_var")

    economic_data = dict_values["economic_data"]

    basic_costs = {
        "optimizeCap": {"value": False, "unit": "bool"},
        "unit": "?",
        "installedCap": {"value": 0.0, "unit": "unit"},
        "capex_fix": {"value": 0, "unit": "currency"},
        "capex_var": {"value": 0, "unit": "currency/unit"},
        "opex_fix": {"value": 0, "unit": "currency/year"},
        "opex_var": {"value": 0, "unit": "currency/unit/year"},
        "lifetime": {
            "value": economic_data["project_duration"]["value"],
            "unit": "year",
        },
    }

    # checks that an asset has all cost parameters needed for evaluation. Adds standard values.
    str = ""
    for cost in basic_costs:
        if cost not in dict_asset:
            dict_asset.update({cost: basic_costs[cost]})
            str = str + " " + cost

    if len(str) > 1:
        logging.debug("Added basic costs to asset %s: %s", dict_asset["label"], str)
    return


def define_busses(dict_values):
    """

    :param dict_values:
    :return:
    """
    # create new group of assets: busses
    dict_values.update({"energyBusses": {}})

    # defines energy busses of sectors
    for sector in dict_values["project_data"]["sectors"]:
        dict_values["energyBusses"].update(
            {bus_suffix(dict_values["project_data"]["sectors"][sector]): {}}
        )
    # defines busses accessed by conversion assets
    update_busses_in_out_direction(dict_values, dict_values["energyConversion"])
    return


def update_busses_in_out_direction(dict_values, asset_group, **kwargs):
    """

    :param dict_values:
    :param asset_group:
    :param kwargs:
    :return:
    """
    # checks for all assets of an group
    for asset in asset_group:
        # the bus that is connected to the inflow
        if "inflow_direction" in asset_group[asset]:
            bus = asset_group[asset]["inflow_direction"]
            if isinstance(bus, list):
                bus_list = []
                for subbus in bus:
                    bus_list.append(bus_suffix(subbus))
                    update_bus(dict_values, subbus, asset, asset_group[asset]["label"])
                asset_group[asset].update({"input_bus_name": bus_list})
            else:
                asset_group[asset].update({"input_bus_name": bus_suffix(bus)})
                update_bus(dict_values, bus, asset, asset_group[asset]["label"])
        # the bus that is connected to the outflow
        if "outflow_direction" in asset_group[asset]:
            bus = asset_group[asset]["outflow_direction"]
            if isinstance(bus, list):
                bus_list = []
                for subbus in bus:
                    bus_list.append(bus_suffix(subbus))
                    update_bus(dict_values, subbus, asset, asset_group[asset]["label"])
                asset_group[asset].update({"output_bus_name": bus_list})
            else:
                asset_group[asset].update({"output_bus_name": bus_suffix(bus)})
                update_bus(dict_values, bus, asset, asset_group[asset]["label"])

    return


def bus_suffix(bus):
    """

    :param bus:
    :return:
    """
    bus_label = bus + " bus"
    return bus_label


def update_bus(dict_values, bus, asset, asset_label):
    """

    :param dict_values:
    :param bus:
    :param asset:
    :param asset_label:
    :return:
    """
    bus_label = bus_suffix(bus)
    if bus_label not in dict_values["energyBusses"]:
        # add bus to asset group energyBusses
        dict_values["energyBusses"].update({bus_label: {}})

    # Asset should added to respective bus
    dict_values["energyBusses"][bus_label].update({asset: asset_label})
    logging.debug("Added asset %s to bus %s", asset_label, bus_label)
    return


def define_dso_sinks_and_sources(dict_values, dso):
    """

    :param dict_values:
    :param dso:
    :return:
    """
    # define to shorten code
    number_of_pricing_periods = dict_values["energyProviders"][dso][
        "peak_demand_pricing_period"
    ]["value"]
    # defines the evaluation period
    months_in_a_period = 12 / number_of_pricing_periods
    logging.info(
        "Peak demand pricing is taking place %s times per year, ie. every %s months.",
        number_of_pricing_periods,
        months_in_a_period,
    )

    dict_asset = dict_values["energyProviders"][dso]
    if isinstance(dict_asset["peak_demand_pricing"]["value"], dict):
        receive_timeseries_from_csv(
            dict_values["simulation_settings"], dict_asset, "peak_demand_pricing"
        )

    peak_demand_pricing = dict_values["energyProviders"][dso]["peak_demand_pricing"][
        "value"
    ]
    if isinstance(peak_demand_pricing, float) or isinstance(peak_demand_pricing, int):
        logging.debug(
            "The peak demand pricing price of %s %s is set as capex_var of the sources of grid energy.",
            peak_demand_pricing,
            dict_values["economic_data"]["currency"],
        )
    else:
        logging.debug(
            "The peak demand pricing price of %s %s is set as capex_var of the sources of grid energy.",
            sum(peak_demand_pricing) / len(peak_demand_pricing),
            dict_values["economic_data"]["currency"],
        )

    peak_demand_pricing = {
        "value": dict_values["energyProviders"][dso]["peak_demand_pricing"]["value"],
        "unit": "currency/kWpeak",
    }

    if number_of_pricing_periods == 1:
        # if only one period: avoid suffix dso+'_consumption_period_1"
        timeseries = pd.Series(
            1, index=dict_values["simulation_settings"]["time_index"]
        )
        define_source(
            dict_values,
            dso + "_consumption",
            dict_values["energyProviders"][dso]["energy_price"],
            dict_values["energyProviders"][dso]["outflow_direction"],
            timeseries,
            opex_fix=peak_demand_pricing,
        )
    else:
        # define one source for each pricing period
        for pricing_period in range(1, number_of_pricing_periods + 1):
            timeseries = pd.Series(
                0, index=dict_values["simulation_settings"]["time_index"]
            )
            time_period = pd.date_range(
                start=dict_values["simulation_settings"]["start_date"]
                + pd.DateOffset(months=(pricing_period - 1) * months_in_a_period),
                end=dict_values["simulation_settings"]["start_date"]
                + pd.DateOffset(months=pricing_period * months_in_a_period, hours=-1),
                freq=str(dict_values["simulation_settings"]["timestep"]["value"])
                + "min",
            )

            timeseries = timeseries.add(pd.Series(1, index=time_period), fill_value=0)
            define_source(
                dict_values,
                dso + "_consumption_period_" + str(pricing_period),
                dict_values["energyProviders"][dso]["energy_price"],
                dict_values["energyProviders"][dso]["outflow_direction"],
                timeseries,
                opex_fix=peak_demand_pricing,
            )

    define_sink(
        dict_values,
        dso + "_feedin",
        dict_values["energyProviders"][dso]["feedin_tariff"],
        dict_values["energyProviders"][dso]["inflow_direction"],
        capex_var={"value": 0, "unit": "currency/kW"},
    )

    return


def define_source(dict_values, asset_name, price, output_bus, timeseries, **kwargs):
    """

    :param dict_values:
    :param asset_name:
    :param price:
    :param output_bus:
    :param timeseries:
    :param kwargs:
    :return:
    """
    # create name of bus. Check if multiple busses are given
    if isinstance(output_bus, list):
        output_bus_name = []
        for bus in output_bus:
            output_bus_name.append(bus_suffix(bus))
    else:
        output_bus_name = bus_suffix(output_bus)

    source = {
        "type_oemof": "source",
        "label": asset_name + " source",
        "output_direction": output_bus,
        "output_bus_name": output_bus_name,
        "dispatchable": True,
        "timeseries": timeseries,
        # "opex_var": {"value": price, "unit": "currency/unit"},
        "lifetime": {
            "value": dict_values["economic_data"]["project_duration"]["value"],
            "unit": "year",
        },
    }

    # check if multiple busses are provided
    # for each bus, read time series for opex_var if a file name has been provided in energy price
    if isinstance(price["value"], list):
        source.update({"opex_var": {"value": [], "unit": price["unit"]}})
        values_info = []
        for element in price["value"]:
            if isinstance(element, dict):
                source["opex_var"]["value"].append(
                    get_timeseries_multiple_flows(
                        dict_values["simulation_settings"],
                        source,
                        element["file_name"],
                        element["header"],
                    )
                )
                values_info.append(element)
            else:
                source["opex_var"]["value"].append(element)
        if len(values_info) > 0:
            source["opex_var"]["values_info"] = values_info

    elif isinstance(price["value"], dict):
        source.update(
            {
                "opex_var": {
                    "value": {
                        "file_name": price["value"]["file_name"],
                        "header": price["value"]["header"],
                    },
                    "unit": price["unit"],
                }
            }
        )
        receive_timeseries_from_csv(
            dict_values["simulation_settings"], source, "opex_var"
        )
    else:
        source.update({"opex_var": {"value": price["value"], "unit": price["unit"]}})

    logging.debug(
        "Asset %s: sum of timeseries = %s", asset_name, sum(timeseries.values)
    )

    if "opex_fix" in kwargs or "capex_var" in kwargs:
        if "opex_fix" in kwargs:
            source.update({"opex_fix": kwargs["opex_fix"]})
        else:
            source.update({"capex_var": kwargs["capex_var"]})

        source.update(
            {
                "optimizeCap": {"value": True, "unit": "bool"},
                "timeseries_peak": {"value": max(timeseries), "unit": "kW"},
                # todo if we have normalized timeseries hiere, the capex/opex (simulation) have changed, too
                "timeseries_normalized": timeseries / max(timeseries),
            }
        )
        logging.warning(
            "Attention! %s is created, with a price of %s."
            "If this is DSO supply, this could be improved. Please refer to Issue #23.",
            source["label"],
            source["opex_var"]["value"],
        )
    else:
        source.update({"optimizeCap": {"value": False, "unit": "bool"}})

    # update dictionary
    dict_values["energyProduction"].update({asset_name: source})

    # create new input bus if non-existent before. Check if multiple busses are provided
    if isinstance(output_bus, list):
        for bus in output_bus:
            # add to list of assets on busses
            update_bus(dict_values, bus, asset_name, source["label"])
    else:
        # add to list of assets on busses
        update_bus(dict_values, output_bus, asset_name, source["label"])

    return


def define_sink(dict_values, asset_name, price, input_bus, **kwargs):
    """

    :param dict_values:
    :param asset_name:
    :param price:
    :param input_bus:
    :param kwargs:
    :return:
    """
    # create name of bus. Check if multiple busses are given
    if isinstance(input_bus, list):
        input_bus_name = []
        for bus in input_bus:
            input_bus_name.append(bus_suffix(bus))
    else:
        input_bus_name = bus_suffix(input_bus)

    # create a dictionary for the sink
    sink = {
        "type_oemof": "sink",
        "label": asset_name + "_sink",
        "input_direction": input_bus,
        "input_bus_name": input_bus_name,
        # "opex_var": {"value": price, "unit": "currency/kWh"},
        "lifetime": {
            "value": dict_values["economic_data"]["project_duration"]["value"],
            "unit": "year",
        },
    }

    # check if multiple busses are provided
    # for each bus, read time series for opex_var if a file name has been provided in feedin tariff
    if isinstance(price["value"], list):
        sink.update({"opex_var": {"value": [], "unit": price["unit"]}})
        values_info = []
        for element in price["value"]:
            if isinstance(element, dict):
                timeseries = get_timeseries_multiple_flows(
                    dict_values["simulation_settings"],
                    sink,
                    element["file_name"],
                    element["header"],
                )
                if asset_name[-6:] == "feedin":
                    sink["opex_var"]["value"].append([-i for i in timeseries])
                else:
                    sink["opex_var"]["value"].append(timeseries)
            else:
                sink["opex_var"]["value"].append(element)
        if len(values_info) > 0:
            sink["opex_var"]["values_info"] = values_info

    elif isinstance(price["value"], dict):
        sink.update(
            {
                "opex_var": {
                    "value": {
                        "file_name": price["value"]["file_name"],
                        "header": price["value"]["header"],
                    },
                    "unit": price["unit"],
                }
            }
        )
        receive_timeseries_from_csv(
            dict_values["simulation_settings"], sink, "opex_var"
        )
        if (
            asset_name[-6:] == "feedin"
        ):  # change into negative value if this is a feedin sink
            sink["opex_var"].update({"value": [-i for i in sink["opex_var"]["value"]]})
    else:
        if asset_name[-6:] == "feedin":
            value = -price["value"]
        else:
            value = price["value"]
        sink.update({"opex_var": {"value": value, "unit": price["unit"]}})

    if "capex_var" in kwargs:
        sink.update(
            {
                "capex_var": kwargs["capex_var"],
                "optimizeCap": {"value": True, "unit": "bool"},
            }
        )
    if "opex_fix" in kwargs:
        sink.update(
            {
                "opex_fix": kwargs["opex_fix"],
                "optimizeCap": {"value": True, "unit": "bool"},
            }
        )
    else:
        sink.update({"optimizeCap": {"value": False, "unit": "bool"}})

    # update dictionary
    dict_values["energyConsumption"].update({asset_name: sink})

    # If multiple input busses exist
    if isinstance(input_bus, list):
        for bus in input_bus:
            update_bus(dict_values, bus, asset_name, sink["label"])
    else:
        # add to list of assets on busses
        update_bus(dict_values, input_bus, asset_name, sink["label"])

    return


def evaluate_lifetime_costs(settings, economic_data, dict_asset):
    """

    :param settings:
    :param economic_data:
    :param dict_asset:
    :return:
    """
    if "capex_var" not in dict_asset:
        dict_asset.update({"capex_var": 0})
    if "opex_fix" not in dict_asset:
        dict_asset.update({"opex_fix": 0})

    opex_fix = dict_asset["opex_fix"]["value"]
    capex_var = dict_asset["capex_var"]["value"]
    # take average value of opex_var if it is a timeseries
    if isinstance(dict_asset["opex_var"]["value"], float) or isinstance(
        dict_asset["opex_var"]["value"], int
    ):
        opex_var = dict_asset["opex_var"]["value"]

    # if multiple busses are provided, it takes the first opex_var (corresponding to the first bus)
    # to calculate the lifetime_opex_var
    elif isinstance(dict_asset["opex_var"]["value"], list):
        first_value = dict_asset["opex_var"]["value"][0]
        if isinstance(first_value, float) or isinstance(first_value, int):
            opex_var = first_value
        else:
            opex_var = sum(first_value) / len(first_value)
    else:
        opex_var = sum(dict_asset["opex_var"]["value"]) / len(
            dict_asset["opex_var"]["value"]
        )

    dict_asset.update(
        {
            "lifetime_capex_var": {
                "value": economics.capex_from_investment(
                    capex_var,
                    dict_asset["lifetime"]["value"],
                    economic_data["project_duration"]["value"],
                    economic_data["discount_factor"]["value"],
                    economic_data["tax"]["value"],
                ),
                "unit": dict_asset["capex_var"]["unit"],
            }
        }
    )

    # Annuities of components including opex AND capex #
    dict_asset.update(
        {
            "annuity_capex_opex_var": {
                "value": economics.annuity(
                    dict_asset["lifetime_capex_var"]["value"],
                    economic_data["crf"]["value"],
                )
                + opex_fix,  # changes from opex_var
                "unit": dict_asset["lifetime_capex_var"]["unit"] + "/a",
            }
        }
    )

    dict_asset.update(
        {
            "lifetime_opex_fix": {
                "value": dict_asset["opex_fix"]["value"]
                * economic_data["annuity_factor"]["value"],
                "unit": dict_asset["opex_fix"]["unit"][:-2],
            }
        }
    )

    dict_asset.update(
        {
            "lifetime_opex_var": {
                "value": opex_var * economic_data["annuity_factor"]["value"],
                "unit": "?",
            }
        }
    )

    # Scaling annuity to timeframe
    # Updating all annuities above to annuities "for the timeframe", so that optimization is based on more adequate
    # costs. Includes project_cost_annuity, distribution_grid_cost_annuity, maingrid_extension_cost_annuity for
    # consistency eventhough these are not used in optimization.
    dict_asset.update(
        {
            "simulation_annuity": {
                "value": dict_asset["annuity_capex_opex_var"]["value"]
                / 365
                * settings["evaluated_period"]["value"],
                "unit": "currency/unit/simulation period",
            }
        }
    )

    return


# read timeseries. 2 cases are considered: Input type is related to demand or generation profiles,
# so additional values like peak, total or average must be calculated. Any other type does not need this additional info.
def receive_timeseries_from_csv(settings, dict_asset, type):
    """

    :param settings:
    :param dict_asset:
    :param type:
    :return:
    """
    if type == "input" and "input" in dict_asset:
        file_name = dict_asset[type]["file_name"]
        header = dict_asset[type]["header"]
        unit = dict_asset[type]["unit"]
    elif "file_name" in dict_asset:
        # todo this input/file_name thing is a workaround and has to be improved in the future
        # if only filename is given here, then only one column can be in the csv
        file_name = dict_asset["file_name"]
        unit = dict_asset["unit"] + "/h"
    else:
        file_name = dict_asset[type]["value"]["file_name"]
        header = dict_asset[type]["value"]["header"]
        unit = dict_asset[type]["unit"]

    file_path = os.path.join(settings["path_input_folder"], TIME_SERIES, file_name)
    verify.lookup_file(file_path, dict_asset["label"])

    data_set = pd.read_csv(file_path, sep=",")

    if "file_name" in dict_asset:
        header = data_set.columns[0]

    if len(data_set.index) == settings["periods"]:
        if type == "input":
            dict_asset.update(
                {
                    "timeseries": pd.Series(
                        data_set[header].values, index=settings["time_index"]
                    )
                }
            )
        else:
            dict_asset[type]["value_info"] = dict_asset[type]["value"]
            dict_asset[type]["value"] = pd.Series(
                data_set[header].values, index=settings["time_index"]
            )

        logging.debug("Added timeseries of %s (%s).", dict_asset["label"], file_path)
    elif len(data_set.index) >= settings["periods"]:
        if type == "input":
            dict_asset.update(
                {
                    "timeseries": pd.Series(
                        data_set[header][0 : len(settings["time_index"])].values,
                        index=settings["time_index"],
                    )
                }
            )
        else:
            dict_asset[type]["value_info"] = dict_asset[type]["value"]
            dict_asset[type]["value"] = pd.Series(
                data_set[header][0 : len(settings["time_index"])].values,
                index=settings["time_index"],
            )

        logging.info(
            "Provided timeseries of %s (%s) longer than evaluated period. "
            "Excess data dropped.",
            dict_asset["label"],
            file_path,
        )

    elif len(data_set.index) <= settings["periods"]:
        logging.critical(
            "Input error! "
            "Provided timeseries of %s (%s) shorter then evaluated period. "
            "Operation terminated",
            dict_asset["label"],
            file_path,
        )
        sys.exit()

    if type == "input":
        dict_asset.update(
            {
                "timeseries_peak": {
                    "value": max(dict_asset["timeseries"]),
                    "unit": unit,
                },
                "timeseries_total": {
                    "value": sum(dict_asset["timeseries"]),
                    "unit": unit,
                },
                "timeseries_average": {
                    "value": sum(dict_asset["timeseries"])
                    / len(dict_asset["timeseries"]),
                    "unit": unit,
                },
            }
        )

        if dict_asset["optimizeCap"]["value"] == True:
            logging.debug("Normalizing timeseries of %s.", dict_asset["label"])
            dict_asset.update(
                {
                    "timeseries_normalized": dict_asset["timeseries"]
                    / dict_asset["timeseries_peak"]["value"]
                }
            )
            # just to be sure!
            if any(dict_asset["timeseries_normalized"].values) > 1:
                logging.warning(
                    "Error, %s timeseries not normalized, greater than 1.",
                    dict_asset["label"],
                )
            if any(dict_asset["timeseries_normalized"].values) < 0:
                logging.warning("Error, %s timeseries negative.", dict_asset["label"])

    # plot all timeseries that are red into simulation input
<<<<<<< HEAD
    flows_processing(settings, dict_asset["timeseries"], dict_asset["label"], header)
=======
    plot_input_timeseries(
        settings, dict_asset["timeseries"], dict_asset["label"], header
    )
>>>>>>> aa300054

    # copy input files
    shutil.copy(
        file_path, os.path.join(settings["path_output_folder"], INPUTS_COPY, file_name)
    )
    logging.debug("Copied timeseries %s to output folder / inputs.", file_path)
    return


<<<<<<< HEAD
def flows_processing(user_input, timeseries, asset_name, column_head):
=======
def plot_input_timeseries(user_input, timeseries, asset_name, column_head):
>>>>>>> aa300054
    logging.info("Creating plots for asset %s's parameter %s", asset_name, column_head)
    fig, axes = plt.subplots(nrows=1, figsize=(16 / 2.54, 10 / 2.54 / 2))
    axes_mg = axes

    timeseries.plot(
        title=asset_name, ax=axes_mg, drawstyle="steps-mid",
    )
    axes_mg.set(xlabel="Time", ylabel=column_head)

    plt.savefig(
        user_input["path_output_folder"]
        + "/"
        + "input_timeseries_"
        + asset_name
        + "_"
        + column_head
        + ".png",
        bbox_inches="tight",
    )
    # plt.show()
    plt.close()
    plt.clf()
    plt.cla()


def treat_multiple_flows(dict_asset, dict_values, parameter):
    """
    This function consider the case a technical parameter on the json file has a list of values because multiple
    inputs or outputs busses are considered.
    Parameters
    ----------
    dict_values:
    dictionary of current values of the asset
    parameter:
    usually efficiency. Different efficiencies will be given if an asset has multiple inputs or outputs busses,
    so a list must be considered.

    Returns
    -------

    """
    updated_values = []
    values_info = (
        []
    )  # filenames and headers will be stored to allow keeping track of the timeseries generation
    for element in dict_asset[parameter]["value"]:
        if isinstance(element, dict):
            updated_values.append(
                get_timeseries_multiple_flows(
                    dict_values["simulation_settings"],
                    dict_asset,
                    element["file_name"],
                    element["header"],
                )
            )
            values_info.append(element)
        else:
            updated_values.append(element)
    dict_asset[parameter]["value"] = updated_values
    if len(values_info) > 0:
        dict_asset[parameter].update({"values_info": values_info})

    return


# reads timeseries specifically when the need comes from a multiple or output busses situation
# returns the timeseries. Does not update any dictionary
def get_timeseries_multiple_flows(settings, dict_asset, file_name, header):
    """

    Parameters
    ----------
    dict_asset:
    dictionary of the asset
    file_name:
    name of the file to read the time series
    header:
    name of the column where the timeseries is provided

    Returns
    -------

    """
    file_path = os.path.join(settings["path_input_folder"], TIME_SERIES, file_name)
    verify.lookup_file(file_path, dict_asset["label"])

    data_set = pd.read_csv(file_path, sep=",")
    if len(data_set.index) == settings["periods"]:
        return pd.Series(data_set[header].values, index=settings["time_index"])
    elif len(data_set.index) >= settings["periods"]:
        return pd.Series(
            data_set[header][0 : len(settings["time_index"])].values,
            index=settings["time_index"],
        )
    elif len(data_set.index) <= settings["periods"]:
        logging.critical(
            "Input error! "
            "Provided timeseries of %s (%s) shorter then evaluated period. "
            "Operation terminated",
            dict_asset["label"],
            file_path,
        )
        sys.exit()<|MERGE_RESOLUTION|>--- conflicted
+++ resolved
@@ -1035,15 +1035,11 @@
                 logging.warning("Error, %s timeseries negative.", dict_asset["label"])
 
     # plot all timeseries that are red into simulation input
-<<<<<<< HEAD
-    flows_processing(settings, dict_asset["timeseries"], dict_asset["label"], header)
-=======
     plot_input_timeseries(
         settings, dict_asset["timeseries"], dict_asset["label"], header
     )
->>>>>>> aa300054
-
-    # copy input files
+
+    #copy input files
     shutil.copy(
         file_path, os.path.join(settings["path_output_folder"], INPUTS_COPY, file_name)
     )
@@ -1051,17 +1047,15 @@
     return
 
 
-<<<<<<< HEAD
-def flows_processing(user_input, timeseries, asset_name, column_head):
-=======
 def plot_input_timeseries(user_input, timeseries, asset_name, column_head):
->>>>>>> aa300054
     logging.info("Creating plots for asset %s's parameter %s", asset_name, column_head)
     fig, axes = plt.subplots(nrows=1, figsize=(16 / 2.54, 10 / 2.54 / 2))
     axes_mg = axes
 
     timeseries.plot(
-        title=asset_name, ax=axes_mg, drawstyle="steps-mid",
+        title=asset_name,
+        ax=axes_mg,
+        drawstyle="steps-mid",
     )
     axes_mg.set(xlabel="Time", ylabel=column_head)
 
