--- conflicted
+++ resolved
@@ -259,8 +259,6 @@
             )
         if "maximumCap" in dict_values[group][asset]:
             # check if maximumCap is greater that installedCap
-<<<<<<< HEAD
-
             if dict_values[group][asset]["maximumCap"]["value"] is not None:
                 if (
                     dict_values[group][asset]["maximumCap"]["value"]
@@ -282,7 +280,6 @@
                         "disregarded and not be used in the simulation."
                     )
                     dict_values[group][asset]["maximumCap"] = None
-=======
             if (
                 dict_values[group][asset]["maximumCap"]["value"]
                 < dict_values[group][asset]["installedCap"]["value"]
@@ -294,7 +291,6 @@
                     "the simulation."
                 )
                 del dict_values[group][asset]["maximumCap"]
->>>>>>> 9c21c2a5
     return
 
 
