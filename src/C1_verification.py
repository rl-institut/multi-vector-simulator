--- conflicted
+++ resolved
@@ -49,12 +49,9 @@
     LATITUDE,
     PERIODS,
     COUNTRY,
-<<<<<<< HEAD
-    ENERGY_BUSSES,
-=======
     ENERGY_PRICE,
     ENERGY_PROVIDERS,
->>>>>>> e2f6bbf0
+    ENERGY_BUSSES,
 )
 
 
