{
    "economic_data": {
        "currency": "NOK",
<<<<<<< HEAD
        "discount_factor": {"value": 0.06, "unit": "factor"},
        "project_duration": {"value": 30, "unit": "year"},
        "tax": {"value": 0.0, "unit": "factor"}
    },
    "project_data": {
        "project_id": 1,
        "scenario_id": 1,
        "country": "Norway",
        "label": "project_data",
        "latitude": 59.17905,
        "longitude": 10.95787,
        "project_name": "Borg Havn",
        "scenario_name": "Warehouse 14",
        "sectors": {
            "electricity": "Electricity (LES)"}
    },
    "simulation_settings": {
        "label": "simulation_settings",
        "evaluated_period": {"value": 365, "unit": "days"},
        "start_date": "2018-01-01 00:00:00",
        "timestep": {"value": 60, "unit": "minutes"},
        "display_output": "-debug",
        "input_file_name": "test_input_file_v1.xlsx",
        "output_lp_file": false,
        "overwrite": true,
        "path_input_file": "./inputs/test_input_file_v1.xlsx",
        "path_input_folder": "./inputs/",
        "path_output_folder": "./MVS_outputs",
        "path_output_folder_inputs": "./MVS_outputs/inputs/",
        "store_oemof_results": false,
        "oemof_file_name": "MVS_results.oemof",
        "restore_from_oemof_file": true
    },
    "fixCost": {
        "electricity": {
            "distribution_grid": {
                "age_installed": {"value": 10, "unit": "year"},
                "capex_fix": {"value": 0.0, "unit": "currency"},
                "capex_var": {"value": 0.0, "unit": "currency"},
                "label": "distribution grid infrastructure",
                "lifetime": {"value": 30, "unit": "year"},
                "opex_fix": {"value": 0, "unit": "currency/year"},
                "opex_var": {"value": 0, "unit": "currency/kWh"}
            }
=======
        "discount_factor": {
            "unit": "factor",
            "value": 0.06
>>>>>>> 4e8e3e2f
        },
        "label": "economic_data",
        "project_duration": {
            "unit": "year",
            "value": 30
        },
        "tax": {
            "unit": "factor",
            "value": 0.0
        }
    },
    "energyConsumption": {
        "demand_01": {
            "dsm": "False",
            "energyVector": "Electricity",
            "file_name": "demand_habor.csv",
            "inflow_direction": "Electricity",
            "label": "Habor",
            "type_asset": "demand",
            "type_oemof": "sink",
            "unit": "kW"
        },
        "demand_02": {
            "dsm": "False",
            "energyVector": "Electricity",
            "file_name": "demand_remaining.csv",
            "inflow_direction": "Electricity",
            "label": "Remaining demand",
            "type_asset": "demand",
            "type_oemof": "sink",
            "unit": "kW"
        },
        "demand_03": {
            "dsm": "False",
            "energyVector": "Electricity",
            "file_name": "demand_shore_power.csv",
            "inflow_direction": "Electricity",
            "label": "Shore power (docked ships)",
            "type_asset": "demand",
            "type_oemof": "sink",
            "unit": "kW"
        }
    },
    "energyConversion": {
        "diesel_generator": {
            "age_installed": {
                "unit": "year",
                "value": 0
            },
            "capex_fix": {
                "unit": "currency",
                "value": 0
            },
            "capex_var": {
                "unit": "currency/kW",
                "value": 600
            },
            "efficiency": {
                "unit": "factor",
                "value": 0.33
            },
            "energyVector": "Electricity",
            "inflow_direction": "Fuel",
            "installedCap": {
                "unit": "kW",
                "value": 0
            },
            "label": "Backup diesel generator",
            "lifetime": {
                "unit": "year",
                "value": 15
            },
            "opex_fix": {
                "unit": "currency/kW/year",
                "value": 5
            },
            "opex_var": {
                "unit": "currency/kWh",
                "value": 0
            },
            "optimizeCap": {
                "unit": "bool",
                "value": true
            },
            "outflow_direction": "Electricity",
            "type_oemof": "transformer",
            "unit": "kW"
        },
        "solar_inverter_01": {
            "age_installed": {
                "unit": "year",
                "value": 0
            },
            "capex_fix": {
                "unit": "currency",
                "value": 0.0
            },
            "capex_var": {
                "unit": "currency/kW",
                "value": 3000
            },
            "efficiency": {
                "unit": "factor",
                "value": 1.0
            },
            "energyVector": "Electricity",
            "inflow_direction": "PV plant (mono)",
            "installedCap": {
                "unit": "kW",
                "value": 0.0
            },
            "label": "Solar inverter (mono)",
            "lifetime": {
                "unit": "year",
                "value": 15
            },
            "opex_fix": {
                "unit": "currency/kW/year",
                "value": 0.0
            },
            "opex_var": {
                "unit": "currency/kWh",
                "value": 0.0
            },
            "optimizeCap": {
                "unit": "bool",
                "value": true
            },
            "outflow_direction": "Electricity",
            "type_oemof": "transformer",
            "unit": "kW"
        },
        "storage_charge_controller_in": {
            "age_installed": {
                "unit": "year",
                "value": 0.0
            },
            "capex_fix": {
                "unit": "currency",
                "value": 0.0
            },
            "capex_var": {
                "unit": "currency/kW",
                "value": 0.0
            },
            "efficiency": {
                "unit": "factor",
                "value": 1
            },
            "energyVector": "Electricity",
            "inflow_direction": "Electricity",
            "installedCap": {
                "unit": "kW",
                "value": 0.0
            },
            "label": "Charge Contoller ESS Li-Ion (charge)",
            "lifetime": {
                "unit": "year",
                "value": 10
            },
            "opex_fix": {
                "unit": "currency/kW/year",
                "value": 0.0
            },
            "opex_var": {
                "unit": "currency/kWh",
                "value": 0.0
            },
            "optimizeCap": {
                "unit": "bool",
                "value": true
            },
            "outflow_direction": "ESS Li-Ion",
            "type_oemof": "transformer",
            "unit": "kW"
        },
        "storage_charge_controller_out": {
            "age_installed": {
                "unit": "year",
                "value": 0.0
            },
            "capex_fix": {
                "unit": "currency",
                "value": 0.0
            },
            "capex_var": {
                "unit": "currency/kW",
                "value": 0.0
            },
            "efficiency": {
                "unit": "factor",
                "value": 1
            },
            "energyVector": "Electricity",
            "inflow_direction": "ESS Li-Ion",
            "installedCap": {
                "unit": "kW",
                "value": 0.0
            },
            "label": "Charge Contoller ESS Li-Ion (discharge)",
            "lifetime": {
                "unit": "year",
                "value": 10
            },
            "opex_fix": {
                "unit": "currency/kW/year",
                "value": 0.0
            },
            "opex_var": {
                "unit": "currency/kWh",
                "value": 0.0
            },
            "optimizeCap": {
                "unit": "bool",
                "value": true
            },
            "outflow_direction": "Electricity",
            "type_oemof": "transformer",
            "unit": "kW"
        },
        "transformer_station_in": {
            "age_installed": {
                "unit": "year",
                "value": 5
            },
            "capex_fix": {
                "unit": "currency",
                "value": 0.0
            },
            "capex_var": {
                "unit": "currency/kW",
                "value": 0.0
            },
            "efficiency": {
                "unit": "factor",
                "value": 0.96
            },
            "energyVector": "Electricity",
            "inflow_direction": "Electricity (DSO)",
            "installedCap": {
                "unit": "kW",
                "value": 1250
            },
            "label": "Transformer station (DSO) consumption",
            "lifetime": {
                "unit": "year",
                "value": 30
            },
            "opex_fix": {
                "unit": "currency/kW/year",
                "value": 0.0
            },
            "opex_var": {
                "unit": "currency/kWh",
                "value": 0.0
            },
            "optimizeCap": {
                "unit": "bool",
                "value": false
            },
            "outflow_direction": "Electricity",
            "type_oemof": "transformer",
            "unit": "kVA"
        },
        "transformer_station_out": {
            "age_installed": {
                "unit": "year",
                "value": 5
            },
            "capex_fix": {
                "unit": "currency",
                "value": 0.0
            },
            "capex_var": {
                "unit": "currency/kW",
                "value": 0.0
            },
            "efficiency": {
                "unit": "factor",
                "value": 0.96
            },
            "energyVector": "Electricity",
            "inflow_direction": "Electricity",
            "installedCap": {
                "unit": "kW",
                "value": 1250
            },
            "label": "Transformer station (DSO) feedin",
            "lifetime": {
                "unit": "year",
                "value": 30
            },
            "opex_fix": {
                "unit": "currency/kW/year",
                "value": 0.0
            },
            "opex_var": {
                "unit": "currency/kWh",
                "value": 0.0
            },
            "optimizeCap": {
                "unit": "bool",
                "value": false
            },
            "outflow_direction": "Electricity (DSO)",
            "type_oemof": "transformer",
            "unit": "kVA"
        }
    },
    "energyProduction": {
        "pv_plant_01": {
            "age_installed": {
                "unit": "year",
                "value": 0
            },
            "capex_fix": {
                "unit": "currency",
                "value": 10000
            },
            "capex_var": {
                "unit": "currency/unit",
                "value": 7200
            },
            "energyVector": "Electricity",
            "file_name": "pv_gen_merra2_2014_eff1_tilt40_az180.csv",
            "installedCap": {
                "unit": "kWp",
                "value": 0
            },
            "label": "PV plant (mono)",
            "lifetime": {
                "unit": "year",
                "value": 30
            },
            "opex_fix": {
                "unit": "currency/unit/year",
                "value": 80
            },
            "opex_var": {
                "unit": "currency/kWh",
                "value": 0
            },
            "optimizeCap": {
                "unit": "bool",
                "value": true
            },
            "outflow_direction": "PV plant (mono)",
            "type_oemof": "source",
            "unit": "kWp"
        }
    },
    "energyProviders": {
        "DSO": {
            "energyVector": "Electricity",
            "energy_price": {
                "unit": "currency/kWh",
                "value": 0.54
            },
            "feedin_tariff": {
                "unit": "currency/kWh",
                "value": 0.4
            },
            "inflow_direction": "Electricity (DSO)",
            "label": "Electricity grid DSO",
            "optimizeCap": {
                "unit": "bool",
                "value": true
            },
            "outflow_direction": "Electricity (DSO)",
            "peak_demand_pricing": {
                "unit": "currency/kW",
                "value": 60
            },
            "peak_demand_pricing_period": {
                "unit": "times per year (1,2,3,4,6,12)",
                "value": 12
            },
            "type_oemof": "source"
        }
    },
    "energyStorage": {
        "storage_01": {
            "capacity": {
                "age_installed": {
                    "unit": "year",
                    "value": 0
                },
                "capex_fix": {
                    "unit": "currency",
                    "value": 0.0
                },
                "capex_var": {
                    "unit": "currency/kWh",
                    "value": 4000
                },
                "crate": {
                    "unit": "factor of total capacity (kWh)",
                    "value": NaN
                },
                "efficiency": {
                    "unit": "factor",
                    "value": 0.0
                },
                "installedCap": {
                    "unit": "kWh",
                    "value": 0.0
                },
                "label": "Storage capacity",
                "lifetime": {
                    "unit": "year",
                    "value": 10
                },
                "opex_fix": {
                    "unit": "currency/kWh/year",
                    "value": 0
                },
                "opex_var": {
                    "unit": "currency/kWh",
                    "value": 0
                },
                "soc_initial": {
                    "unit": "None or factor",
                    "value": null
                },
                "soc_max": {
                    "unit": "factor",
                    "value": 1.0
                },
                "soc_min": {
                    "unit": "factor",
                    "value": 0.2
                },
                "unit": "kWh"
            },
            "charging_power": {
                "age_installed": {
                    "unit": "year",
                    "value": 0
                },
                "capex_fix": {
                    "unit": "currency",
                    "value": 0.0
                },
                "capex_var": {
                    "unit": "currency/kWh",
                    "value": 0
                },
                "crate": {
                    "unit": "factor of total capacity (kWh)",
                    "value": 1
                },
                "efficiency": {
                    "unit": "factor",
                    "value": 0.9500000000000001
                },
                "installedCap": {
                    "unit": "kWh",
                    "value": 0
                },
                "label": "discharging_power",
                "lifetime": {
                    "unit": "year",
                    "value": 10
                },
                "opex_fix": {
                    "unit": "currency/kWh/year",
                    "value": 0
                },
                "opex_var": {
                    "unit": "currency/kWh",
                    "value": 0
                },
                "soc_initial": {
                    "unit": "None or factor",
                    "value": NaN
                },
                "soc_max": {
                    "unit": "factor",
                    "value": NaN
                },
                "soc_min": {
                    "unit": "factor",
                    "value": NaN
                },
                "unit": "kW"
            },
            "discharging_power": {
                "age_installed": {
                    "unit": "year",
                    "value": 0
                },
                "capex_fix": {
                    "unit": "currency",
                    "value": 0.0
                },
                "capex_var": {
                    "unit": "currency/kWh",
                    "value": 0
                },
                "crate": {
                    "unit": "factor of total capacity (kWh)",
                    "value": 1
                },
                "efficiency": {
                    "unit": "factor",
                    "value": 0.9500000000000001
                },
                "installedCap": {
                    "unit": "kWh",
                    "value": 0
                },
                "label": "discharging_power",
                "lifetime": {
                    "unit": "year",
                    "value": 10
                },
                "opex_fix": {
                    "unit": "currency/kWh/year",
                    "value": 0
                },
                "opex_var": {
                    "unit": "currency/kWh",
                    "value": 0
                },
                "soc_initial": {
                    "unit": "None or factor",
                    "value": NaN
                },
                "soc_max": {
                    "unit": "factor",
                    "value": NaN
                },
                "soc_min": {
                    "unit": "factor",
                    "value": NaN
                },
                "unit": "kW"
            },
            "energyVector": "Electricity",
            "inflow_direction": "ESS Li-Ion",
            "label": "ESS Li-Ion",
            "optimizeCap": {
                "unit": "bool",
                "value": true
            },
            "outflow_direction": "ESS Li-Ion",
            "storage_filename": "storage01.csv",
            "type_oemof": "storage"
        }
    },
    "fixcost": {
        "distribution_grid": {
            "age_installed": {
                "unit": "year",
                "value": 10
            },
            "capex_fix": {
                "unit": "currency",
                "value": 0.0
            },
            "capex_var": {
                "unit": "currency",
                "value": 0.0
            },
            "label": "distribution grid infrastructure",
            "lifetime": {
                "unit": "year",
                "value": 30
            },
            "opex_fix": {
                "unit": "currency/year",
                "value": 0
            },
            "opex_var": {
                "unit": "currency/kWh",
                "value": 0
            }
        },
        "engineering": {
            "age_installed": {
                "unit": "year",
                "value": 0
            },
            "capex_fix": {
                "unit": "currency",
                "value": 0
            },
            "capex_var": {
                "unit": "currency",
                "value": 0
            },
            "label": "R&D, engineering",
            "lifetime": {
                "unit": "year",
                "value": 20
            },
            "opex_fix": {
                "unit": "currency/year",
                "value": 0
            },
            "opex_var": {
                "unit": "currency/kWh",
                "value": 0
            }
        },
        "operation": {
            "age_installed": {
                "unit": "year",
                "value": 0
            },
            "capex_fix": {
                "unit": "currency",
                "value": 0
            },
            "capex_var": {
                "unit": "currency",
                "value": 0
            },
            "label": "Fix project operation",
            "lifetime": {
                "unit": "year",
                "value": 20
            },
            "opex_fix": {
                "unit": "currency/year",
                "value": 4600
            },
            "opex_var": {
                "unit": "currency/kWh",
                "value": 0
            }
        }
    },
    "project_data": {
        "country": "Norway",
        "label": "project_data",
        "latitude": "59.17905",
        "longitude": "10.95787",
        "project_id": "1",
        "project_name": "Borg Havn",
        "scenario_id": "1",
        "scenario_name": "Warehouse 14"
    },
    "simulation_settings": {
        "display_output": "-debug",
        "evaluated_period": {
            "unit": "days",
            "value": 365
        },
        "input_file_name": "test_input_file_v1.xlsx",
        "label": "simulation_settings",
        "oemof_file_name": "MVS_results.oemof",
        "output_lp_file": "False",
        "overwrite": "True",
        "path_input_file": "./inputs/test_input_file_v1.xlsx",
        "path_input_folder": "./inputs/",
        "path_output_folder": "./MVS_outputs",
        "path_output_folder_inputs": "./MVS_outputs/inputs/",
        "restore_from_oemof_file": "True",
        "start_date": "2018-01-01 00:00:00",
        "store_oemof_results": "True",
        "timestep": {
            "unit": "minutes",
            "value": 60
        }
    }
}<|MERGE_RESOLUTION|>--- conflicted
+++ resolved
@@ -1,56 +1,9 @@
 {
     "economic_data": {
         "currency": "NOK",
-<<<<<<< HEAD
-        "discount_factor": {"value": 0.06, "unit": "factor"},
-        "project_duration": {"value": 30, "unit": "year"},
-        "tax": {"value": 0.0, "unit": "factor"}
-    },
-    "project_data": {
-        "project_id": 1,
-        "scenario_id": 1,
-        "country": "Norway",
-        "label": "project_data",
-        "latitude": 59.17905,
-        "longitude": 10.95787,
-        "project_name": "Borg Havn",
-        "scenario_name": "Warehouse 14",
-        "sectors": {
-            "electricity": "Electricity (LES)"}
-    },
-    "simulation_settings": {
-        "label": "simulation_settings",
-        "evaluated_period": {"value": 365, "unit": "days"},
-        "start_date": "2018-01-01 00:00:00",
-        "timestep": {"value": 60, "unit": "minutes"},
-        "display_output": "-debug",
-        "input_file_name": "test_input_file_v1.xlsx",
-        "output_lp_file": false,
-        "overwrite": true,
-        "path_input_file": "./inputs/test_input_file_v1.xlsx",
-        "path_input_folder": "./inputs/",
-        "path_output_folder": "./MVS_outputs",
-        "path_output_folder_inputs": "./MVS_outputs/inputs/",
-        "store_oemof_results": false,
-        "oemof_file_name": "MVS_results.oemof",
-        "restore_from_oemof_file": true
-    },
-    "fixCost": {
-        "electricity": {
-            "distribution_grid": {
-                "age_installed": {"value": 10, "unit": "year"},
-                "capex_fix": {"value": 0.0, "unit": "currency"},
-                "capex_var": {"value": 0.0, "unit": "currency"},
-                "label": "distribution grid infrastructure",
-                "lifetime": {"value": 30, "unit": "year"},
-                "opex_fix": {"value": 0, "unit": "currency/year"},
-                "opex_var": {"value": 0, "unit": "currency/kWh"}
-            }
-=======
         "discount_factor": {
             "unit": "factor",
             "value": 0.06
->>>>>>> 4e8e3e2f
         },
         "label": "economic_data",
         "project_duration": {
