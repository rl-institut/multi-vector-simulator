{
    "economic_data": {
        "currency": "NOK",
        "discount_factor": {
            "unit": "factor",
            "value": 0.06
        },
        "label": "economic_data",
        "project_duration": {
            "unit": "year",
            "value": 30
        },
        "tax": {
            "unit": "factor",
            "value": 0.0
        }
    },
    "energyConsumption": {
        "demand_01": {
            "dsm": "False",
            "energyVector": "Electricity",
            "file_name": "demand_habor.csv",
            "inflow_direction": "Electricity",
            "label": "Habor",
            "type_asset": "demand",
            "type_oemof": "sink",
            "unit": "kW"
        },
        "demand_02": {
            "dsm": "False",
            "energyVector": "Electricity",
            "file_name": "demand_remaining.csv",
            "inflow_direction": "Electricity",
            "label": "Remaining demand",
            "type_asset": "demand",
            "type_oemof": "sink",
            "unit": "kW"
        },
        "demand_03": {
            "dsm": "False",
            "energyVector": "Electricity",
            "file_name": "demand_shore_power.csv",
            "inflow_direction": "Electricity",
            "label": "Shore power (docked ships)",
            "type_asset": "demand",
            "type_oemof": "sink",
            "unit": "kW"
        }
    },
    "energyConversion": {
        "diesel_generator": {
            "age_installed": {
                "unit": "year",
                "value": 0
            },
            "capex_fix": {
                "unit": "currency",
                "value": 0
            },
            "capex_var": {
                "unit": "currency/kW",
                "value": 600
            },
            "efficiency": {
                "unit": "factor",
                "value": 0.33
            },
            "energyVector": "Electricity",
            "inflow_direction": "Fuel",
            "installedCap": {
                "unit": "kW",
                "value": 0
            },
            "label": "Backup diesel generator",
            "lifetime": {
                "unit": "year",
                "value": 15
            },
            "opex_fix": {
                "unit": "currency/kW/year",
                "value": 5
            },
            "opex_var": {
                "unit": "currency/kWh",
                "value": 0
            },
            "optimizeCap": {
                "unit": "bool",
                "value": true
            },
            "outflow_direction": "Electricity",
            "type_oemof": "transformer",
            "unit": "kW"
        },
        "solar_inverter_01": {
            "age_installed": {
                "unit": "year",
                "value": 0
            },
            "capex_fix": {
                "unit": "currency",
                "value": 0.0
            },
            "capex_var": {
                "unit": "currency/kW",
                "value": 3000
            },
            "efficiency": {
                "unit": "factor",
                "value": 1.0
            },
            "energyVector": "Electricity",
            "inflow_direction": "PV plant (mono)",
            "installedCap": {
                "unit": "kW",
                "value": 0.0
            },
            "label": "Solar inverter (mono)",
            "lifetime": {
                "unit": "year",
                "value": 15
            },
            "opex_fix": {
                "unit": "currency/kW/year",
                "value": 0.0
            },
            "opex_var": {
                "unit": "currency/kWh",
                "value": 0.0
            },
            "optimizeCap": {
                "unit": "bool",
                "value": true
            },
            "outflow_direction": "Electricity",
            "type_oemof": "transformer",
            "unit": "kW"
        },
        "storage_charge_controller_in": {
            "age_installed": {
                "unit": "year",
                "value": 0.0
            },
            "capex_fix": {
                "unit": "currency",
                "value": 0.0
            },
            "capex_var": {
                "unit": "currency/kW",
                "value": 0.0
            },
            "efficiency": {
                "unit": "factor",
                "value": 1
            },
            "energyVector": "Electricity",
            "inflow_direction": "Electricity",
            "installedCap": {
                "unit": "kW",
                "value": 0.0
            },
            "label": "Charge Contoller ESS Li-Ion (charge)",
            "lifetime": {
                "unit": "year",
                "value": 10
            },
            "opex_fix": {
                "unit": "currency/kW/year",
                "value": 0.0
            },
            "opex_var": {
                "unit": "currency/kWh",
                "value": 0.0
            },
            "optimizeCap": {
                "unit": "bool",
                "value": true
            },
            "outflow_direction": "ESS Li-Ion",
            "type_oemof": "transformer",
            "unit": "kW"
        },
        "storage_charge_controller_out": {
            "age_installed": {
                "unit": "year",
                "value": 0.0
            },
            "capex_fix": {
                "unit": "currency",
                "value": 0.0
            },
            "capex_var": {
                "unit": "currency/kW",
                "value": 0.0
            },
            "efficiency": {
                "unit": "factor",
                "value": 1
            },
            "energyVector": "Electricity",
            "inflow_direction": "ESS Li-Ion",
            "installedCap": {
                "unit": "kW",
                "value": 0.0
            },
            "label": "Charge Contoller ESS Li-Ion (discharge)",
            "lifetime": {
                "unit": "year",
                "value": 10
            },
            "opex_fix": {
                "unit": "currency/kW/year",
                "value": 0.0
            },
            "opex_var": {
                "unit": "currency/kWh",
                "value": 0.0
            },
            "optimizeCap": {
                "unit": "bool",
                "value": true
            },
            "outflow_direction": "Electricity",
            "type_oemof": "transformer",
            "unit": "kW"
        },
        "transformer_station_in": {
            "age_installed": {
                "unit": "year",
                "value": 5
            },
            "capex_fix": {
                "unit": "currency",
                "value": 0.0
            },
            "capex_var": {
                "unit": "currency/kW",
                "value": 0.0
            },
            "efficiency": {
                "unit": "factor",
                "value": 0.96
            },
            "energyVector": "Electricity",
            "inflow_direction": "Electricity (DSO)",
            "installedCap": {
                "unit": "kW",
                "value": 1250
            },
            "label": "Transformer station (DSO) consumption",
            "lifetime": {
                "unit": "year",
                "value": 30
            },
            "opex_fix": {
                "unit": "currency/kW/year",
                "value": 0.0
            },
            "opex_var": {
                "unit": "currency/kWh",
                "value": 0.0
            },
            "optimizeCap": {
                "unit": "bool",
                "value": false
            },
            "outflow_direction": "Electricity",
            "type_oemof": "transformer",
            "unit": "kVA"
        },
        "transformer_station_out": {
            "age_installed": {
                "unit": "year",
                "value": 5
            },
            "capex_fix": {
                "unit": "currency",
                "value": 0.0
            },
            "capex_var": {
                "unit": "currency/kW",
                "value": 0.0
            },
            "efficiency": {
                "unit": "factor",
                "value": 0.96
            },
            "energyVector": "Electricity",
            "inflow_direction": "Electricity",
            "installedCap": {
                "unit": "kW",
                "value": 1250
            },
            "label": "Transformer station (DSO) feedin",
            "lifetime": {
                "unit": "year",
                "value": 30
            },
            "opex_fix": {
                "unit": "currency/kW/year",
                "value": 0.0
            },
            "opex_var": {
                "unit": "currency/kWh",
                "value": 0.0
            },
            "optimizeCap": {
                "unit": "bool",
                "value": false
            },
            "outflow_direction": "Electricity (DSO)",
            "type_oemof": "transformer",
            "unit": "kVA"
        }
    },
    "energyProduction": {
        "pv_plant_01": {
            "age_installed": {
                "unit": "year",
                "value": 0
            },
            "capex_fix": {
                "unit": "currency",
                "value": 10000
            },
            "capex_var": {
                "unit": "currency/unit",
                "value": 7200
            },
            "energyVector": "Electricity",
            "file_name": "pv_gen_merra2_2014_eff1_tilt40_az180.csv",
            "installedCap": {
                "unit": "kWp",
                "value": 0
            },
            "label": "PV plant (mono)",
            "lifetime": {
                "unit": "year",
                "value": 30
            },
            "opex_fix": {
                "unit": "currency/unit/year",
                "value": 80
            },
            "opex_var": {
                "unit": "currency/kWh",
                "value": 0
            },
            "optimizeCap": {
                "unit": "bool",
                "value": true
            },
            "outflow_direction": "PV plant (mono)",
            "type_oemof": "source",
            "unit": "kWp"
        }
    },
    "energyProviders": {
        "DSO": {
            "energyVector": "Electricity",
            "energy_price": {
                "unit": "currency/kWh",
                "value": 0.54
            },
            "feedin_tariff": {
                "unit": "currency/kWh",
                "value": 0.4
            },
            "inflow_direction": "Electricity (DSO)",
            "label": "Electricity grid DSO",
            "optimizeCap": {
                "unit": "bool",
                "value": true
            },
            "outflow_direction": "Electricity (DSO)",
            "peak_demand_pricing": {
                "unit": "currency/kW",
                "value": 60
            },
            "peak_demand_pricing_period": {
                "unit": "times per year (1,2,3,4,6,12)",
                "value": 12
            },
            "type_oemof": "source"
        }
    },
    "energyStorage": {
        "storage_01": {
            "capacity": {
                "age_installed": {
                    "unit": "year",
                    "value": 0
                },
                "capex_fix": {
                    "unit": "currency",
                    "value": 0.0
                },
                "capex_var": {
                    "unit": "currency/kWh",
                    "value": 4000
                },
                "crate": {
                    "unit": "factor of total capacity (kWh)",
                    "value": NaN
                },
                "efficiency": {
                    "unit": "factor",
                    "value": 0.0
                },
                "installedCap": {
                    "unit": "kWh",
                    "value": 0.0
                },
                "label": "Storage capacity",
                "lifetime": {
                    "unit": "year",
                    "value": 10
                },
                "opex_fix": {
                    "unit": "currency/kWh/year",
                    "value": 0
                },
                "opex_var": {
                    "unit": "currency/kWh",
                    "value": 0
                },
                "soc_initial": {
                    "unit": "None or factor",
                    "value": null
                },
                "soc_max": {
                    "unit": "factor",
                    "value": 1.0
                },
                "soc_min": {
                    "unit": "factor",
                    "value": 0.2
                },
                "unit": "kWh"
            },
            "charging_power": {
                "age_installed": {
                    "unit": "year",
                    "value": 0
                },
                "capex_fix": {
                    "unit": "currency",
                    "value": 0.0
                },
                "capex_var": {
                    "unit": "currency/kWh",
                    "value": 0
                },
                "crate": {
                    "unit": "factor of total capacity (kWh)",
                    "value": 1
                },
                "efficiency": {
                    "unit": "factor",
                    "value": 0.9500000000000001
                },
                "installedCap": {
                    "unit": "kWh",
                    "value": 0
                },
                "label": "discharging_power",
                "lifetime": {
                    "unit": "year",
                    "value": 10
                },
                "opex_fix": {
                    "unit": "currency/kWh/year",
                    "value": 0
                },
                "opex_var": {
                    "unit": "currency/kWh",
                    "value": 0
                },
                "soc_initial": {
                    "unit": "None or factor",
                    "value": NaN
                },
                "soc_max": {
                    "unit": "factor",
                    "value": NaN
                },
                "soc_min": {
                    "unit": "factor",
                    "value": NaN
                },
                "unit": "kW"
            },
            "discharging_power": {
                "age_installed": {
                    "unit": "year",
                    "value": 0
                },
                "capex_fix": {
                    "unit": "currency",
                    "value": 0.0
                },
                "capex_var": {
                    "unit": "currency/kWh",
                    "value": 0
                },
                "crate": {
                    "unit": "factor of total capacity (kWh)",
                    "value": 1
                },
                "efficiency": {
                    "unit": "factor",
                    "value": 0.9500000000000001
                },
                "installedCap": {
                    "unit": "kWh",
                    "value": 0
                },
                "label": "discharging_power",
                "lifetime": {
                    "unit": "year",
                    "value": 10
                },
                "opex_fix": {
                    "unit": "currency/kWh/year",
                    "value": 0
                },
                "opex_var": {
                    "unit": "currency/kWh",
                    "value": 0
                },
                "soc_initial": {
                    "unit": "None or factor",
                    "value": NaN
                },
                "soc_max": {
                    "unit": "factor",
                    "value": NaN
                },
                "soc_min": {
                    "unit": "factor",
                    "value": NaN
                },
                "unit": "kW"
            },
            "energyVector": "Electricity",
            "inflow_direction": "ESS Li-Ion",
            "label": "ESS Li-Ion",
            "optimizeCap": {
                "unit": "bool",
                "value": true
            },
            "outflow_direction": "ESS Li-Ion",
            "storage_filename": "storage01.csv",
            "type_oemof": "storage"
        }
    },
    "fixcost": {
        "distribution_grid": {
            "age_installed": {
                "unit": "year",
                "value": 10
            },
            "capex_fix": {
                "unit": "currency",
                "value": 0.0
            },
            "capex_var": {
                "unit": "currency",
                "value": 0.0
            },
            "label": "distribution grid infrastructure",
            "lifetime": {
                "unit": "year",
                "value": 30
            },
            "opex_fix": {
                "unit": "currency/year",
                "value": 0
            },
            "opex_var": {
                "unit": "currency/kWh",
                "value": 0
            }
        },
        "engineering": {
            "age_installed": {
                "unit": "year",
                "value": 0
            },
            "capex_fix": {
                "unit": "currency",
                "value": 0
            },
            "capex_var": {
                "unit": "currency",
                "value": 0
            },
            "label": "R&D, engineering",
            "lifetime": {
                "unit": "year",
                "value": 20
            },
            "opex_fix": {
                "unit": "currency/year",
                "value": 0
            },
            "opex_var": {
                "unit": "currency/kWh",
                "value": 0
            }
        },
        "operation": {
            "age_installed": {
                "unit": "year",
                "value": 0
            },
            "capex_fix": {
                "unit": "currency",
                "value": 0
            },
            "capex_var": {
                "unit": "currency",
                "value": 0
            },
            "label": "Fix project operation",
            "lifetime": {
                "unit": "year",
                "value": 20
            },
            "opex_fix": {
                "unit": "currency/year",
                "value": 4600
            },
            "opex_var": {
                "unit": "currency/kWh",
                "value": 0
            }
        }
    },
    "project_data": {
        "country": "Norway",
        "label": "project_data",
        "latitude": "59.17905",
        "longitude": "10.95787",
        "project_id": "1",
        "project_name": "Borg Havn",
        "scenario_id": "1",
        "scenario_name": "Warehouse 14"
    },
    "simulation_settings": {
        "display_output": "-debug",
        "evaluated_period": {
            "unit": "days",
            "value": 365
        },
        "input_file_name": "test_input_file_v1.xlsx",
        "label": "simulation_settings",
        "oemof_file_name": "MVS_results.oemof",
        "output_lp_file": "False",
        "overwrite": "True",
        "path_input_file": "./inputs/test_input_file_v1.xlsx",
        "path_input_folder": "./inputs/",
        "path_input_sequences": "./inputs/sequences/",
        "path_output_folder": "./MVS_outputs",
        "path_output_folder_inputs": "./MVS_outputs/inputs/",
        "restore_from_oemof_file": "True",
        "start_date": "2018-01-01 00:00:00",
<<<<<<< HEAD
        "store_oemof_results": {
            "unit": "boolean",
            "value": "False
        },
        "plot_nx_graph": {
            "unit": "boolean",
            "value": "False
        },
=======
        "store_oemof_results": "True",
        "plot_nx_graph": "False",
>>>>>>> 91b0cb68
        "timestep": {
            "unit": "minutes",
            "value": 60
        },
        "plot_nx_graph": "False",
    }
}<|MERGE_RESOLUTION|>--- conflicted
+++ resolved
@@ -665,7 +665,6 @@
         "path_output_folder_inputs": "./MVS_outputs/inputs/",
         "restore_from_oemof_file": "True",
         "start_date": "2018-01-01 00:00:00",
-<<<<<<< HEAD
         "store_oemof_results": {
             "unit": "boolean",
             "value": "False
@@ -674,10 +673,6 @@
             "unit": "boolean",
             "value": "False
         },
-=======
-        "store_oemof_results": "True",
-        "plot_nx_graph": "False",
->>>>>>> 91b0cb68
         "timestep": {
             "unit": "minutes",
             "value": 60
