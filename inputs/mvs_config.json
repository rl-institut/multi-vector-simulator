{
    "economic_data": {
        "currency": "NOK",
        "discount_factor": {
            "unit": "factor",
            "value": 0.06
        },
        "label": "economic_data",
        "project_duration": {
            "unit": "year",
            "value": 30
        },
        "tax": {
            "unit": "factor",
            "value": 0.0
        }
    },
    "energyConsumption": {
        "demand_01": {
            "dsm": "False",
            "energyVector": "Electricity",
            "file_name": "demand_habor.csv",
            "inflow_direction": "Electricity",
            "label": "Habor",
            "type_asset": "demand",
            "type_oemof": "sink",
            "unit": "kW"
        },
        "demand_02": {
            "dsm": "False",
            "energyVector": "Electricity",
            "file_name": "demand_remaining.csv",
            "inflow_direction": "Electricity",
            "label": "Remaining demand",
            "type_asset": "demand",
            "type_oemof": "sink",
            "unit": "kW"
        },
        "demand_03": {
            "dsm": "False",
            "energyVector": "Electricity",
            "file_name": "demand_shore_power.csv",
            "inflow_direction": "Electricity",
            "label": "Shore power (docked ships)",
            "type_asset": "demand",
            "type_oemof": "sink",
            "unit": "kW"
        }
    },
    "energyConversion": {
        "diesel_generator": {
            "age_installed": {
                "unit": "year",
                "value": 0
            },
            "capex_fix": {
                "unit": "currency",
                "value": 0
            },
            "capex_var": {
                "unit": "currency/kW",
                "value": 600
            },
            "efficiency": {
                "unit": "factor",
                "value": 0.33
            },
            "energyVector": "Electricity",
            "inflow_direction": "Fuel",
            "installedCap": {
                "unit": "kW",
                "value": 0
            },
            "label": "Backup diesel generator",
            "lifetime": {
                "unit": "year",
                "value": 15
            },
            "opex_fix": {
                "unit": "currency/kW/year",
                "value": 5
            },
            "opex_var": {
                "unit": "currency/kWh",
                "value": 0
            },
            "optimizeCap": {
                "unit": "bool",
                "value": true
            },
            "outflow_direction": "Electricity",
            "type_oemof": "transformer",
            "unit": "kW"
        },
        "solar_inverter_01": {
            "age_installed": {
                "unit": "year",
                "value": 0
            },
            "capex_fix": {
                "unit": "currency",
                "value": 0.0
            },
            "capex_var": {
                "unit": "currency/kW",
                "value": 3000
            },
            "efficiency": {
                "unit": "factor",
                "value": 1.0
            },
            "energyVector": "Electricity",
            "inflow_direction": "PV plant (mono)",
            "installedCap": {
                "unit": "kW",
                "value": 0.0
            },
            "label": "Solar inverter (mono)",
            "lifetime": {
                "unit": "year",
                "value": 15
            },
            "opex_fix": {
                "unit": "currency/kW/year",
                "value": 0.0
            },
            "opex_var": {
                "unit": "currency/kWh",
                "value": 0.0
            },
            "optimizeCap": {
                "unit": "bool",
                "value": true
            },
            "outflow_direction": "Electricity",
            "type_oemof": "transformer",
            "unit": "kW"
        },
        "storage_charge_controller_in": {
            "age_installed": {
                "unit": "year",
                "value": 0.0
            },
            "capex_fix": {
                "unit": "currency",
                "value": 0.0
            },
            "capex_var": {
                "unit": "currency/kW",
                "value": 0.0
            },
            "efficiency": {
                "unit": "factor",
                "value": 1
            },
            "energyVector": "Electricity",
            "inflow_direction": "Electricity",
            "installedCap": {
                "unit": "kW",
                "value": 0.0
            },
            "label": "Charge Contoller ESS Li-Ion (charge)",
            "lifetime": {
                "unit": "year",
                "value": 10
            },
            "opex_fix": {
                "unit": "currency/kW/year",
                "value": 0.0
            },
            "opex_var": {
                "unit": "currency/kWh",
                "value": 0.0
            },
            "optimizeCap": {
                "unit": "bool",
                "value": true
            },
            "outflow_direction": "ESS Li-Ion",
            "type_oemof": "transformer",
            "unit": "kW"
        },
        "storage_charge_controller_out": {
            "age_installed": {
                "unit": "year",
                "value": 0.0
            },
            "capex_fix": {
                "unit": "currency",
                "value": 0.0
            },
            "capex_var": {
                "unit": "currency/kW",
                "value": 0.0
            },
            "efficiency": {
                "unit": "factor",
                "value": 1
            },
            "energyVector": "Electricity",
            "inflow_direction": "ESS Li-Ion",
            "installedCap": {
                "unit": "kW",
                "value": 0.0
            },
            "label": "Charge Contoller ESS Li-Ion (discharge)",
            "lifetime": {
                "unit": "year",
                "value": 10
            },
            "opex_fix": {
                "unit": "currency/kW/year",
                "value": 0.0
            },
            "opex_var": {
                "unit": "currency/kWh",
                "value": 0.0
            },
            "optimizeCap": {
                "unit": "bool",
                "value": true
            },
            "outflow_direction": "Electricity",
            "type_oemof": "transformer",
            "unit": "kW"
        },
        "transformer_station_in": {
            "age_installed": {
                "unit": "year",
                "value": 5
            },
            "capex_fix": {
                "unit": "currency",
                "value": 0.0
            },
            "capex_var": {
                "unit": "currency/kW",
                "value": 0.0
            },
            "efficiency": {
                "unit": "factor",
                "value": 0.96
            },
            "energyVector": "Electricity",
            "inflow_direction": "Electricity (DSO)",
            "installedCap": {
                "unit": "kW",
                "value": 1250
            },
            "label": "Transformer station (DSO) consumption",
            "lifetime": {
                "unit": "year",
                "value": 30
            },
            "opex_fix": {
                "unit": "currency/kW/year",
                "value": 0.0
            },
            "opex_var": {
                "unit": "currency/kWh",
                "value": 0.0
            },
            "optimizeCap": {
                "unit": "bool",
                "value": false
            },
            "outflow_direction": "Electricity",
            "type_oemof": "transformer",
            "unit": "kVA"
        },
        "transformer_station_out": {
            "age_installed": {
                "unit": "year",
                "value": 5
            },
            "capex_fix": {
                "unit": "currency",
                "value": 0.0
            },
            "capex_var": {
                "unit": "currency/kW",
                "value": 0.0
            },
            "efficiency": {
                "unit": "factor",
                "value": 0.96
            },
            "energyVector": "Electricity",
            "inflow_direction": "Electricity",
            "installedCap": {
                "unit": "kW",
                "value": 1250
            },
            "label": "Transformer station (DSO) feedin",
            "lifetime": {
                "unit": "year",
                "value": 30
            },
            "opex_fix": {
                "unit": "currency/kW/year",
                "value": 0.0
            },
            "opex_var": {
                "unit": "currency/kWh",
                "value": 0.0
            },
            "optimizeCap": {
                "unit": "bool",
                "value": false
            },
            "outflow_direction": "Electricity (DSO)",
            "type_oemof": "transformer",
            "unit": "kVA"
        }
    },
    "energyProduction": {
        "pv_plant_01": {
            "age_installed": {
                "unit": "year",
                "value": 0
            },
            "capex_fix": {
                "unit": "currency",
                "value": 10000
            },
            "capex_var": {
                "unit": "currency/unit",
                "value": 7200
            },
            "energyVector": "Electricity",
            "file_name": "pv_gen_merra2_2014_eff1_tilt40_az180.csv",
            "installedCap": {
                "unit": "kWp",
                "value": 0
            },
            "label": "PV plant (mono)",
            "lifetime": {
                "unit": "year",
                "value": 30
            },
            "opex_fix": {
                "unit": "currency/unit/year",
                "value": 80
            },
            "opex_var": {
                "unit": "currency/kWh",
                "value": 0
            },
            "optimizeCap": {
                "unit": "bool",
                "value": true
            },
            "outflow_direction": "PV plant (mono)",
            "type_oemof": "source",
            "unit": "kWp"
        }
    },
    "energyProviders": {
        "DSO": {
            "energyVector": "Electricity",
            "energy_price": {
                "unit": "currency/kWh",
                "value": 0.54
            },
            "feedin_tariff": {
                "unit": "currency/kWh",
                "value": 0.4
            },
            "inflow_direction": "Electricity (DSO)",
            "label": "Electricity grid DSO",
            "optimizeCap": {
                "unit": "bool",
                "value": true
            },
            "outflow_direction": "Electricity (DSO)",
            "peak_demand_pricing": {
                "unit": "currency/kW",
                "value": 60
            },
            "peak_demand_pricing_period": {
                "unit": "times per year (1,2,3,4,6,12)",
                "value": 12
            },
            "type_oemof": "source"
        }
    },
    "energyStorage": {
        "storage_01": {
            "capacity": {
                "age_installed": {
                    "unit": "year",
                    "value": 0
                },
                "capex_fix": {
                    "unit": "currency",
                    "value": 0.0
                },
                "capex_var": {
                    "unit": "currency/kWh",
                    "value": 4000
                },
                "crate": {
                    "unit": "factor of total capacity (kWh)",
                    "value": NaN
                },
                "efficiency": {
                    "unit": "factor",
                    "value": 0.0
                },
                "installedCap": {
                    "unit": "kWh",
                    "value": 0.0
                },
                "label": "Storage capacity",
                "lifetime": {
                    "unit": "year",
                    "value": 10
                },
                "opex_fix": {
                    "unit": "currency/kWh/year",
                    "value": 0
                },
                "opex_var": {
                    "unit": "currency/kWh",
                    "value": 0
                },
                "soc_initial": {
                    "unit": "None or factor",
                    "value": null
                },
                "soc_max": {
                    "unit": "factor",
                    "value": 1.0
                },
                "soc_min": {
                    "unit": "factor",
                    "value": 0.2
                },
                "unit": "kWh"
            },
            "charging_power": {
                "age_installed": {
                    "unit": "year",
                    "value": 0
                },
                "capex_fix": {
                    "unit": "currency",
                    "value": 0.0
                },
                "capex_var": {
                    "unit": "currency/kWh",
                    "value": 0
                },
                "crate": {
                    "unit": "factor of total capacity (kWh)",
                    "value": 1
                },
                "efficiency": {
                    "unit": "factor",
                    "value": 0.9500000000000001
                },
                "installedCap": {
                    "unit": "kWh",
                    "value": 0
                },
                "label": "discharging_power",
                "lifetime": {
                    "unit": "year",
                    "value": 10
                },
                "opex_fix": {
                    "unit": "currency/kWh/year",
                    "value": 0
                },
                "opex_var": {
                    "unit": "currency/kWh",
                    "value": 0
                },
                "soc_initial": {
                    "unit": "None or factor",
                    "value": NaN
                },
                "soc_max": {
                    "unit": "factor",
                    "value": NaN
                },
                "soc_min": {
                    "unit": "factor",
                    "value": NaN
                },
                "unit": "kW"
            },
            "discharging_power": {
                "age_installed": {
                    "unit": "year",
                    "value": 0
                },
                "capex_fix": {
                    "unit": "currency",
                    "value": 0.0
                },
                "capex_var": {
                    "unit": "currency/kWh",
                    "value": 0
                },
                "crate": {
                    "unit": "factor of total capacity (kWh)",
                    "value": 1
                },
                "efficiency": {
                    "unit": "factor",
                    "value": 0.9500000000000001
                },
                "installedCap": {
                    "unit": "kWh",
                    "value": 0
                },
                "label": "discharging_power",
                "lifetime": {
                    "unit": "year",
                    "value": 10
                },
                "opex_fix": {
                    "unit": "currency/kWh/year",
                    "value": 0
                },
                "opex_var": {
                    "unit": "currency/kWh",
                    "value": 0
                },
                "soc_initial": {
                    "unit": "None or factor",
                    "value": NaN
                },
                "soc_max": {
                    "unit": "factor",
                    "value": NaN
                },
                "soc_min": {
                    "unit": "factor",
                    "value": NaN
                },
                "unit": "kW"
            },
            "energyVector": "Electricity",
            "inflow_direction": "ESS Li-Ion",
            "label": "ESS Li-Ion",
            "optimizeCap": {
                "unit": "bool",
                "value": true
            },
            "outflow_direction": "ESS Li-Ion",
            "storage_filename": "storage01.csv",
            "type_oemof": "storage"
        }
    },
    "fixcost": {
        "distribution_grid": {
            "age_installed": {
                "unit": "year",
                "value": 10
            },
            "capex_fix": {
                "unit": "currency",
                "value": 0.0
            },
            "capex_var": {
                "unit": "currency",
                "value": 0.0
            },
            "label": "distribution grid infrastructure",
            "lifetime": {
                "unit": "year",
                "value": 30
            },
            "opex_fix": {
                "unit": "currency/year",
                "value": 0
            },
            "opex_var": {
                "unit": "currency/kWh",
                "value": 0
            }
        },
        "engineering": {
            "age_installed": {
                "unit": "year",
                "value": 0
            },
            "capex_fix": {
                "unit": "currency",
                "value": 0
            },
            "capex_var": {
                "unit": "currency",
                "value": 0
            },
            "label": "R&D, engineering",
            "lifetime": {
                "unit": "year",
                "value": 20
            },
            "opex_fix": {
                "unit": "currency/year",
                "value": 0
            },
            "opex_var": {
                "unit": "currency/kWh",
                "value": 0
            }
        },
        "operation": {
            "age_installed": {
                "unit": "year",
                "value": 0
            },
            "capex_fix": {
                "unit": "currency",
                "value": 0
            },
            "capex_var": {
                "unit": "currency",
                "value": 0
            },
            "label": "Fix project operation",
            "lifetime": {
                "unit": "year",
                "value": 20
            },
            "opex_fix": {
                "unit": "currency/year",
                "value": 4600
            },
            "opex_var": {
                "unit": "currency/kWh",
                "value": 0
            }
        }
    },
    "project_data": {
        "country": "Norway",
        "label": "project_data",
        "latitude": "59.17905",
        "longitude": "10.95787",
        "project_id": "1",
        "project_name": "Borg Havn",
        "scenario_id": "1",
        "scenario_name": "Warehouse 14"
    },
    "simulation_settings": {
        "display_output": "-debug",
        "evaluated_period": {
            "unit": "days",
            "value": 365
        },
        "input_file_name": "test_input_file_v1.xlsx",
        "label": "simulation_settings",
        "oemof_file_name": "MVS_results.oemof",
        "output_lp_file": {
            "unit": "boolean",
            "value": "False
        },
        "overwrite": "True",
        "path_input_file": "./inputs/test_input_file_v1.xlsx",
        "path_input_folder": "./inputs/",
        "path_input_sequences": "./inputs/sequences/",
        "path_output_folder": "./MVS_outputs",
        "path_output_folder_inputs": "./MVS_outputs/inputs/",
        "restore_from_oemof_file": "True",
        "start_date": "2018-01-01 00:00:00",
<<<<<<< HEAD
        "store_oemof_results": "True",
        "plot_nx_graph": "False",
=======
        "store_oemof_results": {
            "unit": "boolean",
            "value": "False
        },
        "plot_nx_graph": {
            "unit": "boolean",
            "value": "False
        },
>>>>>>> 9ade43b0
        "timestep": {
            "unit": "minutes",
            "value": 60
        },
        "plot_nx_graph": "False",
    }
}<|MERGE_RESOLUTION|>--- conflicted
+++ resolved
@@ -668,10 +668,6 @@
         "path_output_folder_inputs": "./MVS_outputs/inputs/",
         "restore_from_oemof_file": "True",
         "start_date": "2018-01-01 00:00:00",
-<<<<<<< HEAD
-        "store_oemof_results": "True",
-        "plot_nx_graph": "False",
-=======
         "store_oemof_results": {
             "unit": "boolean",
             "value": "False
@@ -680,7 +676,6 @@
             "unit": "boolean",
             "value": "False
         },
->>>>>>> 9ade43b0
         "timestep": {
             "unit": "minutes",
             "value": 60
