--- conflicted
+++ resolved
@@ -170,44 +170,11 @@
             data[ENERGY_CONVERSION]["diesel_generator"][LCOE_ASSET][VALUE]
             < data[ENERGY_PROVIDERS]["DSO"]["energy_price"][VALUE]
         )
-<<<<<<< HEAD
 
         # make sure grid is not used, ie. that diesel generator supplies all demand
         diesel_generator = data[ENERGY_CONVERSION]["diesel_generator"][FLOW]
         demand = data[ENERGY_CONSUMPTION]["demand_01"][FLOW]
         assert sum(diesel_generator) == approx(sum(demand), rel=1e-3)
-=======
-        def test_benchmark_AD_grid_diesel(self, margs):
-            # define the two cases needed for comparison (grid + PV) and (grid + PV + battery)
-            use_case = "AD_grid_diesel"
-            # define an empty dictionary for excess electricity
-            main(
-                overwrite=True,
-                display_output="warning",
-                path_input_folder=os.path.join(TEST_INPUT_PATH, use_case),
-                input_type=CSV_EXT,
-                path_output_folder=os.path.join(TEST_OUTPUT_PATH, use_case),
-            )
-            # read timeseries_all_busses excel file
-            busses_flow = pd.read_excel(
-                os.path.join(TEST_OUTPUT_PATH, use_case, "timeseries_all_busses.xlsx"),
-                sheet_name=bus_suffix("Electricity"),
-            )
-            # make the time the index
-            busses_flow = busses_flow.set_index("Unnamed: 0")
-            # read json with results file
-            with open(
-                os.path.join(TEST_OUTPUT_PATH, use_case, "json_with_results.json"), "r"
-            ) as results:
-                data = json.load(results)
-            # make sure LCOE_diesel is less than grid price
-            assert (
-                data[ENERGY_CONVERSION]["diesel_generator"][LCOE_ASSET][VALUE]
-                < data[ENERGY_PROVIDERS]["DSO"][ENERGY_PRICE][VALUE]
-            )
-            # make sure grid is not used
-            assert sum(busses_flow["Diesel generator"]) == sum(busses_flow["demand_01"])
->>>>>>> e1f18447
 
     # todo: Add test for fuel consumption (kWh/l).
 
