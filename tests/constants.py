--- conflicted
+++ resolved
@@ -21,7 +21,9 @@
 CSV_PATH = os.path.join(TEST_REPO_PATH, INPUT_FOLDER, CSV_ELEMENTS)
 JSON_PATH = os.path.join(TEST_REPO_PATH, INPUT_FOLDER, JSON_FNAME)
 
-<<<<<<< HEAD
+# path of the file created automatically by
+JSON_CSV_PATH = os.path.join(TEST_REPO_PATH, INPUT_FOLDER, CSV_ELEMENTS, CSV_FNAME)
+
 # input directory for tests
 TEST_INPUT_DIRECTORY = "inputs"
 # input directory for file you need for specific tests
@@ -34,8 +36,4 @@
     TEST_INPUT_DIRECTORY,
     SPECIFIC_TEST_INPUT_DIRECTORY,
     "mvs_config_for_D1_tests.json",
-)
-=======
-# path of the file created automatically by
-JSON_CSV_PATH = os.path.join(TEST_REPO_PATH, INPUT_FOLDER, CSV_ELEMENTS, CSV_FNAME)
->>>>>>> 5f13537e
+)