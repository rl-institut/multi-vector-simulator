--- conflicted
+++ resolved
@@ -1,282 +1,274 @@
-import os
-import shutil
-
-import mock
-import pandas as pd
-import pytest
-
-import src.A0_initialization as initializing
-import src.F1_plotting as F1
-from mvs_eland_tool import main
-from src.constants import (
-    PLOTS_BUSSES,
-    PATHS_TO_PLOTS,
-    PLOTS_DEMANDS,
-    PLOTS_RESOURCES,
-    PLOTS_NX,
-    PLOTS_PERFORMANCE,
-    PLOTS_COSTS,
-    CSV_EXT,
-)
-from src.constants_json_strings import (
-    LABEL,
-    OPTIMIZED_ADD_CAP,
-    PROJECT_NAME,
-    SCENARIO_NAME,
-    KPI,
-    KPI_SCALAR_MATRIX,
-)
-
-
-from .constants import (
-    EXECUTE_TESTS_ON,
-    TESTS_ON_MASTER,
-    TEST_REPO_PATH,
-    PATH_OUTPUT_FOLDER,
-    TEST_INPUT_DIRECTORY,
-    DUMMY_CSV_PATH,
-    CSV_ELEMENTS,
-    CSV_FNAME,
-)
-
-dict_values = {
-    PATHS_TO_PLOTS: {
-        PLOTS_BUSSES: [],
-        PLOTS_DEMANDS: [],
-        PLOTS_RESOURCES: [],
-        PLOTS_NX: [],
-        PLOTS_PERFORMANCE: [],
-        PLOTS_COSTS: [],
-    }
-}
-
-SECTOR = "Electricity"
-INTERVAL = 2
-
-OUTPUT_PATH = os.path.join(TEST_REPO_PATH, "test_outputs")
-
-PARSER = initializing.create_parser()
-TEST_INPUT_PATH_NX_TRUE = os.path.join(
-    TEST_REPO_PATH, TEST_INPUT_DIRECTORY, "inputs_F1_plot_nx_true"
-)
-TEST_JSON_PATH_NX_TRUE = os.path.join(TEST_INPUT_PATH_NX_TRUE, CSV_ELEMENTS, CSV_FNAME)
-
-TEST_INPUT_PATH_NX_FALSE = os.path.join(
-    TEST_REPO_PATH, TEST_INPUT_DIRECTORY, "inputs_F1_plot_nx_false"
-)
-TEST_JSON_PATH_NX_FALSE = os.path.join(
-    TEST_INPUT_PATH_NX_FALSE, CSV_ELEMENTS, CSV_FNAME
-)
-
-TEST_OUTPUT_PATH = os.path.join(TEST_REPO_PATH, "F1_outputs")
-
-# Data for test_if_plot_of_all_energy_flows_for_all_sectors_are_stored_for_14_days
-USER_INPUT = {PATH_OUTPUT_FOLDER: OUTPUT_PATH}
-PROJECT_DATA = {PROJECT_NAME: "a_project", SCENARIO_NAME: "a_scenario"}
-
-RESULTS_TIMESERIES = pd.read_csv(
-    os.path.join(DUMMY_CSV_PATH, "plot_data_for_F1.csv"),
-    sep=";",
-    header=0,
-    index_col=0,
-)
-
-# data for test_store_barchart_for_capacities
-DICT_KPI = {
-    KPI: {
-        KPI_SCALAR_MATRIX: pd.DataFrame(
-            {LABEL: ["asset_a", "asset_b"], OPTIMIZED_ADD_CAP: [1, 2]}
-        )
-    },
-}
-
-
-class TestNetworkx:
-    def setup_class(self):
-        """ """
-        shutil.rmtree(TEST_OUTPUT_PATH, ignore_errors=True)
-
-    @pytest.mark.skipif(
-        EXECUTE_TESTS_ON not in (TESTS_ON_MASTER),
-        reason="Benchmark test deactivated, set env variable "
-        "EXECUTE_TESTS_ON to 'master' to run this test",
-    )
-    @mock.patch(
-        "argparse.ArgumentParser.parse_args",
-        return_value=PARSER.parse_args(
-<<<<<<< HEAD
-            ["-i", TEST_INPUT_PATH_NX_TRUE, "-o", TEST_OUTPUT_PATH, "-ext", CSV_EXT]
-=======
-            [
-                "-f",
-                "-log",
-                "warning",
-                "-i",
-                TEST_INPUT_PATH_NX_TRUE,
-                "-o",
-                TEST_OUTPUT_PATH,
-                "-ext",
-                CSV_EXT,
-            ]
->>>>>>> 71077855
-        ),
-    )
-    def test_if_networkx_graph_is_stored_save_plot_true(self, m_args):
-        main()
-        assert (
-            os.path.exists(os.path.join(TEST_OUTPUT_PATH, "network_graph.png")) is True
-        )
-
-    @pytest.mark.skipif(
-        EXECUTE_TESTS_ON not in (TESTS_ON_MASTER),
-        reason="Benchmark test deactivated, set env variable "
-        "EXECUTE_TESTS_ON to 'master' to run this test",
-    )
-    @mock.patch(
-        "argparse.ArgumentParser.parse_args",
-        return_value=PARSER.parse_args(
-            [
-                "-f",
-                "-log",
-                "warning",
-                "-i",
-                TEST_INPUT_PATH_NX_FALSE,
-                "-o",
-                TEST_OUTPUT_PATH,
-                "-ext",
-                CSV_EXT,
-<<<<<<< HEAD
-                "-f",
-=======
->>>>>>> 71077855
-            ]
-        ),
-    )
-    def test_if_networkx_graph_is_stored_save_plot_false(self, m_args):
-        main()
-        assert (
-            os.path.exists(os.path.join(TEST_OUTPUT_PATH, "network_graph.png")) is False
-        )
-
-    def teardown_method(self):
-        if os.path.exists(TEST_OUTPUT_PATH):
-            shutil.rmtree(TEST_OUTPUT_PATH, ignore_errors=True)
-
-
-class TestFileCreation:
-    def setup_class(self):
-        """ """
-        shutil.rmtree(OUTPUT_PATH, ignore_errors=True)
-        os.mkdir(OUTPUT_PATH)
-
-    def test_if_plot_of_all_energy_flows_for_all_sectors_are_stored_for_14_days(self):
-        F1.flows(
-            dict_values, USER_INPUT, PROJECT_DATA, RESULTS_TIMESERIES, SECTOR, INTERVAL
-        )
-        assert (
-            os.path.exists(
-                os.path.join(
-                    OUTPUT_PATH, SECTOR + "_flows_" + str(INTERVAL) + "_days.png"
-                )
-            )
-            is True
-        )
-
-    def test_if_pie_charts_of_costs_is_stored(self):
-        costs = pd.DataFrame({"cost1": 0.2, "cost2": 0.8}, index=[0, 1])
-        label = "a_label"
-        title = "a_title"
-        F1.plot_a_piechart(dict_values, USER_INPUT, "filename", costs, label, title)
-        assert os.path.exists(os.path.join(OUTPUT_PATH, "filename.png")) is True
-
-    def test_if_pie_charts_of_empty_costs_is_created(self):
-        costs = pd.DataFrame({"cost1": None, "cost2": None}, index=[])
-        label = "a_label"
-        title = "a_title"
-        F1.plot_a_piechart(dict_values, USER_INPUT, "filename1", costs, label, title)
-        assert os.path.exists(os.path.join(OUTPUT_PATH, "filename1.png")) is False
-
-    def test_determine_if_plotting_necessary_True(self):
-        PARAMETER_VALUES = [2, 3, 0]
-        process_pie_chart = F1.determine_if_plotting_necessary(PARAMETER_VALUES)
-        assert process_pie_chart is True
-
-    def test_determine_if_plotting_necessary_False(self):
-        PARAMETER_VALUES = [0, 0, 0]
-        process_pie_chart = F1.determine_if_plotting_necessary(PARAMETER_VALUES)
-        assert process_pie_chart is False
-
-    def test_recalculate_distribution_of_rest_costs_no_major(self):
-        COSTS_PERC = pd.Series(
-            {"asset3": 0.1, "asset4": 0.196, "asset5": 0.004, "DSO_consumption": 0.7}
-        )
-        (
-            plot_minor_costs_pie,
-            costs_perc_grouped_minor,
-            rest,
-        ) = F1.recalculate_distribution_of_rest_costs(COSTS_PERC)
-        assert plot_minor_costs_pie is False
-
-    def test_recalculate_distribution_of_rest_costs_with_major(self):
-        COSTS_PERC = pd.Series(
-            {"asset3": 0.05, "asset4": 0.046, "others": 0.004, "DSO_consumption": 0.9}
-        )
-
-        (
-            plot_minor_costs_pie,
-            costs_perc_grouped_minor,
-            rest,
-        ) = F1.recalculate_distribution_of_rest_costs(COSTS_PERC)
-        assert plot_minor_costs_pie is True
-        assert abs(costs_perc_grouped_minor["asset3"] - 0.5) < 0.001
-        assert abs(costs_perc_grouped_minor["asset4"] - 0.46) < 0.001
-        assert abs(costs_perc_grouped_minor["others"] - 0.04) < 0.001
-        assert rest == 0.1
-
-    def test_group_costs_for_pie_charts(self):
-        COSTS = pd.Series(
-            {
-                "asset1": 0,
-                "asset2": 0,
-                "asset3": 100,
-                "asset4": 196,
-                "asset5": 4,
-                "DSO_consumption": 700,
-            }
-        )
-
-        costs_perc_grouped, total = F1.group_costs(COSTS, COSTS.index)
-
-        exp = {"asset3": 0.1, "asset4": 0.196, "others": 0.004, "DSO_consumption": 0.7}
-
-        assert total == 1000
-        assert "asset1" not in costs_perc_grouped
-        assert "asset2" not in costs_perc_grouped
-        assert "asset3" in costs_perc_grouped
-        assert "asset4" in costs_perc_grouped
-        assert "asset5" not in costs_perc_grouped
-        assert "DSO_consumption" in costs_perc_grouped
-        assert "others" in costs_perc_grouped
-        assert costs_perc_grouped == exp
-
-    def test_store_barchart_for_capacities(self):
-        """ """
-        F1.capacities(
-            dict_values,
-            USER_INPUT,
-            PROJECT_DATA,
-            DICT_KPI[KPI][KPI_SCALAR_MATRIX][LABEL],
-            DICT_KPI[KPI][KPI_SCALAR_MATRIX][OPTIMIZED_ADD_CAP],
-        )
-
-        assert (
-            os.path.exists(
-                os.path.join(OUTPUT_PATH, "optimal_additional_capacities.png")
-            )
-            is True
-        )
-
-    def teardown_class(self):
-        """ """
-        if os.path.exists(OUTPUT_PATH):
-            shutil.rmtree(OUTPUT_PATH, ignore_errors=True)
+import os
+import shutil
+
+import mock
+import pandas as pd
+import pytest
+
+import src.A0_initialization as initializing
+import src.F1_plotting as F1
+from mvs_eland_tool import main
+from src.constants import (
+    PLOTS_BUSSES,
+    PATHS_TO_PLOTS,
+    PLOTS_DEMANDS,
+    PLOTS_RESOURCES,
+    PLOTS_NX,
+    PLOTS_PERFORMANCE,
+    PLOTS_COSTS,
+    CSV_EXT,
+)
+from src.constants_json_strings import (
+    LABEL,
+    OPTIMIZED_ADD_CAP,
+    PROJECT_NAME,
+    SCENARIO_NAME,
+    KPI,
+    KPI_SCALAR_MATRIX,
+)
+
+
+from .constants import (
+    EXECUTE_TESTS_ON,
+    TESTS_ON_MASTER,
+    TEST_REPO_PATH,
+    PATH_OUTPUT_FOLDER,
+    TEST_INPUT_DIRECTORY,
+    DUMMY_CSV_PATH,
+    CSV_ELEMENTS,
+    CSV_FNAME,
+)
+
+dict_values = {
+    PATHS_TO_PLOTS: {
+        PLOTS_BUSSES: [],
+        PLOTS_DEMANDS: [],
+        PLOTS_RESOURCES: [],
+        PLOTS_NX: [],
+        PLOTS_PERFORMANCE: [],
+        PLOTS_COSTS: [],
+    }
+}
+
+SECTOR = "Electricity"
+INTERVAL = 2
+
+OUTPUT_PATH = os.path.join(TEST_REPO_PATH, "test_outputs")
+
+PARSER = initializing.create_parser()
+TEST_INPUT_PATH_NX_TRUE = os.path.join(
+    TEST_REPO_PATH, TEST_INPUT_DIRECTORY, "inputs_F1_plot_nx_true"
+)
+TEST_JSON_PATH_NX_TRUE = os.path.join(TEST_INPUT_PATH_NX_TRUE, CSV_ELEMENTS, CSV_FNAME)
+
+TEST_INPUT_PATH_NX_FALSE = os.path.join(
+    TEST_REPO_PATH, TEST_INPUT_DIRECTORY, "inputs_F1_plot_nx_false"
+)
+TEST_JSON_PATH_NX_FALSE = os.path.join(
+    TEST_INPUT_PATH_NX_FALSE, CSV_ELEMENTS, CSV_FNAME
+)
+
+TEST_OUTPUT_PATH = os.path.join(TEST_REPO_PATH, "F1_outputs")
+
+# Data for test_if_plot_of_all_energy_flows_for_all_sectors_are_stored_for_14_days
+USER_INPUT = {PATH_OUTPUT_FOLDER: OUTPUT_PATH}
+PROJECT_DATA = {PROJECT_NAME: "a_project", SCENARIO_NAME: "a_scenario"}
+
+RESULTS_TIMESERIES = pd.read_csv(
+    os.path.join(DUMMY_CSV_PATH, "plot_data_for_F1.csv"),
+    sep=";",
+    header=0,
+    index_col=0,
+)
+
+# data for test_store_barchart_for_capacities
+DICT_KPI = {
+    KPI: {
+        KPI_SCALAR_MATRIX: pd.DataFrame(
+            {LABEL: ["asset_a", "asset_b"], OPTIMIZED_ADD_CAP: [1, 2]}
+        )
+    },
+}
+
+
+class TestNetworkx:
+    def setup_class(self):
+        """ """
+        shutil.rmtree(TEST_OUTPUT_PATH, ignore_errors=True)
+
+    @pytest.mark.skipif(
+        EXECUTE_TESTS_ON not in (TESTS_ON_MASTER),
+        reason="Benchmark test deactivated, set env variable "
+        "EXECUTE_TESTS_ON to 'master' to run this test",
+    )
+    @mock.patch(
+        "argparse.ArgumentParser.parse_args",
+        return_value=PARSER.parse_args(
+            [
+                "-f",
+                "-log",
+                "warning",
+                "-i",
+                TEST_INPUT_PATH_NX_TRUE,
+                "-o",
+                TEST_OUTPUT_PATH,
+                "-ext",
+                CSV_EXT,
+            ]
+        ),
+    )
+    def test_if_networkx_graph_is_stored_save_plot_true(self, m_args):
+        main()
+        assert (
+            os.path.exists(os.path.join(TEST_OUTPUT_PATH, "network_graph.png")) is True
+        )
+
+    @pytest.mark.skipif(
+        EXECUTE_TESTS_ON not in (TESTS_ON_MASTER),
+        reason="Benchmark test deactivated, set env variable "
+        "EXECUTE_TESTS_ON to 'master' to run this test",
+    )
+    @mock.patch(
+        "argparse.ArgumentParser.parse_args",
+        return_value=PARSER.parse_args(
+            [
+                "-f",
+                "-log",
+                "warning",
+                "-i",
+                TEST_INPUT_PATH_NX_FALSE,
+                "-o",
+                TEST_OUTPUT_PATH,
+                "-ext",
+                CSV_EXT
+            ]
+        ),
+    )
+    def test_if_networkx_graph_is_stored_save_plot_false(self, m_args):
+        main()
+        assert (
+            os.path.exists(os.path.join(TEST_OUTPUT_PATH, "network_graph.png")) is False
+        )
+
+    def teardown_method(self):
+        if os.path.exists(TEST_OUTPUT_PATH):
+            shutil.rmtree(TEST_OUTPUT_PATH, ignore_errors=True)
+
+
+class TestFileCreation:
+    def setup_class(self):
+        """ """
+        shutil.rmtree(OUTPUT_PATH, ignore_errors=True)
+        os.mkdir(OUTPUT_PATH)
+
+    def test_if_plot_of_all_energy_flows_for_all_sectors_are_stored_for_14_days(self):
+        F1.flows(
+            dict_values, USER_INPUT, PROJECT_DATA, RESULTS_TIMESERIES, SECTOR, INTERVAL
+        )
+        assert (
+            os.path.exists(
+                os.path.join(
+                    OUTPUT_PATH, SECTOR + "_flows_" + str(INTERVAL) + "_days.png"
+                )
+            )
+            is True
+        )
+
+    def test_if_pie_charts_of_costs_is_stored(self):
+        costs = pd.DataFrame({"cost1": 0.2, "cost2": 0.8}, index=[0, 1])
+        label = "a_label"
+        title = "a_title"
+        F1.plot_a_piechart(dict_values, USER_INPUT, "filename", costs, label, title)
+        assert os.path.exists(os.path.join(OUTPUT_PATH, "filename.png")) is True
+
+    def test_if_pie_charts_of_empty_costs_is_created(self):
+        costs = pd.DataFrame({"cost1": None, "cost2": None}, index=[])
+        label = "a_label"
+        title = "a_title"
+        F1.plot_a_piechart(dict_values, USER_INPUT, "filename1", costs, label, title)
+        assert os.path.exists(os.path.join(OUTPUT_PATH, "filename1.png")) is False
+
+    def test_determine_if_plotting_necessary_True(self):
+        PARAMETER_VALUES = [2, 3, 0]
+        process_pie_chart = F1.determine_if_plotting_necessary(PARAMETER_VALUES)
+        assert process_pie_chart is True
+
+    def test_determine_if_plotting_necessary_False(self):
+        PARAMETER_VALUES = [0, 0, 0]
+        process_pie_chart = F1.determine_if_plotting_necessary(PARAMETER_VALUES)
+        assert process_pie_chart is False
+
+    def test_recalculate_distribution_of_rest_costs_no_major(self):
+        COSTS_PERC = pd.Series(
+            {"asset3": 0.1, "asset4": 0.196, "asset5": 0.004, "DSO_consumption": 0.7}
+        )
+        (
+            plot_minor_costs_pie,
+            costs_perc_grouped_minor,
+            rest,
+        ) = F1.recalculate_distribution_of_rest_costs(COSTS_PERC)
+        assert plot_minor_costs_pie is False
+
+    def test_recalculate_distribution_of_rest_costs_with_major(self):
+        COSTS_PERC = pd.Series(
+            {"asset3": 0.05, "asset4": 0.046, "others": 0.004, "DSO_consumption": 0.9}
+        )
+
+        (
+            plot_minor_costs_pie,
+            costs_perc_grouped_minor,
+            rest,
+        ) = F1.recalculate_distribution_of_rest_costs(COSTS_PERC)
+        assert plot_minor_costs_pie is True
+        assert abs(costs_perc_grouped_minor["asset3"] - 0.5) < 0.001
+        assert abs(costs_perc_grouped_minor["asset4"] - 0.46) < 0.001
+        assert abs(costs_perc_grouped_minor["others"] - 0.04) < 0.001
+        assert rest == 0.1
+
+    def test_group_costs_for_pie_charts(self):
+        COSTS = pd.Series(
+            {
+                "asset1": 0,
+                "asset2": 0,
+                "asset3": 100,
+                "asset4": 196,
+                "asset5": 4,
+                "DSO_consumption": 700,
+            }
+        )
+
+        costs_perc_grouped, total = F1.group_costs(COSTS, COSTS.index)
+
+        exp = {"asset3": 0.1, "asset4": 0.196, "others": 0.004, "DSO_consumption": 0.7}
+
+        assert total == 1000
+        assert "asset1" not in costs_perc_grouped
+        assert "asset2" not in costs_perc_grouped
+        assert "asset3" in costs_perc_grouped
+        assert "asset4" in costs_perc_grouped
+        assert "asset5" not in costs_perc_grouped
+        assert "DSO_consumption" in costs_perc_grouped
+        assert "others" in costs_perc_grouped
+        assert costs_perc_grouped == exp
+
+    def test_store_barchart_for_capacities(self):
+        """ """
+        F1.capacities(
+            dict_values,
+            USER_INPUT,
+            PROJECT_DATA,
+            DICT_KPI[KPI][KPI_SCALAR_MATRIX][LABEL],
+            DICT_KPI[KPI][KPI_SCALAR_MATRIX][OPTIMIZED_ADD_CAP],
+        )
+
+        assert (
+            os.path.exists(
+                os.path.join(OUTPUT_PATH, "optimal_additional_capacities.png")
+            )
+            is True
+        )
+
+    def teardown_class(self):
+        """ """
+        if os.path.exists(OUTPUT_PATH):
+            shutil.rmtree(OUTPUT_PATH, ignore_errors=True)